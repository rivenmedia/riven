import asyncio
import linecache
import os
import threading
import time
from datetime import datetime
from queue import Empty

from apscheduler.schedulers.background import BackgroundScheduler
<<<<<<< HEAD

from program.content import Listrr, Mdblist, Overseerr, PlexWatchlist, TraktContent
=======
from program.content.listrr import Listrr
from program.content.mdblist import Mdblist
from program.content.overseerr import Overseerr
from program.content.plex_watchlist import PlexWatchlist
from program.content.trakt import TraktContent
>>>>>>> e16d5e08
from program.downloaders import Downloader
from program.indexers.trakt import TraktIndexer
from program.libraries import SymlinkLibrary
from program.libraries.symlink import fix_broken_symlinks
from program.media.item import Episode, MediaItem, Movie, Season, Show
from program.media.state import States
from program.post_processing import PostProcessing
from program.scrapers import Scraping
from program.settings.manager import settings_manager
from program.settings.models import get_version
from program.updaters import Updater
from utils import data_dir_path
from utils.event_manager import EventManager
from utils.logger import logger, scrub_logs
from utils.notifications import notify_on_complete
<<<<<<< HEAD
=======
from utils.event_manager import EventManager
from controllers.ws import manager as ws_manager
>>>>>>> e16d5e08

from .state_transition import process_event
from .symlink import Symlinker
from .types import Event

if settings_manager.settings.tracemalloc:
    import tracemalloc

from sqlalchemy import func, select

import program.db.db_functions as DB
from program.db.db import db, run_migrations
<<<<<<< HEAD
=======
from sqlalchemy import func, select, text
>>>>>>> e16d5e08


class Program(threading.Thread):
    """Program class"""

    def __init__(self):
        super().__init__(name="Riven")
        self.initialized = False
        self.running = False
        self.services = {}
        self.enable_trace = settings_manager.settings.tracemalloc
        self.em = EventManager()
        if self.enable_trace:
            tracemalloc.start()
            self.malloc_time = time.monotonic()-50
            self.last_snapshot = None

    def initialize_services(self):
    
        self.requesting_services = {
            Overseerr: Overseerr(),
            PlexWatchlist: PlexWatchlist(),
            Listrr: Listrr(),
            Mdblist: Mdblist(),
            TraktContent: TraktContent(),
        }

        self.services = {
            TraktIndexer: TraktIndexer(),
            Scraping: Scraping(),
            Symlinker: Symlinker(),
            Updater: Updater(),
            Downloader: Downloader(),
            # Depends on Symlinker having created the file structure so needs
            # to run after it
            SymlinkLibrary: SymlinkLibrary(),
            PostProcessing: PostProcessing(),
        }

        self.all_services = {
            **self.requesting_services,
            **self.services
        }

        if len([service for service in self.requesting_services.values() if service.initialized]) == 0:
            logger.warning("No content services initialized, items need to be added manually.")
        if not self.services[Scraping].initialized:
            logger.error("No Scraping service initialized, you must enable at least one.")
        if not self.services[Downloader].initialized:
            logger.error("No Downloader service initialized, you must enable at least one.")
        if not self.services[Updater].initialized:
            logger.error("No Updater service initialized, you must enable at least one.")

        if self.enable_trace:
            self.last_snapshot = tracemalloc.take_snapshot()

    
    def validate(self) -> bool:
        """Validate that all required services are initialized."""
        return all(s.initialized for s in self.services.values())
    
    def validate_database(self) -> bool:
        """Validate that the database is accessible."""
        try:
            with db.Session() as session:
                session.execute(text("SELECT 1"))
                return True
        except Exception:
            logger.error(f"Database connection failed. Is the database running?")
            return False

    def start(self):
        latest_version = get_version()
        logger.log("PROGRAM", f"Riven v{latest_version} starting!")

        settings_manager.register_observer(self.initialize_services)
        os.makedirs(data_dir_path, exist_ok=True)

        if not settings_manager.settings_file.exists():
            logger.log("PROGRAM", "Settings file not found, creating default settings")
            settings_manager.save()

        self.initialize_services()
        scrub_logs()

        max_worker_env_vars = [var for var in os.environ if var.endswith("_MAX_WORKERS")]
        if max_worker_env_vars:
            for var in max_worker_env_vars:
                logger.log("PROGRAM", f"{var} is set to {os.environ[var]} workers")

        if not self.validate():
            logger.log("PROGRAM", "----------------------------------------------")
            logger.error("Riven is waiting for configuration to start!")
            logger.log("PROGRAM", "----------------------------------------------")

        while not self.validate():
            time.sleep(1)
            
        if not self.validate_database():
            return

        run_migrations()
        
        with db.Session() as session:
            res = session.execute(select(func.count(MediaItem._id))).scalar_one()
            added = []
            if res == 0:
                for item in self.services[SymlinkLibrary].run():
                    if settings_manager.settings.map_metadata:
                        if isinstance(item, (Movie, Show)):
                            try:
                                item = next(self.services[TraktIndexer].run(item))
                            except StopIteration as e:
                                logger.error(f"Failed to enhance metadata for {item.title} ({item.item_id}): {e}")
                                continue
                            if item.item_id in added:
                                logger.error(f"Cannot enhance metadata, {item.title} ({item.item_id}) contains multiple folders. Manual resolution required. Skipping.")
                                continue
                            added.append(item.item_id)
                            item.store_state()
                            session.add(item)
                            logger.debug(f"Mapped metadata to {item.type.title()}: {item.log_string}")
                session.commit()

            movies_symlinks = session.execute(select(func.count(Movie._id)).where(Movie.symlinked == True)).scalar_one() # noqa
            episodes_symlinks = session.execute(select(func.count(Episode._id)).where(Episode.symlinked == True)).scalar_one() # noqa
            total_symlinks = movies_symlinks + episodes_symlinks
            total_movies = session.execute(select(func.count(Movie._id))).scalar_one()
            total_shows = session.execute(select(func.count(Show._id))).scalar_one()
            total_seasons = session.execute(select(func.count(Season._id))).scalar_one()
            total_episodes = session.execute(select(func.count(Episode._id))).scalar_one()
            total_items = session.execute(select(func.count(MediaItem._id))).scalar_one()

            logger.log("ITEM", f"Movies: {total_movies} (Symlinks: {movies_symlinks})")
            logger.log("ITEM", f"Shows: {total_shows}")
            logger.log("ITEM", f"Seasons: {total_seasons}")
            logger.log("ITEM", f"Episodes: {total_episodes} (Symlinks: {episodes_symlinks})")
            logger.log("ITEM", f"Total Items: {total_items} (Symlinks: {total_symlinks})")

        self.executors = []
        self.scheduler = BackgroundScheduler()
        self._schedule_services()
        self._schedule_functions()

        super().start()
        self.scheduler.start()
        logger.success("Riven is running!")
        asyncio.run(ws_manager.send_health_update("running"))
        self.initialized = True

    def _retry_library(self) -> None:
        count = 0
        with db.Session() as session:
            count = session.execute(
                select(func.count(MediaItem._id))
                .where(MediaItem.type.in_(["movie", "show"]))
                .where(MediaItem.last_state != "Completed")
            ).scalar_one()
        logger.log("PROGRAM", f"Found {count} items to retry")

        number_of_rows_per_page = 10
        for page_number in range(0, (count // number_of_rows_per_page) + 1):
            with db.Session() as session:
                items_to_submit = session.execute(
                    select(MediaItem)
                    .where(MediaItem.type.in_(["movie", "show"]))
                    .where(MediaItem.last_state != "Completed")
                    .order_by(MediaItem.requested_at.desc())
                    .limit(number_of_rows_per_page)
                    .offset(page_number * number_of_rows_per_page)
                ).unique().scalars().all()

                for item in items_to_submit:
                    self.em.add_event(Event(emitted_by="RetryLibrary", item=item))

    def _schedule_functions(self) -> None:
        """Schedule each service based on its update interval."""
        library_path = settings_manager.settings.symlink.library_path
        rclone_path = settings_manager.settings.symlink.rclone_path
        symlink_fix_interval = 30 # settings_manager.settings.symlink.symlink_fix_interval

        scheduled_functions = {
            self._retry_library: {"interval": 60 * 10},
            fix_broken_symlinks: {"interval": 60 * symlink_fix_interval, "args": [library_path, rclone_path]},
        }
        if settings_manager.settings.post_processing.subliminal.enabled:
            pass
            # scheduled_functions[self._download_subtitles] = {"interval": 60 * 60 * 24}
        for func, config in scheduled_functions.items():
            self.scheduler.add_job(
                func,
                "interval",
                seconds=config["interval"],
                args=config.get("args"),
                id=f"{func.__name__}",
                max_instances=config.get("max_instances", 1),
                replace_existing=True,
                next_run_time=datetime.now(),
                misfire_grace_time=30
            )
            logger.log("PROGRAM", f"Scheduled {func.__name__} to run every {config['interval']} seconds.")

    def _schedule_services(self) -> None:
        """Schedule each service based on its update interval."""
        scheduled_services = {**self.requesting_services, SymlinkLibrary: self.services[SymlinkLibrary]}
        for service_cls, service_instance in scheduled_services.items():
            if not service_instance.initialized:
                continue
            if not (update_interval := getattr(service_instance.settings, "update_interval", False)):
                continue

            self.scheduler.add_job(
                self.em.submit_job,
                "interval",
                seconds=update_interval,
                args=[service_cls, self],
                id=f"{service_cls.__name__}_update",
                max_instances=1,
                replace_existing=True,
                next_run_time=datetime.now() if service_cls != SymlinkLibrary else None,
                coalesce=False,
            )
            logger.log("PROGRAM", f"Scheduled {service_cls.__name__} to run every {update_interval} seconds.")

    def display_top_allocators(self, snapshot, key_type="lineno", limit=10):
        top_stats = snapshot.compare_to(self.last_snapshot, "lineno")

        logger.debug("Top %s lines" % limit)
        for index, stat in enumerate(top_stats[:limit], 1):
            frame = stat.traceback[0]
            # replace "/path/to/module/file.py" with "module/file.py"
            filename = os.sep.join(frame.filename.split(os.sep)[-2:])
            logger.debug("#%s: %s:%s: %.1f KiB"
                % (index, filename, frame.lineno, stat.size / 1024))
            line = linecache.getline(frame.filename, frame.lineno).strip()
            if line:
                logger.debug("    %s" % line)

        other = top_stats[limit:]
        if other:
            size = sum(stat.size for stat in other)
            logger.debug("%s other: %.1f KiB" % (len(other), size / 1024))
        total = sum(stat.size for stat in top_stats)
        logger.debug("Total allocated size: %.1f KiB" % (total / 1024))

    def dump_tracemalloc(self):
        if time.monotonic() - self.malloc_time > 60:
            self.malloc_time = time.monotonic()
            snapshot = tracemalloc.take_snapshot()
            self.display_top_allocators(snapshot)

    def run(self):
        while self.initialized:
            if not self.validate():
                time.sleep(1)
                continue

            try:
                event: Event = self.em.next()
                self.em._running_events.append(event)
                if self.enable_trace:
                    self.dump_tracemalloc()
            except Empty:
                if self.enable_trace:
                    self.dump_tracemalloc()
                continue

            with db.Session() as session:
                existing_item: MediaItem | None = DB._get_item_from_db(session, event.item)
                processed_item, next_service, items_to_submit = process_event(
                    existing_item, event.emitted_by, existing_item if existing_item is not None else event.item
                )

                if processed_item and processed_item.state == States.Completed:
                    if processed_item.type in ["show", "movie"]:
                        logger.success(f"Item has been completed: {processed_item.log_string}")

                    if settings_manager.settings.notifications.enabled:
                            notify_on_complete(processed_item)

                self.em.remove_item_from_running(event.item)

                if items_to_submit:
                    for item_to_submit in items_to_submit:
                        self.em._running_events.append(Event(next_service.__name__, item_to_submit))
                        self.em.submit_job(next_service, self, item_to_submit)
                if isinstance(processed_item, MediaItem):
                    processed_item.store_state()
                session.commit()

    def stop(self):
        if not self.initialized:
            return

<<<<<<< HEAD
        self.running = False
=======
>>>>>>> e16d5e08
        if hasattr(self, "executors"):
            for executor in self.executors:
                if not executor["_executor"]._shutdown:
                    executor["_executor"].shutdown(wait=False)
        if hasattr(self, "scheduler") and self.scheduler.running:
            self.scheduler.shutdown(wait=False)
        logger.log("PROGRAM", "Riven has been stopped.")<|MERGE_RESOLUTION|>--- conflicted
+++ resolved
@@ -7,16 +7,12 @@
 from queue import Empty
 
 from apscheduler.schedulers.background import BackgroundScheduler
-<<<<<<< HEAD
-
-from program.content import Listrr, Mdblist, Overseerr, PlexWatchlist, TraktContent
-=======
+
 from program.content.listrr import Listrr
 from program.content.mdblist import Mdblist
 from program.content.overseerr import Overseerr
 from program.content.plex_watchlist import PlexWatchlist
 from program.content.trakt import TraktContent
->>>>>>> e16d5e08
 from program.downloaders import Downloader
 from program.indexers.trakt import TraktIndexer
 from program.libraries import SymlinkLibrary
@@ -32,11 +28,8 @@
 from utils.event_manager import EventManager
 from utils.logger import logger, scrub_logs
 from utils.notifications import notify_on_complete
-<<<<<<< HEAD
-=======
 from utils.event_manager import EventManager
 from controllers.ws import manager as ws_manager
->>>>>>> e16d5e08
 
 from .state_transition import process_event
 from .symlink import Symlinker
@@ -49,10 +42,7 @@
 
 import program.db.db_functions as DB
 from program.db.db import db, run_migrations
-<<<<<<< HEAD
-=======
 from sqlalchemy import func, select, text
->>>>>>> e16d5e08
 
 
 class Program(threading.Thread):
@@ -347,10 +337,6 @@
         if not self.initialized:
             return
 
-<<<<<<< HEAD
-        self.running = False
-=======
->>>>>>> e16d5e08
         if hasattr(self, "executors"):
             for executor in self.executors:
                 if not executor["_executor"]._shutdown:
