--- conflicted
+++ resolved
@@ -63,21 +63,9 @@
         self.enable_trace = settings_manager.settings.tracemalloc
         self.em = EventManager()
         if self.enable_trace:
-<<<<<<< HEAD
-            try:
-                import tracemalloc as _tracemalloc
-            except Exception:
-                # Disable tracing if tracemalloc isn't available or import failed under test mocks
-                self.enable_trace = False
-            else:
-                _tracemalloc.start()
-                self.malloc_time = time.monotonic() - 50
-                self.last_snapshot = None
-=======
             tracemalloc.start()
             self.malloc_time = time.monotonic() - 50
             self.last_snapshot = None
->>>>>>> 6045ee27
 
     def initialize_apis(self):
         bootstrap_apis()
