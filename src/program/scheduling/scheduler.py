--- conflicted
+++ resolved
@@ -110,13 +110,6 @@
         assert self.scheduler
         assert self.program.services
 
-<<<<<<< HEAD
-        logger.debug(
-            f"Scheduling content services...: {self.program.services.content_services}"
-        )
-
-=======
->>>>>>> 41505d40
         for service_instance in self.program.services.content_services:
             service_name = service_instance.__class__.__name__
 
