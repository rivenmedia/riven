--- conflicted
+++ resolved
@@ -1,176 +1,166 @@
-from collections.abc import Generator
-from contextlib import contextmanager
-from typing import Any
-from loguru import logger
-from sqla_wrapper import SQLAlchemy, Session
-from sqlalchemy import text
-
-from alembic import command
-from alembic.config import Config
-from alembic.runtime.migration import MigrationContext
-from alembic.script import ScriptDirectory
-from program.utils import root_dir
-
-from . import db, db_host, engine_options
-
-
-# Prom: This is a good place to set the statement timeout for the database when debugging.
-# @event.listens_for(Engine, "connect")
-# def set_statement_timeout(dbapi_connection, connection_record):
-#     cursor = dbapi_connection.cursor()
-#     cursor.execute("SET statement_timeout = 300000")
-#     cursor.close()
-
-<<<<<<< HEAD
-
-@contextmanager
-def db_session() -> Generator[Session, Any, None]:
-    with db.Session() as session:
-        s: Session = session
-
-        yield s
-=======
-
-@contextmanager
-def db_session() -> Generator[Session, Any, None]:
-    with db.Session() as session:
-        yield session
->>>>>>> 41505d40
-
-
-def create_database_if_not_exists():
-    """Create the database if it doesn't exist."""
-
-    db_name = db_host.split("/")[-1]
-    db_base_host = "/".join(db_host.split("/")[:-1])
-
-    try:
-        temp_db = SQLAlchemy(db_base_host, engine_options=engine_options)
-
-        with temp_db.engine.connect() as connection:
-            connection.execution_options(isolation_level="AUTOCOMMIT").execute(
-                text(f"CREATE DATABASE {db_name}")
-            )
-
-        return True
-    except Exception as e:
-        logger.error(f"Failed to create database {db_name}: {e}")
-        return False
-
-
-def vacuum_and_analyze_index_maintenance() -> None:
-    try:
-        with db.engine.connect() as connection:
-            connection = connection.execution_options(isolation_level="AUTOCOMMIT")
-            connection.execute(text("VACUUM;"))
-            connection.execute(text("ANALYZE;"))
-
-        logger.log("DATABASE", "VACUUM and ANALYZE completed successfully.")
-    except Exception as e:
-        logger.error(f"Error during VACUUM and ANALYZE: {e}")
-
-
-def reset_database():
-    """Reset the database by dropping and recreating the public schema."""
-
-    logger.warning("Resetting database - all data will be lost!")
-
-    try:
-        with db.engine.connect() as conn:
-            conn.execute(text("DROP SCHEMA public CASCADE"))
-            conn.execute(text("CREATE SCHEMA public"))
-            conn.execute(text("GRANT ALL ON SCHEMA public TO public"))
-            conn.commit()
-
-        logger.success("Database reset complete")
-
-        return True
-    except Exception as e:
-        logger.error(f"Failed to reset database: {e}")
-        return False
-
-
-def run_migrations(database_url: str | None = None):
-    """Run any pending migrations on startup.
-
-    If a pre-v1 database is detected (revision not in current migration chain),
-    automatically reset the database and create the v1 schema from scratch.
-
-    Special case: Latest dev branch (7e5b5cf430ff) has identical schema to v1_base,
-    so we can migrate it directly without data loss.
-    """
-
-    try:
-        alembic_cfg = Config(root_dir / "src" / "alembic.ini")
-
-        if database_url:
-            alembic_cfg.set_main_option("sqlalchemy.url", database_url)
-
-        # Get script directory to check migration chain
-        script = ScriptDirectory.from_config(alembic_cfg)
-
-        # Check current database revision
-        with db.engine.connect() as conn:
-            context = MigrationContext.configure(conn)
-            current_rev = context.get_current_revision()
-
-        # Get all revisions in the current migration chain (from base to head)
-        # This includes v1_base and any future migrations built on top of it
-        head_rev = script.get_current_head()
-        current_chain = set[str]()
-
-        if head_rev:
-            # Walk down from head to base, collecting all revisions
-            for rev in script.walk_revisions(base="base", head=head_rev):
-                current_chain.add(rev.revision)
-
-        # Special case: Latest dev branch has identical schema to v1_base
-        # Migrate it directly without resetting to preserve user data
-        latest_dev_revision = "7e5b5cf430ff"
-        v1_base_revision = "4f327e05c40f"
-
-        if current_rev == latest_dev_revision:
-            logger.info(f"Detected latest dev branch (revision: {current_rev})")
-            logger.info("Migrating to v1 without data loss (schema is identical)")
-
-            # Update alembic_version to v1_base directly
-            with db.engine.connect() as conn:
-                conn.execute(
-                    text(
-                        f"UPDATE alembic_version SET version_num = '{v1_base_revision}'"
-                    )
-                )
-                conn.commit()
-
-            logger.success("Migrated from dev branch to v1_base")
-
-            # Continue with normal upgrade
-            command.upgrade(alembic_cfg, "head")
-
-            logger.success("Database migrations completed successfully")
-
-            return
-
-        # If database has a revision that's NOT in the current chain, it's pre-v1
-        # This handles old v0/dev branches while allowing new v1.x migrations
-        if current_rev is not None and current_rev not in current_chain:
-            logger.warning(f"Detected pre-v1 database (revision: {current_rev})")
-            logger.warning(
-                "Upgrading to v1 requires database reset (data cannot be migrated)"
-            )
-            logger.warning(
-                "This affects all pre-v1 databases including v0 releases and dev branches"
-            )
-
-            if not reset_database():
-                raise Exception("Failed to reset database for v1 upgrade")
-
-            logger.info("Creating v1 schema from scratch...")
-
-        # Run migrations to head (v1 schema)
-        command.upgrade(alembic_cfg, "head")
-        logger.success("Database migrations completed successfully")
-
-    except Exception as e:
-        logger.error(f"Migration failed: {e}")
-        raise
+from collections.abc import Generator
+from contextlib import contextmanager
+from typing import Any
+from loguru import logger
+from sqla_wrapper import SQLAlchemy, Session
+from sqlalchemy import text
+
+from alembic import command
+from alembic.config import Config
+from alembic.runtime.migration import MigrationContext
+from alembic.script import ScriptDirectory
+from program.utils import root_dir
+
+from . import db, db_host, engine_options
+
+
+# Prom: This is a good place to set the statement timeout for the database when debugging.
+# @event.listens_for(Engine, "connect")
+# def set_statement_timeout(dbapi_connection, connection_record):
+#     cursor = dbapi_connection.cursor()
+#     cursor.execute("SET statement_timeout = 300000")
+#     cursor.close()
+
+
+@contextmanager
+def db_session() -> Generator[Session, Any, None]:
+    with db.Session() as session:
+        yield session
+
+
+def create_database_if_not_exists():
+    """Create the database if it doesn't exist."""
+
+    db_name = db_host.split("/")[-1]
+    db_base_host = "/".join(db_host.split("/")[:-1])
+
+    try:
+        temp_db = SQLAlchemy(db_base_host, engine_options=engine_options)
+
+        with temp_db.engine.connect() as connection:
+            connection.execution_options(isolation_level="AUTOCOMMIT").execute(
+                text(f"CREATE DATABASE {db_name}")
+            )
+
+        return True
+    except Exception as e:
+        logger.error(f"Failed to create database {db_name}: {e}")
+        return False
+
+
+def vacuum_and_analyze_index_maintenance() -> None:
+    try:
+        with db.engine.connect() as connection:
+            connection = connection.execution_options(isolation_level="AUTOCOMMIT")
+            connection.execute(text("VACUUM;"))
+            connection.execute(text("ANALYZE;"))
+
+        logger.log("DATABASE", "VACUUM and ANALYZE completed successfully.")
+    except Exception as e:
+        logger.error(f"Error during VACUUM and ANALYZE: {e}")
+
+
+def reset_database():
+    """Reset the database by dropping and recreating the public schema."""
+
+    logger.warning("Resetting database - all data will be lost!")
+
+    try:
+        with db.engine.connect() as conn:
+            conn.execute(text("DROP SCHEMA public CASCADE"))
+            conn.execute(text("CREATE SCHEMA public"))
+            conn.execute(text("GRANT ALL ON SCHEMA public TO public"))
+            conn.commit()
+
+        logger.success("Database reset complete")
+
+        return True
+    except Exception as e:
+        logger.error(f"Failed to reset database: {e}")
+        return False
+
+
+def run_migrations(database_url: str | None = None):
+    """Run any pending migrations on startup.
+
+    If a pre-v1 database is detected (revision not in current migration chain),
+    automatically reset the database and create the v1 schema from scratch.
+
+    Special case: Latest dev branch (7e5b5cf430ff) has identical schema to v1_base,
+    so we can migrate it directly without data loss.
+    """
+
+    try:
+        alembic_cfg = Config(root_dir / "src" / "alembic.ini")
+
+        if database_url:
+            alembic_cfg.set_main_option("sqlalchemy.url", database_url)
+
+        # Get script directory to check migration chain
+        script = ScriptDirectory.from_config(alembic_cfg)
+
+        # Check current database revision
+        with db.engine.connect() as conn:
+            context = MigrationContext.configure(conn)
+            current_rev = context.get_current_revision()
+
+        # Get all revisions in the current migration chain (from base to head)
+        # This includes v1_base and any future migrations built on top of it
+        head_rev = script.get_current_head()
+        current_chain = set[str]()
+
+        if head_rev:
+            # Walk down from head to base, collecting all revisions
+            for rev in script.walk_revisions(base="base", head=head_rev):
+                current_chain.add(rev.revision)
+
+        # Special case: Latest dev branch has identical schema to v1_base
+        # Migrate it directly without resetting to preserve user data
+        latest_dev_revision = "7e5b5cf430ff"
+        v1_base_revision = "4f327e05c40f"
+
+        if current_rev == latest_dev_revision:
+            logger.info(f"Detected latest dev branch (revision: {current_rev})")
+            logger.info("Migrating to v1 without data loss (schema is identical)")
+
+            # Update alembic_version to v1_base directly
+            with db.engine.connect() as conn:
+                conn.execute(
+                    text(
+                        f"UPDATE alembic_version SET version_num = '{v1_base_revision}'"
+                    )
+                )
+                conn.commit()
+
+            logger.success("Migrated from dev branch to v1_base")
+
+            # Continue with normal upgrade
+            command.upgrade(alembic_cfg, "head")
+
+            logger.success("Database migrations completed successfully")
+
+            return
+
+        # If database has a revision that's NOT in the current chain, it's pre-v1
+        # This handles old v0/dev branches while allowing new v1.x migrations
+        if current_rev is not None and current_rev not in current_chain:
+            logger.warning(f"Detected pre-v1 database (revision: {current_rev})")
+            logger.warning(
+                "Upgrading to v1 requires database reset (data cannot be migrated)"
+            )
+            logger.warning(
+                "This affects all pre-v1 databases including v0 releases and dev branches"
+            )
+
+            if not reset_database():
+                raise Exception("Failed to reset database for v1 upgrade")
+
+            logger.info("Creating v1 schema from scratch...")
+
+        # Run migrations to head (v1 schema)
+        command.upgrade(alembic_cfg, "head")
+        logger.success("Database migrations completed successfully")
+
+    except Exception as e:
+        logger.error(f"Migration failed: {e}")
+        raise