--- conflicted
+++ resolved
@@ -12,11 +12,8 @@
     mapped_column,
     object_session,
     relationship,
-<<<<<<< HEAD
-=======
     validates,
     MappedAsDataclass,
->>>>>>> 41505d40
 )
 
 from program.media.state import States
@@ -36,11 +33,7 @@
 TMediaItem = TypeVar("TMediaItem", bound="MediaItem")
 
 
-<<<<<<< HEAD
-class MediaItem(Base):
-=======
 class MediaItem(MappedAsDataclass, Base, kw_only=True):
->>>>>>> 41505d40
     """MediaItem class"""
 
     class ActiveStreamDecorator(TypeDecorator[ActiveStream]):
@@ -71,11 +64,6 @@
     poster_path: Mapped[str | None]
     type: Mapped[Literal["episode", "season", "show", "movie", "mediaitem"]] = (
         mapped_column(nullable=False)
-<<<<<<< HEAD
-    )
-    requested_at: Mapped[datetime | None] = mapped_column(
-        sqlalchemy.DateTime, default=datetime.now()
-=======
     )
     requested_at: Mapped[datetime | None] = mapped_column(
         sqlalchemy.DateTime,
@@ -89,14 +77,7 @@
     active_stream: Mapped[ActiveStream | None] = mapped_column(
         ActiveStreamDecorator,
         default=None,
->>>>>>> 41505d40
-    )
-    requested_by: Mapped[str | None]
-    requested_id: Mapped[int | None]
-    indexed_at: Mapped[datetime | None]
-    scraped_at: Mapped[datetime | None]
-    scraped_times: Mapped[int] = mapped_column(sqlalchemy.Integer, default=0)
-    active_stream: Mapped[ActiveStream | None] = mapped_column(ActiveStreamDecorator)
+    )
     streams: Mapped[list[Stream]] = relationship(
         secondary="StreamRelation",
         back_populates="parents",
@@ -110,14 +91,10 @@
         cascade="all",
     )
 
-<<<<<<< HEAD
-    aliases: Mapped[dict[str, list[str]]] = mapped_column(sqlalchemy.JSON, default={})
-=======
     aliases: Mapped[dict[str, list[str]] | None] = mapped_column(
         sqlalchemy.JSON,
         default=None,
     )
->>>>>>> 41505d40
     is_anime: Mapped[bool | None] = mapped_column(sqlalchemy.Boolean, default=False)
     network: Mapped[str | None]
     country: Mapped[str | None]
@@ -431,11 +408,6 @@
         session = object_session(self)
 
         if session and session.is_active:
-<<<<<<< HEAD
-            return len(self.streams) > 0 and any(
-                stream not in self.blacklisted_streams for stream in self.streams
-            )
-=======
             try:
                 session.refresh(self, attribute_names=["blacklisted_streams"])
                 return len(self.streams) > 0 and any(
@@ -443,7 +415,6 @@
                 )
             except:
                 pass
->>>>>>> 41505d40
 
         return False
 
@@ -509,33 +480,6 @@
     ) -> dict[str, Any]:
         """Convert item to extended dictionary (API response)"""
 
-<<<<<<< HEAD
-        dict = self.to_dict()
-
-        if isinstance(self, Show):
-            dict["seasons"] = [
-                season.to_extended_dict(with_streams=with_streams)
-                for season in self.seasons
-            ]
-        elif isinstance(self, Season):
-            dict["episodes"] = [
-                episode.to_extended_dict(with_streams=with_streams)
-                for episode in self.episodes
-            ]
-
-        dict["language"] = self.language
-        dict["country"] = self.country
-        dict["network"] = self.network
-
-        if with_streams:
-            dict["streams"] = [stream.to_dict() for stream in self.streams]
-            dict["blacklisted_streams"] = [
-                stream.to_dict() for stream in self.blacklisted_streams
-            ]
-            dict["active_stream"] = self.active_stream
-        dict["number"] = self.number if isinstance(self, Episode | Season) else None
-        dict["is_anime"] = bool(self.is_anime)
-=======
         extended_dict = self.to_dict()
 
         if isinstance(self, Show):
@@ -548,7 +492,6 @@
                 episode.to_extended_dict(with_streams=with_streams)
                 for episode in self.episodes
             ]
->>>>>>> 41505d40
 
         extended_dict["language"] = self.language
         extended_dict["country"] = self.country
@@ -563,42 +506,28 @@
         extended_dict["number"] = (
             self.number if isinstance(self, Episode | Season) else None
         )
-<<<<<<< HEAD
-        dict["media_metadata"] = (
-=======
         extended_dict["is_anime"] = bool(self.is_anime)
 
         extended_dict["filesystem_entry"] = (
             self.filesystem_entry.to_dict() if self.filesystem_entry else None
         )
         extended_dict["media_metadata"] = (
->>>>>>> 41505d40
             self.filesystem_entry.media_metadata
             if isinstance(self.filesystem_entry, MediaEntry)
             else None
         )
-<<<<<<< HEAD
-        dict["subtitles"] = [subtitle.to_dict() for subtitle in self.subtitles]
-=======
         extended_dict["subtitles"] = [subtitle.to_dict() for subtitle in self.subtitles]
 
->>>>>>> 41505d40
         # Include embedded subtitles from media_metadata
         if self.media_entry and self.media_entry.media_metadata:
             embedded_subs = self.media_entry.media_metadata.subtitle_tracks
 
             if embedded_subs:
-<<<<<<< HEAD
-                dict["subtitles"].extend([sub.model_dump() for sub in embedded_subs])
-
-        return dict
-=======
                 extended_dict["subtitles"].extend(
                     [sub.model_dump() for sub in embedded_subs]
                 )
 
         return extended_dict
->>>>>>> 41505d40
 
     def __iter__(self):
         for attr, _ in vars(self).items():
@@ -800,11 +729,7 @@
 
         session = object_session(self)
 
-<<<<<<< HEAD
-        if session and isinstance(self, Season | Episode):
-=======
         if session and session.is_active and isinstance(self, (Season, Episode)):
->>>>>>> 41505d40
             session.refresh(self, ["parent"])
 
             if self.parent:
@@ -832,11 +757,7 @@
 
         return self
 
-<<<<<<< HEAD
-    def __init__(self, item: dict[str, Any]):
-=======
     def __init__(self, item: dict[str, Any] | None = None):
->>>>>>> 41505d40
         self.type = "movie"
 
         super().__init__(item)
@@ -881,15 +802,8 @@
         cascade="all, delete-orphan",
         order_by="Season.number",
     )
-<<<<<<< HEAD
-    release_data: Mapped[SeriesRelease] = mapped_column(
-        SeriesReleaseDecorator, default={}
-    )
-    tvdb_status: Mapped[str | None]
-=======
     tvdb_status: Mapped[str | None]
     release_data: Mapped[SeriesRelease] = mapped_column(SeriesReleaseDecorator)
->>>>>>> 41505d40
 
     __mapper_args__ = {
         "polymorphic_identity": "show",
@@ -902,14 +816,6 @@
 
         return self
 
-<<<<<<< HEAD
-    def __init__(self, item: dict[str, Any]):
-        self.type = "show"
-        self.locations = item.get("locations", [])
-        self.seasons = item.get("seasons", [])
-        self.release_data = item.get("release_data", {})
-        self.tvdb_status = item.get("tvdb_status")
-=======
     def __init__(self, item: dict[str, Any] | None = None):
         self.type = "show"
 
@@ -923,7 +829,6 @@
                 self.release_data = SeriesRelease.model_validate(release_data)
 
             self.tvdb_status = item.get("tvdb_status")
->>>>>>> 41505d40
 
         super().__init__(item)
 
@@ -1053,13 +958,9 @@
     id: Mapped[int] = mapped_column(
         sqlalchemy.ForeignKey("MediaItem.id", ondelete="CASCADE"), primary_key=True
     )
-<<<<<<< HEAD
-    number: Mapped[int]
-=======
     number: Mapped[int] = mapped_column(
         sqlalchemy.Integer,
     )
->>>>>>> 41505d40
     parent_id: Mapped[int] = mapped_column(
         sqlalchemy.ForeignKey("Show.id", ondelete="CASCADE"), use_existing_column=True
     )
@@ -1095,12 +996,6 @@
 
         return super().store_state(given_state)
 
-<<<<<<< HEAD
-    def __init__(self, item: dict[str, Any]):
-        self.type = "season"
-        self.number = item["number"]
-        self.episodes = item.get("episodes", [])
-=======
     def __init__(self, item: dict[str, Any] | None = None):
         self.type = "season"
 
@@ -1109,7 +1004,6 @@
                 self.number = number
 
             self.episodes = item.get("episodes", [])
->>>>>>> 41505d40
 
         super().__init__(item)
 
@@ -1190,8 +1084,6 @@
     def __hash__(self):
         return super().__hash__()
 
-<<<<<<< HEAD
-=======
     @validates("number")
     def validate_number(self, _: str, value: int) -> int:
         if value <= 0:
@@ -1199,7 +1091,6 @@
 
         return value
 
->>>>>>> 41505d40
     def copy(self, other: "Self", copy_parent: bool = True) -> Self:
         super()._copy_common_attributes(other)
 
@@ -1211,11 +1102,7 @@
         self.number = other.number
 
         if copy_parent and other.parent:
-<<<<<<< HEAD
-            self.parent = Show(item={}).copy(other.parent)
-=======
             self.parent = Show().copy(other.parent)
->>>>>>> 41505d40
 
         return self
 
@@ -1239,11 +1126,7 @@
 
         session = object_session(self)
 
-<<<<<<< HEAD
-        if session:
-=======
         if session and session.is_active:
->>>>>>> 41505d40
             session.refresh(self, ["parent"])
 
         return self.parent.title
@@ -1272,8 +1155,6 @@
         "polymorphic_load": "selectin",
     }
 
-<<<<<<< HEAD
-=======
     @validates("number")
     def validate_number(self, _: str, value: int) -> int:
         if value <= 0:
@@ -1281,25 +1162,18 @@
 
         return value
 
->>>>>>> 41505d40
     @property
     def top_parent(self) -> "Show":
         """Return the top-level parent"""
 
         return self.parent.parent
 
-<<<<<<< HEAD
-    def __init__(self, item: dict[str, Any]):
-        self.type = "episode"
-        self.number = item["number"]
-=======
     def __init__(self, item: dict[str, Any] | None = None):
         self.type = "episode"
 
         if item:
             if number := item.get("number", None):
                 self.number = number
->>>>>>> 41505d40
 
         super().__init__(item)
 
@@ -1315,11 +1189,7 @@
         self.number = other.number
 
         if copy_parent and other.parent:
-<<<<<<< HEAD
-            self.parent = Season(item={}).copy(other.parent)
-=======
             self.parent = Season().copy(other.parent)
->>>>>>> 41505d40
 
         return self
 
