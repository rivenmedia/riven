--- conflicted
+++ resolved
@@ -1,10 +1,6 @@
 import subprocess
+from typing import Any, Literal
 import orjson
-<<<<<<< HEAD
-from pathlib import Path
-=======
-from typing import Optional, List
->>>>>>> 27689038
 from fractions import Fraction
 from pydantic import BaseModel, Field
 
@@ -75,9 +71,50 @@
         return round(self.duration / 60, 2)
 
 
-<<<<<<< HEAD
-def parse_media_file(file_path: str | Path) -> FFProbeMediaMetadata:
-=======
+class FFProbeResponse(BaseModel):
+    """Model representing the ffprobe response"""
+
+    class Program(BaseModel): ...
+
+    class StreamGroup(BaseModel): ...
+
+    class BaseStream(BaseModel):
+        class Tags(BaseModel):
+            language: str
+            title: str
+
+        index: int
+        codec_name: str
+        r_frame_rate: str
+        tags: Tags
+
+    class VideoStream(BaseStream):
+        codec_type: Literal["video"]
+        width: int
+        height: int
+        side_data_list: list[dict[str, Any]]
+
+    class AudioStream(BaseStream):
+        codec_type: Literal["audio"]
+        channels: int
+        sample_rate: int
+
+    class SubtitleStream(BaseStream):
+        codec_type: Literal["subtitle"]
+
+    class Format(BaseModel):
+        filename: str
+        format_name: str
+        duration: float
+        size: int
+        bit_rate: int
+
+    programs: list[Program]
+    stream_groups: list[StreamGroup]
+    streams: list[VideoStream | AudioStream | SubtitleStream]
+    format: Format
+
+
 def extract_filename_from_url(download_url: str) -> str:
     """
     Extract a UTF-8 decoded filename from a URL.
@@ -89,17 +126,15 @@
     """
     from urllib.parse import unquote, urlparse
 
-    parsed = urlparse(download_url)
-    path = parsed.path or ""
-    if not path:
+    if not (path := urlparse(download_url).path):
         return ""
 
     raw_name = path.rsplit("/", 1)[-1]
+
     return unquote(raw_name, encoding="utf-8", errors="replace")
 
 
-def parse_media_url(download_url: str) -> Optional[MediaMetadata]:
->>>>>>> 27689038
+def parse_media_url(download_url: str) -> FFProbeMediaMetadata | None:
     """
     Parse a media file using ffprobe and return its metadata.
 
@@ -114,16 +149,9 @@
         subprocess.CalledProcessError: If ffprobe returns an error
         ValueError: If an unexpected error occurs while parsing the file
     """
-<<<<<<< HEAD
-
-    path = Path(file_path)
-
-    if not path.exists():
-        raise FileNotFoundError(f"File {path} does not exist.")
-=======
+
     if not download_url:
         raise ValueError("No download URL provided")
->>>>>>> 27689038
 
     try:
         cmd = [
@@ -147,17 +175,6 @@
             download_url,
         ]
 
-<<<<<<< HEAD
-        result = subprocess.check_output(cmd, text=True)
-        probe_data = orjson.loads(result)
-
-        format_info = probe_data.get("format", {})
-        metadata = FFProbeMediaMetadata(
-            filename=path.name,
-            file_size=int(format_info.get("size", 0)),
-            duration=round(float(format_info.get("duration", 0)), 2),
-            format=(
-=======
         try:
             result = subprocess.run(
                 cmd,
@@ -168,6 +185,7 @@
             )
         except subprocess.CalledProcessError as exc:
             stderr = exc.stderr.decode("utf-8", errors="ignore") if exc.stderr else ""
+
             raise RuntimeError(
                 f"ffprobe error while probing {download_url}: {stderr}"
             ) from exc
@@ -177,7 +195,8 @@
             ) from exc
 
         try:
-            probe_data = orjson.loads(result.stdout)
+            raw_probe_data = orjson.loads(result.stdout)
+            probe_data = FFProbeResponse(**raw_probe_data)
         except Exception as exc:
             raise ValueError(
                 f"Failed to parse ffprobe JSON output for {download_url}: {exc}"
@@ -186,31 +205,30 @@
         if not probe_data:
             raise ValueError(f"ffprobe returned no data for {download_url}")
 
-        format_info = probe_data.get("format", {}) or {}
-        metadata_dict = {
-            "filename": extract_filename_from_url(download_url),
-            "file_size": int(format_info.get("size", 0)),
-            "duration": round(float(format_info.get("duration", 0)), 2),
-            "format": (
->>>>>>> 27689038
-                format_info.get("format_name", "unknown").split(",")
-                if format_info.get("format_name")
+        format_info = probe_data.format
+
+        metadata = FFProbeMediaMetadata(
+            filename=extract_filename_from_url(download_url),
+            file_size=int(format_info.size),
+            duration=round(format_info.duration, 2),
+            format=(
+                (format_info.format_name or "unknown").split(",")
+                if format_info.format_name
                 else []
             ),
-            bitrate=int(format_info.get("bit_rate", 0)),
+            bitrate=format_info.bit_rate,
         )
 
         audio_tracks = []
         subtitle_tracks = []
         video_data = None
 
-        for stream in probe_data.get("streams", []):
-            codec_type = stream.get("codec_type")
-
-            if codec_type == "video" and not video_data:
+        for stream in probe_data.streams:
+            if isinstance(stream, FFProbeResponse.VideoStream) and not video_data:
                 # apparently theres multiple video codecs..
                 # the first one should always be correct though.
-                frame_rate = stream.get("r_frame_rate", "0/1")
+                frame_rate = stream.r_frame_rate
+
                 fps = (
                     float(Fraction(frame_rate))
                     if "/" in frame_rate
@@ -218,27 +236,27 @@
                 )
 
                 video_data = FFProbeVideoTrack(
-                    codec=stream.get("codec_name", "unknown"),
-                    width=stream.get("width", 0),
-                    height=stream.get("height", 0),
+                    codec=stream.codec_name,
+                    width=stream.width,
+                    height=stream.height,
                     frame_rate=round(fps, 2),
                 )
 
-            elif codec_type == "audio":
+            elif isinstance(stream, FFProbeResponse.AudioStream):
                 audio_tracks.append(
                     FFProbeAudioTrack(
-                        codec=stream.get("codec_name", None),
-                        channels=int(stream.get("channels", 0)),
-                        sample_rate=int(stream.get("sample_rate", 0)),
-                        language=stream.get("tags", {}).get("language", None),
+                        codec=stream.codec_name,
+                        channels=stream.channels,
+                        sample_rate=stream.sample_rate,
+                        language=stream.tags.language,
                     )
                 )
 
-            elif codec_type == "subtitle":
+            elif isinstance(stream, FFProbeResponse.SubtitleStream):
                 subtitle_tracks.append(
                     FFProbeSubtitleTrack(
-                        codec=stream.get("codec_name", "unknown"),
-                        language=stream.get("tags", {}).get("language", None),
+                        codec=stream.codec_name,
+                        language=stream.tags.language,
                     )
                 )
 
@@ -251,12 +269,7 @@
         if subtitle_tracks:
             metadata.subtitles = subtitle_tracks
 
-<<<<<<< HEAD
         return metadata
-    except FileNotFoundError as e:
-        raise FileNotFoundError(f"ffprobe FileNotFound: {e}")
-=======
->>>>>>> 27689038
     except subprocess.CalledProcessError as e:
         raise RuntimeError(f"ffprobe error: {e}")
     except Exception as e:
