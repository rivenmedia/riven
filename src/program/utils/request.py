import json
import random
import ssl
import time
import threading
from email.utils import parsedate_to_datetime
from types import SimpleNamespace
from typing import Dict, Optional
from urllib.parse import urlparse
from contextlib import closing

import httpx
import requests
from loguru import logger
from lxml import etree
from urllib3.util.retry import Retry


class TokenBucket:
    """
    Token bucket for rate limiting (thread-safe).

    Attributes:
        name (str|None): Optional identifier (e.g., host) for trace logging.
        rate (float): Tokens per second.
        capacity (float): Maximum number of tokens in the bucket.
        tokens (float): Current number of tokens (float for precision).
        last_refill (float): Timestamp of last refill (monotonic seconds).
    """

    def __init__(self, rate: float, capacity: int, name: Optional[str] = None):
        """Initialize the token bucket."""
        self.name = name
        self.rate: float = float(rate)
        self.capacity: float = float(capacity)
        self.tokens: float = float(capacity)
        self.last_refill: float = time.monotonic()
        self._lock = threading.Lock()

    def _refill(self, now: float | None = None) -> None:
        """Refill tokens based on elapsed time. Caller must hold the lock."""
        if now is None:
            now = time.monotonic()
        elapsed = now - self.last_refill
        if elapsed <= 0:
            return
        self.tokens = min(self.capacity, self.tokens + elapsed * self.rate)
        self.last_refill = now

    def consume(self, tokens: int = 1) -> bool:
        """Attempt to consume tokens atomically; returns True if successful."""
        need = float(tokens)
        with self._lock:
            self._refill()
            if self.tokens >= need:
                self.tokens -= need
                return True
            return False

    def wait(self, tokens: int = 1) -> None:
        """
        Block until enough tokens are available. Uses precise sleep based on
        deficit/rate, releasing the lock during sleep so other threads can progress.
        """
        need = float(tokens)
        while True:
            with self._lock:
                now = time.monotonic()
                self._refill(now)
                if self.tokens >= need:
                    self.tokens -= need
                    return
                # Compute exact time to wait for next available tokens
                deficit = max(0.0, need - self.tokens)
                sleep_for = deficit / self.rate if self.rate > 0 else 0.05
                if self.name:
                    logger.trace(
                        "Rate limit sleep: host={} sleep={:.3f}s deficit={:.3f} rate={:.3f} tokens={:.3f}/{:.0f}",
                        self.name,
                        sleep_for,
                        deficit,
                        self.rate,
                        self.tokens,
                        self.capacity,
                    )
            # Release lock while sleeping to allow other threads to make progress
            time.sleep(sleep_for)


class CircuitBreakerOpen(RuntimeError):
    """Raised when a circuit breaker is OPEN and requests should fail fast."""

    def __init__(self, name: str):
        super().__init__(f"Circuit breaker OPEN for {name}")
        self.name = name


class CircuitBreaker:
    """
    Circuit breaker for per-domain failure handling.

    Attributes:
        failure_threshold (int): Number of failures before tripping.
        recovery_time (int): Seconds to wait before attempting recovery.
        failures (int): Current failure count.
        last_failure_time (float): Timestamp of last failure.
        state (str): Current state: 'CLOSED', 'OPEN', 'HALF_OPEN'.
    """

    def __init__(
        self, failure_threshold: int = 5, recovery_time: int = 30, name: str = "unknown"
    ):
        """Initialize the circuit breaker."""
        self.failure_threshold = failure_threshold
        self.recovery_time = recovery_time
        self.failures = 0
        self.last_failure_time: Optional[float] = None
        self.state = "CLOSED"
        self.name = name

    def before_request(self):
        """
        Check circuit breaker before making a request.

        Raises:
            RuntimeError: If the breaker is OPEN and recovery time not passed.
        """
        if self.state == "OPEN":
            if (time.monotonic() - self.last_failure_time) > self.recovery_time:
                self.state = "HALF_OPEN"
                logger.debug(f"Breaker for {self.name} HALF_OPEN (probe)")
            else:
                logger.debug(f"Breaker for {self.name} OPEN (fail-fast)")
                raise CircuitBreakerOpen(self.name)

    def after_request(self, success: bool):
        """
        Update circuit breaker state after a request.

        Args:
            success (bool): True if the request succeeded, False otherwise.
        """
        if success:
            if self.state in ("HALF_OPEN", "OPEN"):
                self._reset()
        else:
            self.failures += 1
            self.last_failure_time = time.monotonic()
            if self.failures >= self.failure_threshold:
                self.state = "OPEN"
                logger.warning(f"Circuit breaker tripped to OPEN for {self.name}")

    def _reset(self):
        """Reset the circuit breaker to CLOSED state."""
        self.failures = 0
        self.state = "CLOSED"
        self.last_failure_time = None
        logger.info(f"Circuit breaker reset to CLOSED for {self.name}")


class SmartResponse(requests.Response):
    """
    SmartResponse automatically parses JSON/XML/RSS responses into dot-notation objects.

    Attributes:
        _cached_data: Cached parsed data.
    """

    _cached_data = None

    @property
    def data(self):
        """
        Lazily parse the response content into a SimpleNamespace object.

        Returns:
            SimpleNamespace or dict: Parsed response data.
        """
        if self._cached_data is not None:
            return self._cached_data

        content_type = self.headers.get("Content-Type", "")
        if not content_type or self.content == b"":
            self._cached_data = {}
            return self._cached_data

        try:
            if "application/json" in content_type:
                self._cached_data = json.loads(
                    self.content, object_hook=lambda d: SimpleNamespace(**d)
                )
            elif (
                "application/xml" in content_type
                or "text/xml" in content_type
                or "application/rss+xml" in content_type
                or "application/atom+xml" in content_type
            ):
                self._cached_data = self._xml_to_simplenamespace(self.content)
            else:
                self._cached_data = {}
        except Exception as e:
            logger.error(f"Failed to parse response content: {e}", exc_info=True)
            self._cached_data = {}

        return self._cached_data

    def _xml_to_simplenamespace(self, xml_string: str) -> SimpleNamespace:
        """
        Convert XML string to SimpleNamespace object.

        Args:
            xml_string (str): XML content.

        Returns:
            SimpleNamespace: Parsed XML.
        """
        root = etree.fromstring(xml_string)

        def element_to_simplenamespace(element):
            children_as_ns = {
                child.tag: element_to_simplenamespace(child) for child in element
            }
            attributes = {key: value for key, value in element.attrib.items()}
            attributes.update(children_as_ns)
            return SimpleNamespace(**attributes, text=element.text)

        return element_to_simplenamespace(root)


class LogRetry(Retry):
    """Retry that logs Retry-After-derived sleep before the next retry."""

    def increment(
        self, method=None, url=None, response=None, error=None, *_args, **kwargs
    ):
        """Let urllib3 compute the next retry state first"""
        new_retry = super().increment(
            method=method, url=url, response=response, error=error, *_args, **kwargs
        )

        try:
            if response is not None and self.respect_retry_after_header:
                ra = response.headers.get("Retry-After")
                if ra:
                    delay = None
                    try:
                        delay = int(ra)
                    except ValueError:
                        try:
                            dt = parsedate_to_datetime(ra)
                            delay = max(0, int(round(dt.timestamp() - time.time())))
                        except Exception:
                            delay = None

                    # If parsing failed, fall back to exponential backoff time (for completeness)
                    if delay is None:
                        delay = new_retry.get_backoff_time() or 0

                    status = getattr(response, "status", None) or getattr(
                        response, "status_code", "unknown"
                    )
                    logger.warning(
                        f"Retry-After detected for {method.upper()} {url}: status={status}, retrying in {int(round(delay))}s"
                    )
        except Exception:
            # Never break the retry pipeline due to logging
            pass

        return new_retry


class SmartSession:
    """
    SmartSession adds automatic SmartResponse wrapping, rate limiting, circuit breaker, proxies, and retries.

    Attributes:
        base_url (str): Optional base URL; relative request URLs will be resolved against this.
        rate_limits (dict): Optional per-domain rate limits, e.g., {"api.example.com": {"rate": 1, "capacity": 5}}.
        proxies (dict): Optional dictionary of HTTP/HTTPS proxies.
        retries (int): Number of retries for failed requests.
        backoff_factor (float): Backoff factor for retries.
        response_class (type): Response class to wrap requests.
        limiters (dict): Per-domain TokenBucket instances.
        breakers (dict): Per-domain CircuitBreaker instances.
        headers (dict): Default headers applied to all requests (requests-compatible attribute).
    """

    response_class = SmartResponse

    def __init__(
        self,
        base_url: Optional[str] = None,
        rate_limits: Optional[Dict[str, Dict[str, int]]] = None,
        proxies: Optional[Dict[str, str]] = None,
        retries: int = 3,
        backoff_factor: float = 0.3,
    ):
        """
        Initialize SmartSession.

        Args:
            base_url (str): Optional base URL; relative request URLs will be resolved against this.
            rate_limits (dict): Optional per-domain rate limits, e.g., {"api.example.com": {"rate": 1, "capacity": 5}}.
            proxies (dict): Optional dictionary of HTTP/HTTPS proxies.
            retries (int): Number of retries for failed requests.
            backoff_factor (float): Backoff factor for retries.
        """
<<<<<<< HEAD
        # Tuned for higher concurrency and longer keep-alive to reduce reconnect overhead
        self._limits = httpx.Limits(max_connections=200, max_keepalive_connections=100, keepalive_expiry=60.0)
        self._timeout = httpx.Timeout(connect=5.0, read=30.0, write=10.0, pool=5.0)
        # Reuse a single SSLContext per session to enable TLS session resumption and avoid repeated CA setup
        self._ssl_context = ssl.create_default_context()

        mounts = None
        if proxies:
            http_proxy = proxies.get("http") or proxies.get("all") or proxies.get("all://")
            https_proxy = proxies.get("https") or http_proxy
            transports = {}
            if http_proxy:
                transports["http://"] = httpx.HTTPTransport(proxy=http_proxy)
            if https_proxy:
                transports["https://"] = httpx.HTTPTransport(proxy=https_proxy)
            if transports:
                mounts = transports

        self._client = httpx.Client(
            http2=True,
            limits=self._limits,
            timeout=self._timeout,
            verify=self._ssl_context,
            cert=None,
            mounts=mounts or None,
=======
        super().__init__()

        adapter = HTTPAdapter(
            pool_connections=50,
            pool_maxsize=100,
            pool_block=True,
            max_retries=LogRetry(
                total=retries,
                backoff_factor=backoff_factor,
                status_forcelist=[429, 500, 502, 503, 504],
                respect_retry_after_header=True,  # honor server-provided delay
            ),
>>>>>>> 6045ee27
        )

        self.base_url = base_url.rstrip("/") if base_url else None
        self.limiters: Dict[str, TokenBucket] = {}
        self.breakers: Dict[str, CircuitBreaker] = {}
        self.retries = int(retries)
        self.backoff_factor = float(backoff_factor)
        # requests-compatible attributes that callers may set
        self.proxies = proxies or {}
        self.headers: Dict[str, str] = {}
        self.auth = None
        self.cookies = None

        if rate_limits:
            for domain, cfg in rate_limits.items():
                self.limiters[domain] = TokenBucket(
                    rate=cfg.get("rate", 1), capacity=cfg.get("capacity", 5), name=domain
                )
                self.breakers[domain] = CircuitBreaker(name=domain)

    # --- public API ---
    def request(self, method: str, url: str, **kwargs) -> SmartResponse:
        """
        Make a request with automatic SmartResponse, rate limiting, and circuit breaker.

        Args:
            method (str): HTTP method.
            url (str): Request URL (relative or absolute).
            **kwargs: Additional requests-compatible parameters.

        Returns:
            SmartResponse: Parsed response object.
        """
        if self.base_url and not url.lower().startswith(("http://", "https://")):
            url = f"{self.base_url}/{url.lstrip('/')}"

        parsed = urlparse(url)
        domain = parsed.hostname.lower() if parsed.hostname else ""

        breaker = self.breakers.get(domain)
        if breaker:
            breaker.before_request()

        limiter = self.limiters.get(domain)
        if limiter:
            limiter.wait()

        base_headers = dict(self.headers)
        req_headers = kwargs.pop("headers", {})
        if req_headers:
            base_headers.update(req_headers)
        headers = base_headers
        kwargs["headers"] = headers

        # Redirect behavior: requests follows redirects by default on GET; emulate broadly
        follow_redirects = kwargs.pop("allow_redirects", True)
        # Streaming: if stream=True, defer reading content; propagate to httpx
        stream = bool(kwargs.pop("stream", False))

        # Timeout mapping (requests allows float/tuple). httpx accepts Timeout or float seconds.
        timeout_kw = kwargs.pop("timeout", None)
        if isinstance(timeout_kw, (int, float)):
            req_timeout = httpx.Timeout(timeout_kw)
        elif isinstance(timeout_kw, tuple) and timeout_kw:
            # map (connect, read) to httpx
            connect = float(timeout_kw[0]) if len(timeout_kw) >= 1 else 5.0
            read = float(timeout_kw[1]) if len(timeout_kw) >= 2 else 30.0
            req_timeout = httpx.Timeout(connect=connect, read=read)
        else:
            req_timeout = self._client.timeout

        # Security/auth params (per-request verify/cert not supported by httpx; use client-level)
        _ = kwargs.pop("verify", None)
        _ = kwargs.pop("cert", None)
        auth = kwargs.pop("auth", self.auth)
        cookies = kwargs.pop("cookies", self.cookies)
        # Per-request proxies: requests supports this, httpx (version here) does not on request(); emulate via a temporary Client
        per_request_proxies = kwargs.pop("proxies", None)

        # Choose client: default to session client; build a temporary client if per-request proxies specified
        client = self._client
        per_request_client_factory = None
        tmp_client = None
        if per_request_proxies:
            mounts = None
            try:
                http_proxy = per_request_proxies.get("http") or per_request_proxies.get("all") or per_request_proxies.get("all://")
                https_proxy = per_request_proxies.get("https") or http_proxy
                transports = {}
                if http_proxy:
                    transports["http://"] = httpx.HTTPTransport(proxy=http_proxy)
                if https_proxy:
                    transports["https://"] = httpx.HTTPTransport(proxy=https_proxy)
                if transports:
                    mounts = transports
            except Exception:
                mounts = None

            # Prefer context manager when not streaming; for streaming we will hand off client closure to resp.close
            if not stream:
                def _make_client():
                    return httpx.Client(
                        http2=True,
                        limits=self._limits,
                        timeout=self._timeout,
                        verify=self._ssl_context,
                        cert=None,
                        mounts=mounts or None,
                    )
                per_request_client_factory = _make_client
            else:
                tmp_client = httpx.Client(
                    http2=True,
                    limits=self._limits,
                    timeout=self._timeout,
                    verify=self._ssl_context,
                    cert=None,
                    mounts=mounts or None,
                )
                client = tmp_client

        # Helper to run the request attempt loop with a given client
        def _run_with_client(active_client: httpx.Client) -> SmartResponse:
            nonlocal tmp_client
            attempt = 0
            while True:
                attempt += 1
                try:
                    if stream:
                        # For streaming, build request and send with stream=True to avoid pre-reading body
                        # Ensure cookies are represented via header if provided
                        if cookies:
                            headers.setdefault("Cookie", "; ".join(f"{k}={v}" for k, v in cookies.items()))
                        req_kwargs: dict = {}
                        for key in ("params", "data", "json", "files", "content"):
                            if key in kwargs:
                                req_kwargs[key] = kwargs[key]
                        req = active_client.build_request(
                            method.upper(),
                            url,
                            headers=headers,
                            **req_kwargs,
                        )
                        hx_resp = active_client.send(
                            req,
                            stream=True,
                            timeout=req_timeout,
                            auth=auth,
                            follow_redirects=follow_redirects,
                        )
                    else:
                        hx_resp = active_client.request(
                            method.upper(),
                            url,
                            follow_redirects=follow_redirects,
                            timeout=req_timeout,
                            auth=auth,
                            cookies=cookies,
                            **{k: v for k, v in kwargs.items()},
                        )

                    # Retry on status codes
                    if hx_resp.status_code == 429 or 500 <= hx_resp.status_code < 600:
                        delay = self._compute_retry_delay(hx_resp, attempt)
                        if attempt <= self.retries:
                            time.sleep(delay)
                            continue

                    resp = self._to_smart_response(hx_resp, url, stream=stream)
                    # If we used a temporary client for per-request proxies, ensure it closes appropriately
                    if tmp_client is not None:
                        if stream:
                            orig_close = hx_resp.close
                            def _close():
                                try:
                                    orig_close()
                                finally:
                                    try:
                                        tmp_client.close()
                                    except Exception:
                                        pass
                            resp.close = _close  # type: ignore[assignment]
                            # Prevent outer finally from closing the client prematurely
                            tmp_client = None
                        else:
                            # Non-streaming: active content is read; defer closing to outer finally or context manager
                            pass
                    success_for_breaker = not (resp.status_code == 429 or 500 <= resp.status_code < 600)
                    if breaker:
                        breaker.after_request(success_for_breaker)
                    return resp

                except httpx.TimeoutException as e:
                    if attempt <= self.retries:
                        time.sleep(self._backoff(attempt))
                        continue
                    if breaker:
                        breaker.after_request(False)
                    self._raise_requests_timeout(e)
                except httpx.RequestError as e:
                    if attempt <= self.retries:
                        time.sleep(self._backoff(attempt))
                        continue
                    if breaker:
                        breaker.after_request(False)
                    self._raise_requests_connection(e)
                except Exception:
                    if breaker:
                        breaker.after_request(False)
                    raise

        if per_request_client_factory is not None:
            # Use context manager so the client is always closed
            with closing(per_request_client_factory()) as pr_client:
                return _run_with_client(pr_client)
        else:
            if tmp_client is not None:
                try:
                    resp = _run_with_client(client)
                    return resp
                finally:
                    # Close tmp_client if still owned here (not handed off for streaming)
                    if tmp_client is not None:
                        try:
                            tmp_client.close()
                        except Exception:
                            pass
            else:
                return _run_with_client(client)

    def get(self, url: str, **kwargs) -> SmartResponse:
        return self.request("GET", url, **kwargs)

    def post(self, url: str, **kwargs) -> SmartResponse:
        return self.request("POST", url, **kwargs)

    def put(self, url: str, **kwargs) -> SmartResponse:
        return self.request("PUT", url, **kwargs)

    def delete(self, url: str, **kwargs) -> SmartResponse:
        return self.request("DELETE", url, **kwargs)

    def patch(self, url: str, **kwargs) -> SmartResponse:
        return self.request("PATCH", url, **kwargs)

    def head(self, url: str, **kwargs) -> SmartResponse:
        return self.request("HEAD", url, **kwargs)

    def options(self, url: str, **kwargs) -> SmartResponse:
        return self.request("OPTIONS", url, **kwargs)

    def close(self):
        try:
<<<<<<< HEAD
            self._client.close()
=======
            resp: SmartResponse = super().request(method, url, **kwargs)
            resp.__class__ = SmartResponse
            success_for_breaker = not (
                resp.status_code == 429 or 500 <= resp.status_code < 600
            )
            if breaker:
                breaker.after_request(success_for_breaker)
            return resp
>>>>>>> 6045ee27
        except Exception:
            pass

    def __enter__(self):
        return self

    def __exit__(self, exc_type, exc, tb):
        self.close()

    # --- helpers ---
    def _to_smart_response(self, hx_resp: httpx.Response, url: str, stream: bool = False) -> SmartResponse:
        """
        Convert httpx.Response to a SmartResponse (requests.Response subclass).
        If stream is True, avoid pre-reading content and provide lazy access via .content/.iter_content.
        """
        r = requests.Response()
        r.status_code = hx_resp.status_code

        if stream:
            # Do not pre-read body; let .content or .iter_content consume it on demand
            r._content = None  # requests will read from r.raw when content accessed

            class _RawAdapter:
                def __init__(self, resp: httpx.Response):
                    self._resp = resp
                def read(self, *args, **kwargs):
                    # Read full body on-demand; httpx buffers efficiently
                    return self._resp.read()
                def close(self):
                    try:
                        self._resp.close()
                    except Exception:
                        pass

            r.raw = _RawAdapter(hx_resp)
            # Provide iter_content similar to requests
            def _iter_content(chunk_size: int = 8192, decode_unicode: bool = False):
                yield from hx_resp.iter_bytes(chunk_size=chunk_size)
            r.iter_content = _iter_content  # type: ignore[attr-defined]
            # Ensure context manager closes underlying response
            r.close = hx_resp.close  # type: ignore[assignment]
        else:
            # Non-streaming: read content now and release the connection promptly
            r._content = hx_resp.content or b""
            try:
                hx_resp.close()
            except Exception:
                pass

        try:
            r.headers.update(dict(hx_resp.headers))
        except Exception:
            pass
        r.url = str(hx_resp.request.url) if hx_resp.request is not None else url
        r.reason = hx_resp.reason_phrase
        if hx_resp.encoding:
            r.encoding = hx_resp.encoding
        r.__class__ = SmartResponse
        return r

    def _compute_retry_delay(self, hx_resp: httpx.Response, attempt: int) -> float:
        # Honor Retry-After if present
        try:
            ra = hx_resp.headers.get("Retry-After")
        except Exception:
            ra = None
        if ra:
            try:
                return max(0.0, float(int(ra)))
            except Exception:
                try:
                    dt = parsedate_to_datetime(ra)
                    return max(0.0, float(int(round(dt.timestamp() - time.time()))))
                except Exception:
                    pass
        # Fallback to exponential backoff
        return self._backoff(attempt)

    def _backoff(self, attempt: int) -> float:
        """Exponential backoff with equal jitter to reduce thundering herds.
        See: https://aws.amazon.com/blogs/architecture/exponential-backoff-and-jitter/
        """
        base = float(self.backoff_factor) * (2 ** (max(0, attempt - 1)))
        # Equal jitter: random between 50% and 100% of the backoff window
        return base * (0.5 + 0.5 * random.random())

    def _raise_requests_timeout(self, e: httpx.TimeoutException):
        # Map to requests.exceptions.Timeout
        raise requests.exceptions.Timeout(str(e))

    def _raise_requests_connection(self, e: httpx.RequestError):
        # Map to requests.exceptions.ConnectionError (base RequestException)
        raise requests.exceptions.ConnectionError(str(e))


def get_hostname_from_url(url: str) -> str:
    """
    Extract the hostname from a URL.

    Args:
        url (str): URL string.

    Returns:
        str: Lowercase hostname.
    """
    parsed = urlparse(url)
    return parsed.hostname.lower() if parsed.hostname else ""<|MERGE_RESOLUTION|>--- conflicted
+++ resolved
@@ -305,7 +305,6 @@
             retries (int): Number of retries for failed requests.
             backoff_factor (float): Backoff factor for retries.
         """
-<<<<<<< HEAD
         # Tuned for higher concurrency and longer keep-alive to reduce reconnect overhead
         self._limits = httpx.Limits(max_connections=200, max_keepalive_connections=100, keepalive_expiry=60.0)
         self._timeout = httpx.Timeout(connect=5.0, read=30.0, write=10.0, pool=5.0)
@@ -331,20 +330,6 @@
             verify=self._ssl_context,
             cert=None,
             mounts=mounts or None,
-=======
-        super().__init__()
-
-        adapter = HTTPAdapter(
-            pool_connections=50,
-            pool_maxsize=100,
-            pool_block=True,
-            max_retries=LogRetry(
-                total=retries,
-                backoff_factor=backoff_factor,
-                status_forcelist=[429, 500, 502, 503, 504],
-                respect_retry_after_header=True,  # honor server-provided delay
-            ),
->>>>>>> 6045ee27
         )
 
         self.base_url = base_url.rstrip("/") if base_url else None
@@ -598,18 +583,7 @@
 
     def close(self):
         try:
-<<<<<<< HEAD
             self._client.close()
-=======
-            resp: SmartResponse = super().request(method, url, **kwargs)
-            resp.__class__ = SmartResponse
-            success_for_breaker = not (
-                resp.status_code == 429 or 500 <= resp.status_code < 600
-            )
-            if breaker:
-                breaker.after_request(success_for_breaker)
-            return resp
->>>>>>> 6045ee27
         except Exception:
             pass
 
