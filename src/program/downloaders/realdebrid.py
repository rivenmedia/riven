--- conflicted
+++ resolved
@@ -181,22 +181,18 @@
 
     def _evaluate_stream_response(self, data: dict, processed_stream_hashes: set, item: MediaItem) -> bool:
         """Evaluate the response data from the stream availability check."""
-<<<<<<< HEAD
         stream_items = list(data.items())
 
         def sorting_key(stream_item):
             infohash = stream_item[0]
-            stream = next((stream for stream in item.streams if stream.infohash.lower() == infohash), None)
+            stream = next((stream for stream in item.streams if stream.infohash.lower() == infohash.lower()), None)
             return stream.rank if stream else float('inf')
 
         sorted_stream_items = sorted(stream_items, key=sorting_key, reverse=True)
 
         for stream_hash, provider_list in sorted_stream_items:
-            stream = next((stream for stream in item.streams if stream.infohash.lower() == stream_hash), None)
-=======
-        for stream_hash, provider_list in data.items():
             stream = next((stream for stream in item.streams if stream.infohash.lower() == stream_hash.lower()), None)
->>>>>>> 2d7e663e
+
             if not stream or item.is_stream_blacklisted(stream):
                 continue
 
