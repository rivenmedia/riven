from collections.abc import Sequence
from dataclasses import dataclass
from datetime import datetime
from typing import Literal

from program.media.item import MediaItem
from program.services.content import (
    Listrr,
    Mdblist,
    Overseerr,
    PlexWatchlist,
    TraktContent,
)
from program.services.downloaders import Downloader
from program.services.scrapers import Scraping
from program.services.updaters import Updater
from program.services.filesystem import FilesystemService
from program.media.state import States
from program.services.indexers import IndexerService
from program.services.post_processing import PostProcessing

# Type aliases for various service types
Scraper = Scraping
Content = Overseerr | PlexWatchlist | Listrr | Mdblist | TraktContent
Service = (
    Content
    | Scraper
    | FilesystemService
    | Updater
    | IndexerService
    | PostProcessing
    | Downloader
)


@dataclass
class ProcessedEvent:
    service: Service | None
    related_media_items: Sequence[MediaItem] | None


@dataclass
class Event:
<<<<<<< HEAD
    emitted_by: Service
    item_id: Optional[str] = None
=======
    emitted_by: Service | Literal["StateTransition", "RetryLibrary"] | str
    item_id: int | None = None
>>>>>>> 25428062
    content_item: "MediaItem | None" = None
    run_at: datetime = datetime.now()
    item_state: States | None = None  # Cached state for priority sorting

    @property
    def log_message(self) -> str:
        """Human-friendly description of the event target for logging."""

        if self.content_item:
            return self.content_item.log_string
        elif self.item_id:
            return f"Item ID {self.item_id}"

        return "Unknown Event"<|MERGE_RESOLUTION|>--- conflicted
+++ resolved
@@ -41,13 +41,8 @@
 
 @dataclass
 class Event:
-<<<<<<< HEAD
-    emitted_by: Service
-    item_id: Optional[str] = None
-=======
     emitted_by: Service | Literal["StateTransition", "RetryLibrary"] | str
     item_id: int | None = None
->>>>>>> 25428062
     content_item: "MediaItem | None" = None
     run_at: datetime = datetime.now()
     item_state: States | None = None  # Cached state for priority sorting
