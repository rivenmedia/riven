from dataclasses import dataclass
from datetime import datetime
from typing import Generator, Optional, Union

from program.media.item import MediaItem
from program.services.content import (
    Listrr,
    Mdblist,
    Overseerr,
    PlexWatchlist,
    TraktContent,
)
from program.services.downloaders import (
    AllDebridDownloader,
    RealDebridDownloader,
    TorBoxDownloader,
)
<<<<<<< HEAD

=======
from program.services.libraries import SymlinkLibrary
>>>>>>> 56f36d9b
from program.services.scrapers import (
    Comet,
    Jackett,
    Mediafusion,
    Orionoid,
    Scraping,
    Torrentio,
    Zilean,
)
from program.services.updaters import Updater
from program.services.filesystem import FilesystemService

# Typehint classes
Scraper = Union[Scraping, Torrentio, Mediafusion, Orionoid, Jackett, Zilean, Comet]
Content = Union[Overseerr, PlexWatchlist, Listrr, Mdblist, TraktContent]
Downloader = Union[
    RealDebridDownloader,
    AllDebridDownloader,
    TorBoxDownloader,
]

Service = Union[Content, Scraper, Downloader, FilesystemService, Updater]
MediaItemGenerator = Generator[MediaItem, None, MediaItem | None]

class ProcessedEvent:
    service: Service
    related_media_items: list[MediaItem]

@dataclass
class Event:
    emitted_by: Service
    item_id: Optional[str] = None
    content_item: Optional[MediaItem] = None
    run_at: datetime = datetime.now()

    @property
    def log_message(self):
        # Defensive: content_item may be None
        external_id = None
        if self.content_item:
            if self.content_item.imdb_id:
                external_id = f"IMDB ID {self.content_item.imdb_id}"
            elif self.content_item.tmdb_id:
                external_id = f"TMDB ID {self.content_item.tmdb_id}"
            elif self.content_item.tvdb_id:
                external_id = f"TVDB ID {self.content_item.tvdb_id}"
        if self.item_id:
            return f"Item ID {self.item_id}"
        elif external_id:
            return f"External ID {external_id}"
        else:
            return "Unknown Event"<|MERGE_RESOLUTION|>--- conflicted
+++ resolved
@@ -15,11 +15,6 @@
     RealDebridDownloader,
     TorBoxDownloader,
 )
-<<<<<<< HEAD
-
-=======
-from program.services.libraries import SymlinkLibrary
->>>>>>> 56f36d9b
 from program.services.scrapers import (
     Comet,
     Jackett,
