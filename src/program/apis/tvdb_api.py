"""TVDB API client"""

import json
from datetime import datetime, timedelta
from pathlib import Path

from loguru import logger
from pydantic import BaseModel

from program.utils import data_dir_path
from program.utils.request import SmartSession
from schemas.tvdb import (
    SearchByRemoteIdResult,
    SeasonExtendedRecord,
    SeriesExtendedRecord,
    Translation,
)


class SeriesRelease(SeriesExtendedRecord):
    """TVDB Series Release Status Model"""

    @property
    def release_id(self) -> int:
        """Get release status ID"""

        assert self.status and self.status.id is not None

        return self.status.id

    @property
    def release_status(self) -> str:
        """Get release status name"""

        assert self.status and self.status.name

        return self.status.name

    @property
    def keep_updated(self) -> bool:
        """Get keep updated flag"""

        assert self.status and self.status.keep_updated is not None

        return self.status.keep_updated

    @property
    def last_metadata_fetch(self) -> str:
        """Get last metadata fetch time"""

        from datetime import datetime

        return datetime.now().isoformat()

    @property
    def next_metadata_fetch(self) -> str | None:
        """Get next metadata fetch time"""

        return self.last_aired


class TVDBApiError(Exception):
    """Base exception for TVDB API related errors"""


class TVDBToken(BaseModel):
    """TVDB API token model"""

    token: str
    expires_at: datetime

    def to_dict(self) -> dict[str, str]:
        """Convert token to dictionary for storage"""

        return {
            "token": self.token,
            "expires_at": self.expires_at.isoformat(),
        }

    @classmethod
    def from_dict(cls, data: dict[str, str]) -> "TVDBToken":
        """Create token from dictionary"""

        return cls(
            token=data["token"], expires_at=datetime.fromisoformat(data["expires_at"])
        )


class TVDBApi:
    """TVDB API client"""

    BASE_URL = "https://api4.thetvdb.com/v4"
    TOKEN_FILE = Path(data_dir_path, "tvdb_token.json")

    def __init__(self):
        self.api_key = "6be85335-5c4f-4d8d-b945-d3ed0eb8cdce"
        self.token = None
        self.last_new_release_check: datetime | None = None

        rate_limits = {
            # 25 requests per second
            "api4.thetvdb.com": {
                "rate": 25.0,
                "capacity": 1000.0,
            }
        }

        self.session = SmartSession(
            base_url=self.BASE_URL,
            rate_limits=rate_limits,
            retries=2,
            backoff_factor=0.3,
        )

        self.token = self._load_token_from_file()

        if not self.token:
            logger.info("No TVDB token found, attempting to get new token...")

            self.token = self._get_auth_token()

            if not self.token:
                logger.error("Failed to obtain TVDB token, exiting.")

                exit(0)

            logger.info("Successfully obtained new TVDB token")

    def get_series(self, series_id: str) -> SeriesRelease | None:
        """Get TV series details by TVDB ID."""

        try:
            response = self.session.get(
                f"series/{series_id}/extended",
                headers=self._get_headers(),
            )

            if not response.ok:
                logger.error(f"Failed to get series details: {response.status_code}")
                return None

            from schemas.tvdb import GetSeriesArtworks200Response

            validated_response = GetSeriesArtworks200Response.model_validate(
                response.json(),
            )

            assert validated_response.data

            return SeriesRelease.model_validate(validated_response.data.model_dump())
        except Exception as e:
            logger.error(f"Error getting series details: {str(e)}")

            return None

    def search_by_imdb_id(self, imdb_id: str) -> list[SearchByRemoteIdResult] | None:
        """Search for a series by IMDB ID."""

        try:
            response = self.session.get(
                f"search/remoteid/{imdb_id}",
                headers=self._get_headers(),
            )

            if not response.ok:
                logger.error(f"Failed to search by IMDB ID: {response.status_code}")
                return None

            from schemas.tvdb import GetSearchResultsByRemoteId200Response

            validated_response = GetSearchResultsByRemoteId200Response.from_dict(
                response.json()
            )

            assert validated_response

            return validated_response.data
        except Exception as e:
            logger.error(f"Error searching by IMDB ID: {str(e)}")
            return None

    def get_season(self, season_id: int) -> SeasonExtendedRecord | None:
        """Get details for a specific season."""

        try:
            response = self.session.get(
                f"seasons/{season_id}/extended",
                headers=self._get_headers(),
            )

            if not response.ok:
                logger.error(f"Failed to get season details: {response.status_code}")
                return None

            from schemas.tvdb import GetSeasonExtended200Response

            validated_data = GetSeasonExtended200Response.from_dict(response.json())

            assert validated_data

            return validated_data.data
        except Exception as e:
            logger.error(f"Error getting season details: {str(e)}")
            return None

    def get_translation(self, series_id: int, language: str) -> Translation | None:
        """Get translation title for a series. Language must be 3 letter code."""

        try:
            response = self.session.get(
                f"series/{series_id}/translations/{language}",
                headers=self._get_headers(),
            )

            if not response.ok:
                logger.error(f"Failed to get translation title: {response.status_code}")
                return None

            from schemas.tvdb import GetEpisodeTranslation200Response

            validated_response = GetEpisodeTranslation200Response.from_dict(
                response.json()
            )

            assert validated_response

            return validated_response.data
        except Exception as e:
            logger.error(f"Error getting translation title: {str(e)}")
            return None

    def get_aliases(self, series_data: SeriesRelease) -> dict[str, list[str]] | None:
        """
        Get aliases for a series, grouped by language.

        Returns:
            dict[str, list[str]]: A dictionary where keys are language codes and values are lists of alias names.
        """

        if not series_data.aliases:
            return None

        aliases_by_lang = dict[str, list[str]]({})

        for alias in series_data.aliases:
            lang = alias.language
            name = alias.name

            if lang and name:
                aliases_by_lang.setdefault(lang, []).append(name)

        return aliases_by_lang

    def _load_token_from_file(self) -> TVDBToken | None:
        """Load token from file if it exists and is valid"""

        try:
            if self.TOKEN_FILE.exists():
                with open(self.TOKEN_FILE, "r") as f:
                    token_data = json.load(f)

                token = TVDBToken.from_dict(token_data)
<<<<<<< HEAD

                # Check if token is still valid
                if token.expires_at > datetime.now():
                    logger.debug("Loaded valid TVDB token from file")

                    return token
                else:
                    logger.debug("Loaded TVDB token is expired, refreshing")

                    token = self._get_auth_token()

                    if not token:
                        logger.error("Failed to refresh expired TVDB token")
                        return None

                    logger.debug("Refreshed TVDB token")

                    self._save_token_to_file(token)

                    return token

            return None
        except Exception as e:
            logger.error(f"Error loading TVDB token from file: {str(e)}")
            return None

    def _save_token_to_file(self, token: TVDBToken) -> None:
        """Save token to file for persistence"""

        try:
            # Create directory if it doesn't exist
            self.TOKEN_FILE.parent.mkdir(parents=True, exist_ok=True)

            with open(self.TOKEN_FILE, "w") as f:
                json.dump(token.to_dict(), f)

            logger.debug("Saved TVDB token to file")
        except Exception as e:
            logger.error(f"Error saving TVDB token to file: {str(e)}")

    def _get_auth_token(self) -> TVDBToken | None:
        """Get auth token, refreshing if necessary."""

        now = datetime.now()

        if self.token and self.token.expires_at > now:
            return self.token

        payload = {"apikey": self.api_key}
        response = self.session.post("login", json=payload)

        if not response.ok:
            logger.error(f"Failed to obtain TVDB token: {response.status_code}")
            return None

        from schemas.tvdb import LoginPost200ResponseData

        data = LoginPost200ResponseData.from_dict(response.json())

        assert data

        if not data.token:
            logger.error(f"Failed to obtain TVDB token: No token in response")
            return None

        expires_at = now + timedelta(days=25)
        token_obj = TVDBToken(token=data.token, expires_at=expires_at)

        self._save_token_to_file(token_obj)

        return token_obj

    def _get_headers(self) -> dict[str, str]:
        """Get request headers with auth token."""

=======

                # Check if token is still valid
                if token.expires_at > datetime.now():
                    logger.debug("Loaded valid TVDB token from file")

                    return token
                else:
                    logger.debug("Loaded TVDB token is expired, refreshing")

                    token = self._get_auth_token()

                    if not token:
                        logger.error("Failed to refresh expired TVDB token")
                        return None

                    logger.debug("Refreshed TVDB token")

                    self._save_token_to_file(token)

                    return token

            return None
        except Exception as e:
            logger.error(f"Error loading TVDB token from file: {str(e)}")
            return None

    def _save_token_to_file(self, token: TVDBToken) -> None:
        """Save token to file for persistence"""

        try:
            # Create directory if it doesn't exist
            self.TOKEN_FILE.parent.mkdir(parents=True, exist_ok=True)

            with open(self.TOKEN_FILE, "w") as f:
                json.dump(token.to_dict(), f)

            logger.debug("Saved TVDB token to file")
        except Exception as e:
            logger.error(f"Error saving TVDB token to file: {str(e)}")

    def _get_auth_token(self) -> TVDBToken | None:
        """Get auth token, refreshing if necessary."""

        now = datetime.now()

        if self.token and self.token.expires_at > now:
            return self.token

        payload = {"apikey": self.api_key}
        response = self.session.post("login", json=payload)

        if not response.ok:
            logger.error(f"Failed to obtain TVDB token: {response.status_code}")
            return None

        from schemas.tvdb import LoginPost200ResponseData

        data = LoginPost200ResponseData.model_validate(response.json()["data"])

        if not data.token:
            logger.error(f"Failed to obtain TVDB token: No token in response")
            return None

        expires_at = now + timedelta(days=25)
        token_obj = TVDBToken(token=data.token, expires_at=expires_at)

        self._save_token_to_file(token_obj)

        return token_obj

    def _get_headers(self) -> dict[str, str]:
        """Get request headers with auth token."""

>>>>>>> e46b1c23
        token = self._get_auth_token()

        if not token:
            raise TVDBApiError("Could not obtain valid TVDB auth token")

        return {
            "Authorization": f"Bearer {token.token}",
            "Content-Type": "application/json",
            "Accept": "application/json",
        }<|MERGE_RESOLUTION|>--- conflicted
+++ resolved
@@ -260,7 +260,6 @@
                     token_data = json.load(f)
 
                 token = TVDBToken.from_dict(token_data)
-<<<<<<< HEAD
 
                 # Check if token is still valid
                 if token.expires_at > datetime.now():
@@ -318,9 +317,7 @@
 
         from schemas.tvdb import LoginPost200ResponseData
 
-        data = LoginPost200ResponseData.from_dict(response.json())
-
-        assert data
+        data = LoginPost200ResponseData.model_validate(response.json()["data"])
 
         if not data.token:
             logger.error(f"Failed to obtain TVDB token: No token in response")
@@ -336,81 +333,6 @@
     def _get_headers(self) -> dict[str, str]:
         """Get request headers with auth token."""
 
-=======
-
-                # Check if token is still valid
-                if token.expires_at > datetime.now():
-                    logger.debug("Loaded valid TVDB token from file")
-
-                    return token
-                else:
-                    logger.debug("Loaded TVDB token is expired, refreshing")
-
-                    token = self._get_auth_token()
-
-                    if not token:
-                        logger.error("Failed to refresh expired TVDB token")
-                        return None
-
-                    logger.debug("Refreshed TVDB token")
-
-                    self._save_token_to_file(token)
-
-                    return token
-
-            return None
-        except Exception as e:
-            logger.error(f"Error loading TVDB token from file: {str(e)}")
-            return None
-
-    def _save_token_to_file(self, token: TVDBToken) -> None:
-        """Save token to file for persistence"""
-
-        try:
-            # Create directory if it doesn't exist
-            self.TOKEN_FILE.parent.mkdir(parents=True, exist_ok=True)
-
-            with open(self.TOKEN_FILE, "w") as f:
-                json.dump(token.to_dict(), f)
-
-            logger.debug("Saved TVDB token to file")
-        except Exception as e:
-            logger.error(f"Error saving TVDB token to file: {str(e)}")
-
-    def _get_auth_token(self) -> TVDBToken | None:
-        """Get auth token, refreshing if necessary."""
-
-        now = datetime.now()
-
-        if self.token and self.token.expires_at > now:
-            return self.token
-
-        payload = {"apikey": self.api_key}
-        response = self.session.post("login", json=payload)
-
-        if not response.ok:
-            logger.error(f"Failed to obtain TVDB token: {response.status_code}")
-            return None
-
-        from schemas.tvdb import LoginPost200ResponseData
-
-        data = LoginPost200ResponseData.model_validate(response.json()["data"])
-
-        if not data.token:
-            logger.error(f"Failed to obtain TVDB token: No token in response")
-            return None
-
-        expires_at = now + timedelta(days=25)
-        token_obj = TVDBToken(token=data.token, expires_at=expires_at)
-
-        self._save_token_to_file(token_obj)
-
-        return token_obj
-
-    def _get_headers(self) -> dict[str, str]:
-        """Get request headers with auth token."""
-
->>>>>>> e46b1c23
         token = self._get_auth_token()
 
         if not token:
