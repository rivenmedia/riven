"""TMDB indexer module"""

from datetime import datetime

from kink import di
from loguru import logger

from program.apis.tmdb_api import TMDBApi
from program.apis.trakt_api import TraktAPI
from program.media.item import MediaItem, Movie
from program.services.indexers.base import BaseIndexer
from program.core.runner import MediaItemGenerator, RunnerResult


class TMDBIndexer(BaseIndexer):
    """TMDB indexer class for movies"""

    def __init__(self):
        super().__init__()

        self.api = di[TMDBApi]
        self.trakt_api = di[TraktAPI]

    def run(
        self,
        item: MediaItem,
        log_msg: bool = True,
    ) -> MediaItemGenerator[Movie]:
        """Run the TMDB indexer for the given item."""

        if not (item.imdb_id or item.tmdb_id):
            logger.error(
                f"Item {item.log_string} does not have an imdb_id or tmdb_id, cannot index it"
            )
            return

        if item.type not in ["movie", "mediaitem"]:
            logger.debug(
                f"TMDB indexer skipping incorrect item type: {item.log_string}"
            )
            return

        # Scenario 1: Fresh indexing - create new Movie from API data
        if item.type == "mediaitem":
            if indexed_item := self._create_movie_from_id(item.imdb_id, item.tmdb_id):
                indexed_item = self.copy_items(item, indexed_item)
                indexed_item.indexed_at = datetime.now()
                if log_msg:
                    logger.debug(
                        f"Indexed Movie {indexed_item.log_string} (IMDB: {indexed_item.imdb_id}, TMDB: {indexed_item.tmdb_id})"
                    )

                yield RunnerResult(media_items=[indexed_item])
                return

        # Scenario 2: Re-indexing existing Movie - update in-place
        elif isinstance(item, Movie):
            if self._update_movie_metadata(item):
                item.indexed_at = datetime.now()
                if log_msg:
                    logger.debug(
                        f"Re-indexed Movie {item.log_string} (IMDB: {item.imdb_id}, TMDB: {item.tmdb_id})"
                    )

                yield RunnerResult(media_items=[item])
                return

        logger.error(
            f"Failed to index movie with ids: imdb={item.imdb_id}, tmdb={item.tmdb_id}"
        )
        return

    def _update_movie_metadata(self, movie: Movie) -> bool:
        """
        Update an existing Movie object with fresh TMDB metadata.

        Returns True if successful, False otherwise.
        """

        try:
            # Fetch fresh data from TMDB API
            tmdb_id = movie.tmdb_id
            imdb_id = movie.imdb_id

            if not tmdb_id and not imdb_id:
                logger.error(f"Movie {movie.log_string} has no TMDB or IMDB ID")
                return False

            # Get movie details from API
            if imdb_id and not tmdb_id:
                results = self.api.get_from_external_id(
                    external_source="imdb_id",
                    external_id=str(imdb_id),
                )

                if results:
                    movie_results = results.movie_results

                    if movie_results:
                        tmdb_id = str(movie_results[0].id)

            if not tmdb_id:
                logger.error(f"Movie {movie.log_string} has no TMDB ID resolved")
                return False

            movie_details = (
                self.api.get_movie_details_with_external_ids_and_release_dates(
                    movie_id=str(tmdb_id),
                )
            )

            # Parse release date
            release_date = None

            if movie_details.release_date:
                try:
                    release_date = datetime.strptime(
                        movie_details.release_date,
                        "%Y-%m-%d",
                    )
                except (ValueError, TypeError):
                    pass

            # Extract genres
            genres = [
                genre.name.lower() for genre in movie_details.genres or [] if genre.name
            ]

            # Extract country
            country = (
                movie_details.production_countries[0].iso_3166_1
                if movie_details.production_countries
                else None
            )

            # Extract rating
            rating = (
                float(movie_details.vote_average)
                if movie_details.vote_average
                else None
            )

            # Extract US content rating
            content_rating = None

            if movie_details.release_dates.results:
                for release_country in movie_details.release_dates.results:
                    if (
                        release_country.iso_3166_1 == "US"
                        and release_country.release_dates
                    ):
                        for release in release_country.release_dates:
                            if release.certification:
                                content_rating = release.certification
                                break

                        break

            # Aliases
            aliases = self.trakt_api.get_aliases(movie_details.imdb_id, "movies") or {}
<<<<<<< HEAD

            full_poster_url = (
                f"https://image.tmdb.org/t/p/w500{movie_details.poster_path}"
                if movie_details.poster_path
                else None
            )

=======

            full_poster_url = (
                f"https://image.tmdb.org/t/p/w500{movie_details.poster_path}"
                if movie_details.poster_path
                else None
            )

>>>>>>> 41505d40
            assert movie_details.title

            # Update the Movie object's attributes
            movie.title = movie_details.title
            movie.poster_path = full_poster_url
            movie.year = (
                int(movie_details.release_date[:4])
                if movie_details.release_date
                else None
            )
            movie.tmdb_id = str(movie_details.id)
            movie.imdb_id = movie_details.imdb_id
            movie.aired_at = release_date
            movie.genres = genres
            movie.country = country
            movie.language = movie_details.original_language
            movie.is_anime = (
                any(g in ["animation", "anime"] for g in genres)
                and movie_details.original_language != "en"
            )
            movie.aliases = aliases
            movie.rating = rating
            movie.content_rating = content_rating

            return True

        except Exception as e:
            logger.error(f"Error updating movie metadata: {str(e)}")
            return False

    def _create_movie_from_id(
        self,
        imdb_id: str | None = None,
        tmdb_id: str | None = None,
    ) -> Movie | None:
        """Create a movie item from TMDB using available IDs."""

        if not imdb_id and not tmdb_id:
            logger.error("No IMDB ID or TMDB ID provided")
            return None

        movie_details = None

        try:
            # Lookup via IMDB ID
            if imdb_id and not tmdb_id:
                results = self.api.get_from_external_id("imdb_id", imdb_id)

<<<<<<< HEAD
                assert results
=======
                if not results:
                    logger.debug(f"Failed to resolve TMDB ID for IMDB ID {imdb_id}")
                    return None
>>>>>>> 41505d40

                movie_results = results.movie_results

                if not movie_results:
                    logger.debug(f"IMDB ID {imdb_id} is not a movie, skipping")
                    return None

                tmdb_id = str(movie_results[0].id)
<<<<<<< HEAD

            if not tmdb_id:
                logger.error("No TMDB ID resolved for movie")
                return None

=======

            if not tmdb_id:
                logger.error("No TMDB ID resolved for movie")
                return None

>>>>>>> 41505d40
            movie_details = (
                self.api.get_movie_details_with_external_ids_and_release_dates(tmdb_id)
            )
        except Exception as e:
            logger.error(f"Error fetching movie details: {e}")

        if not movie_details:
            if tmdb_id:
                logger.error(f"Failed to get movie details for TMDB ID: {tmdb_id}")
            elif imdb_id:
                logger.error(f"Failed to get movie details for IMDB ID: {imdb_id}")
            else:
                logger.error("Failed to get movie details for unknown ID")

            return None

        try:
            release_date = (
                datetime.strptime(movie_details.release_date, "%Y-%m-%d")
                if movie_details.release_date
                else None
            )

            genres = [
                genre.name.lower() for genre in movie_details.genres or [] if genre.name
            ]

            country = (
                movie_details.production_countries[0].iso_3166_1
                if movie_details.production_countries
                else None
            )

            # Extract rating (vote_average from TMDB, 0-10 scale)
            rating = (
                float(movie_details.vote_average)
                if movie_details.vote_average
                else None
            )

            # Extract US content rating (certification)
            content_rating = None

            if movie_details.release_dates.results:
                # Look for US release dates
                for release_country in movie_details.release_dates.results:
                    if (
                        release_country.iso_3166_1 == "US"
                        and release_country.release_dates
                    ):
                        # Get the first certification available
                        for release in release_country.release_dates:
                            if release.certification:
                                content_rating = release.certification
                                break

                        break

            # Aliases
            aliases = self.trakt_api.get_aliases(movie_details.imdb_id, "movies") or {}

            full_poster_url = (
                f"https://image.tmdb.org/t/p/w500{movie_details.poster_path}"
                if movie_details.poster_path
                else None
            )

<<<<<<< HEAD
            movie_item = {
                "title": movie_details.title,
                "poster_path": full_poster_url,
                "year": (
                    int(movie_details.release_date[:4])
                    if movie_details.release_date
                    else None
                ),
                "tvdb_id": None,
                "tmdb_id": str(object=movie_details.id),
                "imdb_id": movie_details.imdb_id,
                "aired_at": release_date,
                "genres": genres,
                "type": "movie",
                "requested_at": datetime.now(),
                "country": country,
                "language": movie_details.original_language,
                "is_anime": (
                    any(g in ["animation", "anime"] for g in genres)
                    and movie_details.original_language != "en"
                ),
                "aliases": aliases,
                "rating": rating,
                "content_rating": content_rating,
            }

            return Movie(movie_item)
=======
            return Movie(
                {
                    "title": movie_details.title,
                    "poster_path": full_poster_url,
                    "year": (
                        int(movie_details.release_date[:4])
                        if movie_details.release_date
                        else None
                    ),
                    "tvdb_id": None,
                    "tmdb_id": str(movie_details.id),
                    "imdb_id": movie_details.imdb_id,
                    "aired_at": release_date,
                    "genres": genres,
                    "type": "movie",
                    "requested_at": datetime.now(),
                    "country": country,
                    "language": movie_details.original_language,
                    "is_anime": (
                        any(g in ["animation", "anime"] for g in genres)
                        and movie_details.original_language != "en"
                    ),
                    "aliases": aliases,
                    "rating": rating,
                    "content_rating": content_rating,
                }
            )
>>>>>>> 41505d40
        except Exception as e:
            logger.error(f"Error mapping TMDB movie data: {e}")

        return None<|MERGE_RESOLUTION|>--- conflicted
+++ resolved
@@ -158,7 +158,6 @@
 
             # Aliases
             aliases = self.trakt_api.get_aliases(movie_details.imdb_id, "movies") or {}
-<<<<<<< HEAD
 
             full_poster_url = (
                 f"https://image.tmdb.org/t/p/w500{movie_details.poster_path}"
@@ -166,15 +165,6 @@
                 else None
             )
 
-=======
-
-            full_poster_url = (
-                f"https://image.tmdb.org/t/p/w500{movie_details.poster_path}"
-                if movie_details.poster_path
-                else None
-            )
-
->>>>>>> 41505d40
             assert movie_details.title
 
             # Update the Movie object's attributes
@@ -223,13 +213,9 @@
             if imdb_id and not tmdb_id:
                 results = self.api.get_from_external_id("imdb_id", imdb_id)
 
-<<<<<<< HEAD
-                assert results
-=======
                 if not results:
                     logger.debug(f"Failed to resolve TMDB ID for IMDB ID {imdb_id}")
                     return None
->>>>>>> 41505d40
 
                 movie_results = results.movie_results
 
@@ -238,19 +224,11 @@
                     return None
 
                 tmdb_id = str(movie_results[0].id)
-<<<<<<< HEAD
 
             if not tmdb_id:
                 logger.error("No TMDB ID resolved for movie")
                 return None
 
-=======
-
-            if not tmdb_id:
-                logger.error("No TMDB ID resolved for movie")
-                return None
-
->>>>>>> 41505d40
             movie_details = (
                 self.api.get_movie_details_with_external_ids_and_release_dates(tmdb_id)
             )
@@ -318,35 +296,6 @@
                 else None
             )
 
-<<<<<<< HEAD
-            movie_item = {
-                "title": movie_details.title,
-                "poster_path": full_poster_url,
-                "year": (
-                    int(movie_details.release_date[:4])
-                    if movie_details.release_date
-                    else None
-                ),
-                "tvdb_id": None,
-                "tmdb_id": str(object=movie_details.id),
-                "imdb_id": movie_details.imdb_id,
-                "aired_at": release_date,
-                "genres": genres,
-                "type": "movie",
-                "requested_at": datetime.now(),
-                "country": country,
-                "language": movie_details.original_language,
-                "is_anime": (
-                    any(g in ["animation", "anime"] for g in genres)
-                    and movie_details.original_language != "en"
-                ),
-                "aliases": aliases,
-                "rating": rating,
-                "content_rating": content_rating,
-            }
-
-            return Movie(movie_item)
-=======
             return Movie(
                 {
                     "title": movie_details.title,
@@ -374,7 +323,6 @@
                     "content_rating": content_rating,
                 }
             )
->>>>>>> 41505d40
         except Exception as e:
             logger.error(f"Error mapping TMDB movie data: {e}")
 
