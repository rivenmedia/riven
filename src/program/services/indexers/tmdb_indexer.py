"""TMDB indexer module"""

from datetime import datetime

from kink import di
from loguru import logger

from program.apis.tmdb_api import TMDBApi
from program.apis.trakt_api import TraktAPI
from program.media.item import MediaItem, Movie
from program.services.indexers.base import BaseIndexer
<<<<<<< HEAD
from program.core.runner import RunnerResult
=======
from program.core.runner import MediaItemGenerator, RunnerResult
>>>>>>> 4b89e63c


class TMDBIndexer(BaseIndexer):
    """TMDB indexer class for movies"""

    def __init__(self):
        super().__init__()

        self.api = di[TMDBApi]
        self.trakt_api = di[TraktAPI]

<<<<<<< HEAD
    async def run(
        self,
        item: MediaItem,
        log_msg: bool = True,
    ) -> RunnerResult[Movie]:
=======
    def run(
        self,
        item: MediaItem,
        log_msg: bool = True,
    ) -> MediaItemGenerator[Movie]:
>>>>>>> 4b89e63c
        """Run the TMDB indexer for the given item."""

        if not (item.imdb_id or item.tmdb_id):
            logger.error(
                f"Item {item.log_string} does not have an imdb_id or tmdb_id, cannot index it"
            )

<<<<<<< HEAD
            return RunnerResult(media_items=[])

=======
>>>>>>> 4b89e63c
        if item.type not in ["movie", "mediaitem"]:
            logger.debug(
                f"TMDB indexer skipping incorrect item type: {item.log_string}"
            )

            return RunnerResult(media_items=[])

        # Scenario 1: Fresh indexing - create new Movie from API data
        if item.type == "mediaitem":
            if indexed_item := self._create_movie_from_id(item.imdb_id, item.tmdb_id):
                indexed_item = self.copy_items(item, indexed_item)
                indexed_item.indexed_at = datetime.now()
                if log_msg:
                    logger.debug(
                        f"Indexed Movie {indexed_item.log_string} (IMDB: {indexed_item.imdb_id}, TMDB: {indexed_item.tmdb_id})"
                    )
<<<<<<< HEAD

                return RunnerResult(media_items=[indexed_item])

=======

                yield RunnerResult(media_items=[indexed_item])
                return

>>>>>>> 4b89e63c
        # Scenario 2: Re-indexing existing Movie - update in-place
        elif isinstance(item, Movie):
            if self._update_movie_metadata(item):
                item.indexed_at = datetime.now()
                if log_msg:
                    logger.debug(
                        f"Re-indexed Movie {item.log_string} (IMDB: {item.imdb_id}, TMDB: {item.tmdb_id})"
                    )

<<<<<<< HEAD
                return RunnerResult(media_items=[item])
=======
                yield RunnerResult(media_items=[item])
                return
>>>>>>> 4b89e63c

        logger.error(
            f"Failed to index movie with ids: imdb={item.imdb_id}, tmdb={item.tmdb_id}"
        )

        return RunnerResult(media_items=[])

    def _update_movie_metadata(self, movie: Movie) -> bool:
        """
        Update an existing Movie object with fresh TMDB metadata.

        Returns True if successful, False otherwise.
        """

        try:
            # Fetch fresh data from TMDB API
            tmdb_id = movie.tmdb_id
            imdb_id = movie.imdb_id

            if not tmdb_id and not imdb_id:
                logger.error(f"Movie {movie.log_string} has no TMDB or IMDB ID")
                return False

            # Get movie details from API
            if imdb_id and not tmdb_id:
                results = self.api.get_from_external_id(
                    external_source="imdb_id",
                    external_id=str(imdb_id),
                )

                if results:
                    movie_results = results.movie_results

                    if movie_results:
                        tmdb_id = str(movie_results[0].id)

            if not tmdb_id:
                logger.error(f"Movie {movie.log_string} has no TMDB ID resolved")
                return False

            movie_details = (
                self.api.get_movie_details_with_external_ids_and_release_dates(
                    movie_id=str(tmdb_id),
                )
            )

            # Parse release date
            release_date = None

            if movie_details.release_date:
                try:
                    release_date = datetime.strptime(
                        movie_details.release_date,
                        "%Y-%m-%d",
                    )
                except (ValueError, TypeError):
                    pass

            # Extract genres
            genres = [
                genre.name.lower() for genre in movie_details.genres or [] if genre.name
            ]

            # Extract country
            country = (
                movie_details.production_countries[0].iso_3166_1
                if movie_details.production_countries
                else None
            )

            # Extract rating
            rating = (
                float(movie_details.vote_average)
                if movie_details.vote_average
                else None
            )

            # Extract US content rating
            content_rating = None

            if movie_details.release_dates.results:
                for release_country in movie_details.release_dates.results:
                    if (
                        release_country.iso_3166_1 == "US"
                        and release_country.release_dates
                    ):
                        for release in release_country.release_dates:
                            if release.certification:
                                content_rating = release.certification
                                break

                        break

            # Aliases
            aliases = self.trakt_api.get_aliases(movie_details.imdb_id, "movies") or {}

            full_poster_url = (
                f"https://image.tmdb.org/t/p/w500{movie_details.poster_path}"
                if movie_details.poster_path
                else None
            )

            assert movie_details.title

            # Update the Movie object's attributes
            movie.title = movie_details.title
            movie.poster_path = full_poster_url
            movie.year = (
                int(movie_details.release_date[:4])
                if movie_details.release_date
                else None
            )
            movie.tmdb_id = str(movie_details.id)
            movie.imdb_id = movie_details.imdb_id
            movie.aired_at = release_date
            movie.genres = genres
            movie.country = country
            movie.language = movie_details.original_language
            movie.is_anime = (
                any(g in ["animation", "anime"] for g in genres)
                and movie_details.original_language != "en"
            )
            movie.aliases = aliases
            movie.rating = rating
            movie.content_rating = content_rating

            return True

        except Exception as e:
            logger.error(f"Error updating movie metadata: {str(e)}")
            return False

    def _create_movie_from_id(
        self,
        imdb_id: str | None = None,
        tmdb_id: str | None = None,
    ) -> Movie | None:
        """Create a movie item from TMDB using available IDs."""

        if not imdb_id and not tmdb_id:
            logger.error("No IMDB ID or TMDB ID provided")
            return None

        movie_details = None

        try:
            # Lookup via IMDB ID
            if imdb_id and not tmdb_id:
                results = self.api.get_from_external_id("imdb_id", imdb_id)

<<<<<<< HEAD
                assert results
=======
                if not results:
                    logger.debug(f"Failed to resolve TMDB ID for IMDB ID {imdb_id}")
                    return None
>>>>>>> 4b89e63c

                movie_results = results.movie_results

                if not movie_results:
                    logger.debug(f"IMDB ID {imdb_id} is not a movie, skipping")
                    return None

                tmdb_id = str(movie_results[0].id)
<<<<<<< HEAD

            if not tmdb_id:
                logger.error("No TMDB ID resolved for movie")
                return None

=======

            if not tmdb_id:
                logger.error("No TMDB ID resolved for movie")
                return None

>>>>>>> 4b89e63c
            movie_details = (
                self.api.get_movie_details_with_external_ids_and_release_dates(tmdb_id)
            )
        except Exception as e:
            logger.error(f"Error fetching movie details: {e}")

        if not movie_details:
            if tmdb_id:
                logger.error(f"Failed to get movie details for TMDB ID: {tmdb_id}")
            elif imdb_id:
                logger.error(f"Failed to get movie details for IMDB ID: {imdb_id}")
            else:
                logger.error("Failed to get movie details for unknown ID")

            return None

        try:
            release_date = (
                datetime.strptime(movie_details.release_date, "%Y-%m-%d")
                if movie_details.release_date
                else None
            )

            genres = [
                genre.name.lower() for genre in movie_details.genres or [] if genre.name
            ]

            country = (
                movie_details.production_countries[0].iso_3166_1
                if movie_details.production_countries
                else None
            )

            # Extract rating (vote_average from TMDB, 0-10 scale)
            rating = (
                float(movie_details.vote_average)
                if movie_details.vote_average
                else None
            )

            # Extract US content rating (certification)
            content_rating = None

            if movie_details.release_dates.results:
                # Look for US release dates
                for release_country in movie_details.release_dates.results:
                    if (
                        release_country.iso_3166_1 == "US"
                        and release_country.release_dates
                    ):
                        # Get the first certification available
                        for release in release_country.release_dates:
                            if release.certification:
                                content_rating = release.certification
                                break

                        break

            # Aliases
            aliases = self.trakt_api.get_aliases(movie_details.imdb_id, "movies") or {}

            full_poster_url = (
                f"https://image.tmdb.org/t/p/w500{movie_details.poster_path}"
                if movie_details.poster_path
                else None
            )

<<<<<<< HEAD
            movie_item = {
                "title": movie_details.title,
                "poster_path": full_poster_url,
                "year": (
                    int(movie_details.release_date[:4])
                    if movie_details.release_date
                    else None
                ),
                "tvdb_id": None,
                "tmdb_id": str(object=movie_details.id),
                "imdb_id": movie_details.imdb_id,
                "aired_at": release_date,
                "genres": genres,
                "type": "movie",
                "requested_at": datetime.now(),
                "country": country,
                "language": movie_details.original_language,
                "is_anime": (
                    any(g in ["animation", "anime"] for g in genres)
                    and movie_details.original_language != "en"
                ),
                "aliases": aliases,
                "rating": rating,
                "content_rating": content_rating,
            }

            return Movie(movie_item)
=======
            return Movie(
                {
                    "title": movie_details.title,
                    "poster_path": full_poster_url,
                    "year": (
                        int(movie_details.release_date[:4])
                        if movie_details.release_date
                        else None
                    ),
                    "tvdb_id": None,
                    "tmdb_id": str(movie_details.id),
                    "imdb_id": movie_details.imdb_id,
                    "aired_at": release_date,
                    "genres": genres,
                    "type": "movie",
                    "requested_at": datetime.now(),
                    "country": country,
                    "language": movie_details.original_language,
                    "is_anime": (
                        any(g in ["animation", "anime"] for g in genres)
                        and movie_details.original_language != "en"
                    ),
                    "aliases": aliases,
                    "rating": rating,
                    "content_rating": content_rating,
                }
            )
>>>>>>> 4b89e63c
        except Exception as e:
            logger.error(f"Error mapping TMDB movie data: {e}")

        return None<|MERGE_RESOLUTION|>--- conflicted
+++ resolved
@@ -9,11 +9,7 @@
 from program.apis.trakt_api import TraktAPI
 from program.media.item import MediaItem, Movie
 from program.services.indexers.base import BaseIndexer
-<<<<<<< HEAD
 from program.core.runner import RunnerResult
-=======
-from program.core.runner import MediaItemGenerator, RunnerResult
->>>>>>> 4b89e63c
 
 
 class TMDBIndexer(BaseIndexer):
@@ -25,19 +21,11 @@
         self.api = di[TMDBApi]
         self.trakt_api = di[TraktAPI]
 
-<<<<<<< HEAD
     async def run(
         self,
         item: MediaItem,
         log_msg: bool = True,
     ) -> RunnerResult[Movie]:
-=======
-    def run(
-        self,
-        item: MediaItem,
-        log_msg: bool = True,
-    ) -> MediaItemGenerator[Movie]:
->>>>>>> 4b89e63c
         """Run the TMDB indexer for the given item."""
 
         if not (item.imdb_id or item.tmdb_id):
@@ -45,11 +33,8 @@
                 f"Item {item.log_string} does not have an imdb_id or tmdb_id, cannot index it"
             )
 
-<<<<<<< HEAD
             return RunnerResult(media_items=[])
 
-=======
->>>>>>> 4b89e63c
         if item.type not in ["movie", "mediaitem"]:
             logger.debug(
                 f"TMDB indexer skipping incorrect item type: {item.log_string}"
@@ -66,16 +51,9 @@
                     logger.debug(
                         f"Indexed Movie {indexed_item.log_string} (IMDB: {indexed_item.imdb_id}, TMDB: {indexed_item.tmdb_id})"
                     )
-<<<<<<< HEAD
 
                 return RunnerResult(media_items=[indexed_item])
 
-=======
-
-                yield RunnerResult(media_items=[indexed_item])
-                return
-
->>>>>>> 4b89e63c
         # Scenario 2: Re-indexing existing Movie - update in-place
         elif isinstance(item, Movie):
             if self._update_movie_metadata(item):
@@ -85,12 +63,7 @@
                         f"Re-indexed Movie {item.log_string} (IMDB: {item.imdb_id}, TMDB: {item.tmdb_id})"
                     )
 
-<<<<<<< HEAD
                 return RunnerResult(media_items=[item])
-=======
-                yield RunnerResult(media_items=[item])
-                return
->>>>>>> 4b89e63c
 
         logger.error(
             f"Failed to index movie with ids: imdb={item.imdb_id}, tmdb={item.tmdb_id}"
@@ -241,13 +214,7 @@
             if imdb_id and not tmdb_id:
                 results = self.api.get_from_external_id("imdb_id", imdb_id)
 
-<<<<<<< HEAD
                 assert results
-=======
-                if not results:
-                    logger.debug(f"Failed to resolve TMDB ID for IMDB ID {imdb_id}")
-                    return None
->>>>>>> 4b89e63c
 
                 movie_results = results.movie_results
 
@@ -256,19 +223,11 @@
                     return None
 
                 tmdb_id = str(movie_results[0].id)
-<<<<<<< HEAD
 
             if not tmdb_id:
                 logger.error("No TMDB ID resolved for movie")
                 return None
 
-=======
-
-            if not tmdb_id:
-                logger.error("No TMDB ID resolved for movie")
-                return None
-
->>>>>>> 4b89e63c
             movie_details = (
                 self.api.get_movie_details_with_external_ids_and_release_dates(tmdb_id)
             )
@@ -336,35 +295,6 @@
                 else None
             )
 
-<<<<<<< HEAD
-            movie_item = {
-                "title": movie_details.title,
-                "poster_path": full_poster_url,
-                "year": (
-                    int(movie_details.release_date[:4])
-                    if movie_details.release_date
-                    else None
-                ),
-                "tvdb_id": None,
-                "tmdb_id": str(object=movie_details.id),
-                "imdb_id": movie_details.imdb_id,
-                "aired_at": release_date,
-                "genres": genres,
-                "type": "movie",
-                "requested_at": datetime.now(),
-                "country": country,
-                "language": movie_details.original_language,
-                "is_anime": (
-                    any(g in ["animation", "anime"] for g in genres)
-                    and movie_details.original_language != "en"
-                ),
-                "aliases": aliases,
-                "rating": rating,
-                "content_rating": content_rating,
-            }
-
-            return Movie(movie_item)
-=======
             return Movie(
                 {
                     "title": movie_details.title,
@@ -392,7 +322,6 @@
                     "content_rating": content_rating,
                 }
             )
->>>>>>> 4b89e63c
         except Exception as e:
             logger.error(f"Error mapping TMDB movie data: {e}")
 
