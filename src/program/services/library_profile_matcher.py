--- conflicted
+++ resolved
@@ -5,6 +5,8 @@
 """
 
 from typing import Any
+
+from loguru import logger
 from program.media.item import Episode, MediaItem, Season
 from program.settings.models import LibraryProfileFilterRules
 from program.settings import settings_manager
@@ -84,7 +86,10 @@
         # Genre filters with exclusion support
         if rules.genres:
             if not self._matches_list_filter(
-                self._get_normalized_genres(item), rules.genres, "genres"
+                self._get_normalized_genres(item),
+                rules.genres,
+                "genres",
+                item.log_string,
             ):
                 return False
 
@@ -117,21 +122,30 @@
         # Network filter with exclusion support
         if rules.networks:
             if not self._matches_list_filter(
-                self._get_normalized_networks(item), rules.networks, "networks"
+                self._get_normalized_networks(item),
+                rules.networks,
+                "networks",
+                item.log_string,
             ):
                 return False
 
         # Country filter with exclusion support
         if rules.countries:
             if not self._matches_list_filter(
-                self._get_normalized_countries(item), rules.countries, "countries"
+                self._get_normalized_countries(item),
+                rules.countries,
+                "countries",
+                item.log_string,
             ):
                 return False
 
         # Language filter with exclusion support
         if rules.languages:
             if not self._matches_list_filter(
-                self._get_normalized_languages(item), rules.languages, "languages"
+                self._get_normalized_languages(item),
+                rules.languages,
+                "languages",
+                item.log_string,
             ):
                 return False
 
@@ -161,15 +175,11 @@
         return True
 
     def _matches_list_filter(
-<<<<<<< HEAD
-        self, item_values: list[str], filter_values: list[str], filter_name: str
-=======
         self,
-        item_values: List[str],
-        filter_values: List[str],
+        item_values: list[str],
+        filter_values: list[str],
         filter_name: str,
         log_string: str,
->>>>>>> 27689038
     ) -> bool:
         """
         Check if item values match filter with inclusion/exclusion support.
@@ -214,17 +224,11 @@
         if exclusions:
             for exclusion in exclusions:
                 if exclusion in item_values_lower:
-<<<<<<< HEAD
-                    # logger.debug(
-                    #     f"Item excluded by {filter_name} filter: "
-                    #     f"item has '{exclusion}' which is in exclusion list"
-                    # )
-=======
                     logger.trace(
                         f"{log_string} excluded by {filter_name} filter: "
                         f"'{exclusion}' found in exclusion list"
                     )
->>>>>>> 27689038
+
                     return False
 
         # Check inclusions (must have at least one match if inclusions exist)
