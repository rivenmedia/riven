"""
OpenSubtitles provider for Riven.
"""

import base64
import time
import zlib
<<<<<<< HEAD
from xmlrpc.client import ServerProxy
from typing import Any, Generic, TypeVar, cast
=======
>>>>>>> 41505d40

from collections.abc import Iterable
from http import HTTPStatus
from xmlrpc.client import ServerProxy
from typing import Any, Generic, Self, TypeVar, cast
from babelfish import Language, Error as BabelfishError
from loguru import logger
<<<<<<< HEAD
from pydantic import BaseModel, Field, field_validator

from .base import SubtitleItem, SubtitleProvider

T = TypeVar("T", bound=BaseModel | None)


class OpenSubtitlesAPIResponse(BaseModel, Generic[T]):
    status: int
    data: T

    @field_validator("status")
    def validate_status(cls, v: str) -> int:
        return int(v[:3])


class OpenSubtitlesLoginResponse(BaseModel):
=======
from pydantic import BaseModel, Field, field_validator, model_validator

from .base import SubtitleItem, SubtitleProvider

T = TypeVar("T", bound=BaseModel | Iterable[BaseModel] | dict[Any, Any] | None)


class StatusMixin(BaseModel):
    status: int

    @field_validator("status", mode="before")
    def transform_status(cls, status_string: str) -> int:
        """Transform OpenSubtitles status string (e.g. '200 OK') to integer code."""

        return int(status_string[:3])

    @model_validator(mode="after")
    def validate_response(self) -> Self:
        """Raise exception for HTTP errors based on status code."""

        status_code = HTTPStatus(self.status)

        if status_code == HTTPStatus.UNAUTHORIZED:
            raise Exception("Unauthorized - Invalid credentials")
        elif status_code == HTTPStatus.NOT_ACCEPTABLE:
            raise Exception("No session - Please login again")
        elif status_code == HTTPStatus.PROXY_AUTHENTICATION_REQUIRED:
            raise Exception("Download limit reached")
        elif status_code == HTTPStatus.SERVICE_UNAVAILABLE:
            raise Exception("Service unavailable")
        elif not status_code.is_success:
            raise Exception(f"OpenSubtitles error: {status_code}")

        return self


class OpenSubtitlesAPIResponse(StatusMixin, Generic[T]):
    data: T


class OpenSubtitlesLoginResponse(StatusMixin):
>>>>>>> 41505d40
    token: str


class OpenSubtitlesSubtitleItem(BaseModel):
    id_subtitle_file: str = Field(alias="IDSubtitleFile")
    sub_language_id: str = Field(alias="SubLanguageID")
    sub_file_name: str | None = Field(alias="SubFileName")
    sub_downloads_cnt: str | None = Field(alias="SubDownloadsCnt")
    sub_rating: str | None = Field(alias="SubRating")
    matched_by: str | None = Field(alias="MatchedBy")
    movie_hash: str | None = Field(alias="MovieHash")
    movie_name: str | None = Field(alias="MovieName")


<<<<<<< HEAD
class OpenSubtitlesSearchSubtitlesResponse(BaseModel):

    items: list[OpenSubtitlesSubtitleItem]


class OpenSubtitlesDownloadSubtitleResponse(BaseModel):
    data: list[dict[str, Any]] | None
=======
class OpenSubtitlesDownloadSubtitleItem(BaseModel):
    data: str
>>>>>>> 41505d40


def normalize_language_to_alpha3(language: str) -> str:
    """
    Convert language code to ISO 639-3 (3-letter code) for OpenSubtitles API.

    Uses babelfish library to handle all language code conversions, supporting:
    - ISO 639-1 (2-letter codes like 'en', 'es')
    - ISO 639-2 (3-letter codes like 'eng', 'spa')
    - ISO 639-2/B (bibliographic codes like 'fre', 'ger')
    - ISO 639-3 (terminological codes like 'fra', 'deu')

    Args:
        language: Language code in various formats

    Returns:
        ISO 639-3 language code (e.g., 'eng', 'spa', 'fra')
    """

    try:
        language_str = str(language).strip().lower()

        if not language_str:
            logger.warning("Empty language code provided, defaulting to 'eng'")
            return "eng"

        # Try different parsing strategies
        lang_obj = None

        # Strategy 1: Try as ISO 639-3 (3-letter terminological code)
        if len(language_str) == 3:
            try:
                lang_obj = Language(language_str)
            except (BabelfishError, ValueError):
                # Strategy 2: Try as ISO 639-2/B (bibliographic code)
                try:
                    lang_obj = Language.fromcode(language_str, "alpha3b")
                except (BabelfishError, ValueError, KeyError):
                    pass

        # Strategy 3: Try as ISO 639-1 (2-letter code)
        if lang_obj is None and len(language_str) == 2:
            try:
                lang_obj = Language.fromcode(language_str, "alpha2")
            except (BabelfishError, ValueError, KeyError):
                pass

        # Strategy 4: Try parsing as locale string (e.g., 'en-US', 'pt_BR')
        if lang_obj is None and ("-" in language_str or "_" in language_str):
            try:
                # Extract just the language part before the separator
                lang_part = language_str.split("-")[0].split("_")[0]

                if len(lang_part) == 2:
                    lang_obj = Language.fromcode(lang_part, "alpha2")
                elif len(lang_part) == 3:
                    lang_obj = Language(lang_part)
            except (BabelfishError, ValueError, KeyError):
                pass

        if lang_obj:
            return cast(str, lang_obj.alpha3)

        # Fallback to English
        logger.warning(f"Could not parse language '{language}', defaulting to 'eng'")

        return "eng"

    except Exception as e:
        logger.error(
            f"Error normalizing language '{language}': {e}, defaulting to 'eng'"
        )
        return "eng"


class OpenSubtitlesProvider(SubtitleProvider):
    """
    OpenSubtitles XML-RPC provider implementation.

    Uses anonymous authentication and searches only by moviehash.
    This ensures reliable subtitle matching without requiring user credentials.
    """

    def __init__(self):
        self.server_url = "https://api.opensubtitles.org/xml-rpc"
        self.user_agent = "VLSub 0.11.1"
        self.token = None
        self.login_time = None
        self.server = ServerProxy(self.server_url, allow_none=True)

    @property
    def name(self) -> str:
        return "opensubtitles"

<<<<<<< HEAD
    def _check_response[T: BaseModel | None](
        self,
        response: Any,
        model: type[T],
    ) -> T:
        """Check OpenSubtitles API response and handle errors."""

        data = OpenSubtitlesAPIResponse[T].model_validate(response)

        status = data.status

        if status == 401:
            raise Exception("Unauthorized - Invalid credentials")
        elif status == 406:
            raise Exception("No session - Please login again")
        elif status == 407:
            raise Exception("Download limit reached")
        elif status == 503:
            raise Exception("Service unavailable")
        elif status != 200:
            raise Exception(f"OpenSubtitles error: {status}")

        if data.data is None:
            raise Exception("No data in OpenSubtitles response")

        return data.data

=======
>>>>>>> 41505d40
    def initialize(self):
        """Initialize the provider session with anonymous authentication."""

        logger.debug(f"Logging in anonymously with user agent: {self.user_agent}")

        # Anonymous login: empty username and password
<<<<<<< HEAD
        response = self._check_response(
            response=self.server.LogIn("", "", "eng", self.user_agent),
            model=OpenSubtitlesLoginResponse,
        )

        self.token = str(response.token)
=======
        response = OpenSubtitlesLoginResponse.model_validate(
            self.server.LogIn(
                "",
                "",
                "eng",
                self.user_agent,
            )
        )

        self.token = response.token
>>>>>>> 41505d40
        self.login_time = time.time()

        logger.debug("Authenticated to OpenSubtitles (anonymous)")

    def _ensure_authenticated(self) -> bool:
        """Ensure we have a valid session token."""

        current_time = time.time()

        # Check if we need to login (no token or token older than 10 minutes)
        if (
            not self.token
            or not self.login_time
            or (current_time - self.login_time) > 600
        ):
            if self.login_time:
                logger.debug("Token expired (>10 minutes), re-authenticating...")

            self.initialize()

        return True

    def search_subtitles(
        self,
        imdb_id: str,
        video_hash: str | None = None,
        file_size: int | None = None,
        filename: str | None = None,
        search_tags: str | None = None,
        season: int | None = None,
        episode: int | None = None,
        language: str = "en",
    ) -> list[SubtitleItem]:
        """
        Search subtitles using multi-strategy approach.

        According to OpenSubtitles API documentation:
        - Priority: moviehash+moviebytesize > tag > imdbid > query
        - When moviehash and moviebytesize are provided, other parameters are ignored
        - When tag is provided with imdbid, it filters results by release group/format
        - Multiple search criteria can be sent in a single request

        Args:
            imdb_id: IMDB ID
            video_hash: OpenSubtitles hash of the video file
            file_size: Size of the video file in bytes
            filename: Original filename (not used - tags are preferred)
            search_tags: Comma-separated tags (release group, format) for OpenSubtitles
            season: Season number (for TV shows)
            episode: Episode number (for TV shows)
            language: Language code (ISO 639-1, ISO 639-2, or ISO 639-3)

        Returns:
            list of subtitle results, prioritized by match type
        """

        try:
            if not self._ensure_authenticated():
                return []

            # Normalize language to ISO 639-3 format for OpenSubtitles API
            opensubtitles_lang = normalize_language_to_alpha3(language)

            # Build search criteria array (multiple strategies in one request)
            search_criteria = list[dict[str, str]]()

            # Strategy 1: moviehash + moviebytesize (perfect match - exact file)
            if video_hash and file_size:
                search_criteria.append(
                    {
                        "sublanguageid": opensubtitles_lang,
                        "moviehash": video_hash,
                        "moviebytesize": str(file_size),
                    }
                )

                logger.trace(
                    f"OpenSubtitles search strategy 1: moviehash={video_hash[:8]}...{video_hash[-8:]}, size={file_size:,} bytes"
                )

            # Strategy 2: imdbid + filename + tag (release-specific match)
            if imdb_id and search_tags:
                imdb_id = imdb_id.lstrip("tt")  # Remove leading 'tt' from IMDB ID
                criteria = {
                    "sublanguageid": opensubtitles_lang,
                    "imdbid": imdb_id,  # Remove leading 'tt' from IMDB ID
                    "tags": search_tags,
                }

                if season is not None:
                    criteria["season"] = str(season)

                if episode is not None:
                    criteria["episode"] = str(episode)

                search_criteria.append(criteria)

                logger.trace(
                    f"OpenSubtitles search strategy 2: imdbid={imdb_id}, tags={search_tags}, season={season}, episode={episode}"
                )

            # strategy 3: filename
            if filename:
                criteria3 = {
                    "sublanguageid": opensubtitles_lang,
                    "query": filename,
                }

                if season is not None:
                    criteria3["season"] = str(season)

                if episode is not None:
                    criteria3["episode"] = str(episode)

                search_criteria.append(criteria3)

                logger.trace(
                    f"OpenSubtitles search strategy 3: filename={filename}, season={season}, episode={episode}"
                )

            if not search_criteria:
                logger.trace("Skipping OpenSubtitles search: no valid search criteria")
                return []

<<<<<<< HEAD
            response = self._check_response(
                response=self.server.SearchSubtitles(self.token, search_criteria),
                model=OpenSubtitlesSearchSubtitlesResponse,
            )

            data = response or []

            if not data:
=======
            response = OpenSubtitlesAPIResponse[
                list[OpenSubtitlesSubtitleItem]
            ].model_validate(self.server.SearchSubtitles(self.token, search_criteria))

            if not response.data:
>>>>>>> 41505d40
                logger.debug("No subtitles found from OpenSubtitles")
                return []

            # Process results and prioritize by match type
            # MatchedBy can be: moviehash, tag, imdbid, fulltext
            results = list[SubtitleItem]()
            norm_hash = str(video_hash).lower() if video_hash else None

<<<<<<< HEAD
            for item in data.items:
=======
            for item in response.data:
>>>>>>> 41505d40
                try:
                    # Get match type from API response
                    matched_by = (item.matched_by or "unknown").lower()
                    item_hash = str(item.movie_hash or "0").lower()

                    # Validate hash matches - ensure MovieHash field matches our hash
                    if matched_by == "moviehash":
                        if not norm_hash or item_hash == "0" or item_hash != norm_hash:
                            # Invalid hash match, skip it
                            continue

                    # Determine match type for scoring
                    # Priority: moviehash > tag > imdbid > fulltext
                    is_hash_match = matched_by == "moviehash"
                    is_tag_match = matched_by == "tag"
                    is_imdb_match = matched_by == "imdbid"
                    is_fulltext_match = matched_by == "fulltext"

                    results.append(
                        SubtitleItem(
                            id=item.id_subtitle_file,
                            language=item.sub_language_id,
                            filename=item.sub_file_name or "subtitle.srt",
                            download_count=int(item.sub_downloads_cnt or 0),
                            rating=float(item.sub_rating or 0),
                            matched_by=matched_by,
                            movie_hash=item.movie_hash,
                            movie_name=item.movie_name or "",
                            provider=self.name,
                            score=self._calculate_score(
                                item,
                                is_hash_match,
                                is_tag_match,
                                is_imdb_match,
                                is_fulltext_match,
                            ),
                        )
                    )
                except Exception as e:
                    logger.warning(f"Error processing subtitle result: {e}")
                    continue

            # Sort by score (hash > tag > imdb > fulltext)
            results.sort(key=lambda x: x.score, reverse=True)

            # Log match type distribution
            hash_count = sum(1 for r in results if r.matched_by == "moviehash")
            tag_count = sum(1 for r in results if r.matched_by == "tag")
            imdb_count = sum(1 for r in results if r.matched_by == "imdbid")
            fulltext_count = sum(1 for r in results if r.matched_by == "fulltext")
<<<<<<< HEAD
=======

>>>>>>> 41505d40
            logger.debug(
                f"Found {len(results)} subtitles from OpenSubtitles (hash:{hash_count}, tag:{tag_count}, imdb:{imdb_count}, fulltext:{fulltext_count})"
            )

            return results
        except Exception as e:
            error_msg = str(e).lower()

            if "syntax error" in error_msg or "expat" in error_msg:
                logger.warning(
                    "OpenSubtitles server issue (HTML response) - trying other providers"
                )
            else:
                logger.error(f"OpenSubtitles search error: {e}")

            return []

    def download_subtitle(self, subtitle_info: SubtitleItem) -> str | None:
        """Download subtitle content from OpenSubtitles."""

        try:
            if not self._ensure_authenticated():
                return None

            subtitle_id = subtitle_info.id

            if not subtitle_id:
                return None

            logger.debug(f"Downloading subtitle: {subtitle_info.filename}")

<<<<<<< HEAD
            response = self.server.DownloadSubtitles(self.token, [str(subtitle_id)])
            response = self._check_response(
                response=response, model=OpenSubtitlesDownloadSubtitleResponse
            )
=======
            response = OpenSubtitlesAPIResponse[
                list[OpenSubtitlesDownloadSubtitleItem] | None
            ].model_validate(self.server.DownloadSubtitles(self.token, [subtitle_id]))
>>>>>>> 41505d40

            if not response.data:
                return None

            # Decode subtitle content (base64 + zlib compression)
<<<<<<< HEAD
            subtitle_data = response.data[0]["data"]
=======
            subtitle_data = response.data[0].data
>>>>>>> 41505d40
            decoded_data = base64.b64decode(subtitle_data)
            decompressed_data = zlib.decompress(decoded_data, 47)

            content = self._decode_subtitle_content(decompressed_data)

            if content and "opensubtitles vip" in content.lower():
                logger.debug("Received VIP-only content")

            logger.debug(f"Downloaded subtitle successfully")

            return content

        except Exception as e:
            logger.error(f"OpenSubtitles download error: {e}")
            return None

    def _calculate_score(
        self,
        subtitle_item: OpenSubtitlesSubtitleItem,
        is_hash_match: bool,
        is_tag_match: bool = False,
        is_imdb_match: bool = False,
        is_fulltext_match: bool = False,
    ) -> int:
        """
        Score results with priority: hash > tag > imdb > fulltext.

        According to OpenSubtitles API, MatchedBy can be:
        - moviehash: Perfect file match (highest priority)
        - tag: Release-specific match (high priority)
        - imdbid: Movie-level match (medium priority)
        - fulltext: Query-based match (lowest priority)

        Args:
            subtitle_item: Subtitle result from OpenSubtitles
            is_hash_match: True if matched by moviehash
            is_tag_match: True if matched by tag
            is_imdb_match: True if matched by imdbid
            is_fulltext_match: True if matched by fulltext

        Returns:
            Score (higher is better)
        """

        score = 0

        # Priority 1: Hash matches (perfect file match)
        if is_hash_match:
            score += 10000
        # Priority 2: Tag matches (release-specific match)
        elif is_tag_match:
            score += 5000
        # Priority 3: IMDB matches (movie-level match)
        elif is_imdb_match:
            score += 2500
        # Priority 4: Fulltext matches (query-based, least accurate)
        elif is_fulltext_match:
            score += 1000

        # Tie-breakers: popularity and rating

        # Downloads (max ~100 points)
        score += int(subtitle_item.sub_downloads_cnt or 0) // 100

        # Rating (max 100 points)
        score += int(float(subtitle_item.sub_rating or 0) * 10)

        return score

    def _decode_subtitle_content(self, content_bytes: bytes) -> str | None:
        """Decode subtitle content with multiple encoding fallbacks."""
        if not content_bytes:
            return None

        encodings = ["utf-8", "utf-8-sig", "iso-8859-1", "windows-1252", "cp1252"]

        for encoding in encodings:
            try:
                decoded = content_bytes.decode(encoding)
                if len(decoded.strip()) > 0:
                    return decoded
            except (UnicodeDecodeError, UnicodeError):
                continue

        # Last resort with error replacement
        try:
            return content_bytes.decode("utf-8", errors="replace")
        except Exception:
            logger.error("Failed to decode subtitle content")
            return None<|MERGE_RESOLUTION|>--- conflicted
+++ resolved
@@ -5,11 +5,6 @@
 import base64
 import time
 import zlib
-<<<<<<< HEAD
-from xmlrpc.client import ServerProxy
-from typing import Any, Generic, TypeVar, cast
-=======
->>>>>>> 41505d40
 
 from collections.abc import Iterable
 from http import HTTPStatus
@@ -17,25 +12,6 @@
 from typing import Any, Generic, Self, TypeVar, cast
 from babelfish import Language, Error as BabelfishError
 from loguru import logger
-<<<<<<< HEAD
-from pydantic import BaseModel, Field, field_validator
-
-from .base import SubtitleItem, SubtitleProvider
-
-T = TypeVar("T", bound=BaseModel | None)
-
-
-class OpenSubtitlesAPIResponse(BaseModel, Generic[T]):
-    status: int
-    data: T
-
-    @field_validator("status")
-    def validate_status(cls, v: str) -> int:
-        return int(v[:3])
-
-
-class OpenSubtitlesLoginResponse(BaseModel):
-=======
 from pydantic import BaseModel, Field, field_validator, model_validator
 
 from .base import SubtitleItem, SubtitleProvider
@@ -77,7 +53,6 @@
 
 
 class OpenSubtitlesLoginResponse(StatusMixin):
->>>>>>> 41505d40
     token: str
 
 
@@ -92,18 +67,8 @@
     movie_name: str | None = Field(alias="MovieName")
 
 
-<<<<<<< HEAD
-class OpenSubtitlesSearchSubtitlesResponse(BaseModel):
-
-    items: list[OpenSubtitlesSubtitleItem]
-
-
-class OpenSubtitlesDownloadSubtitleResponse(BaseModel):
-    data: list[dict[str, Any]] | None
-=======
 class OpenSubtitlesDownloadSubtitleItem(BaseModel):
     data: str
->>>>>>> 41505d40
 
 
 def normalize_language_to_alpha3(language: str) -> str:
@@ -198,50 +163,12 @@
     def name(self) -> str:
         return "opensubtitles"
 
-<<<<<<< HEAD
-    def _check_response[T: BaseModel | None](
-        self,
-        response: Any,
-        model: type[T],
-    ) -> T:
-        """Check OpenSubtitles API response and handle errors."""
-
-        data = OpenSubtitlesAPIResponse[T].model_validate(response)
-
-        status = data.status
-
-        if status == 401:
-            raise Exception("Unauthorized - Invalid credentials")
-        elif status == 406:
-            raise Exception("No session - Please login again")
-        elif status == 407:
-            raise Exception("Download limit reached")
-        elif status == 503:
-            raise Exception("Service unavailable")
-        elif status != 200:
-            raise Exception(f"OpenSubtitles error: {status}")
-
-        if data.data is None:
-            raise Exception("No data in OpenSubtitles response")
-
-        return data.data
-
-=======
->>>>>>> 41505d40
     def initialize(self):
         """Initialize the provider session with anonymous authentication."""
 
         logger.debug(f"Logging in anonymously with user agent: {self.user_agent}")
 
         # Anonymous login: empty username and password
-<<<<<<< HEAD
-        response = self._check_response(
-            response=self.server.LogIn("", "", "eng", self.user_agent),
-            model=OpenSubtitlesLoginResponse,
-        )
-
-        self.token = str(response.token)
-=======
         response = OpenSubtitlesLoginResponse.model_validate(
             self.server.LogIn(
                 "",
@@ -252,7 +179,6 @@
         )
 
         self.token = response.token
->>>>>>> 41505d40
         self.login_time = time.time()
 
         logger.debug("Authenticated to OpenSubtitles (anonymous)")
@@ -377,22 +303,11 @@
                 logger.trace("Skipping OpenSubtitles search: no valid search criteria")
                 return []
 
-<<<<<<< HEAD
-            response = self._check_response(
-                response=self.server.SearchSubtitles(self.token, search_criteria),
-                model=OpenSubtitlesSearchSubtitlesResponse,
-            )
-
-            data = response or []
-
-            if not data:
-=======
             response = OpenSubtitlesAPIResponse[
                 list[OpenSubtitlesSubtitleItem]
             ].model_validate(self.server.SearchSubtitles(self.token, search_criteria))
 
             if not response.data:
->>>>>>> 41505d40
                 logger.debug("No subtitles found from OpenSubtitles")
                 return []
 
@@ -401,11 +316,7 @@
             results = list[SubtitleItem]()
             norm_hash = str(video_hash).lower() if video_hash else None
 
-<<<<<<< HEAD
-            for item in data.items:
-=======
             for item in response.data:
->>>>>>> 41505d40
                 try:
                     # Get match type from API response
                     matched_by = (item.matched_by or "unknown").lower()
@@ -456,10 +367,7 @@
             tag_count = sum(1 for r in results if r.matched_by == "tag")
             imdb_count = sum(1 for r in results if r.matched_by == "imdbid")
             fulltext_count = sum(1 for r in results if r.matched_by == "fulltext")
-<<<<<<< HEAD
-=======
-
->>>>>>> 41505d40
+
             logger.debug(
                 f"Found {len(results)} subtitles from OpenSubtitles (hash:{hash_count}, tag:{tag_count}, imdb:{imdb_count}, fulltext:{fulltext_count})"
             )
@@ -491,26 +399,15 @@
 
             logger.debug(f"Downloading subtitle: {subtitle_info.filename}")
 
-<<<<<<< HEAD
-            response = self.server.DownloadSubtitles(self.token, [str(subtitle_id)])
-            response = self._check_response(
-                response=response, model=OpenSubtitlesDownloadSubtitleResponse
-            )
-=======
             response = OpenSubtitlesAPIResponse[
                 list[OpenSubtitlesDownloadSubtitleItem] | None
             ].model_validate(self.server.DownloadSubtitles(self.token, [subtitle_id]))
->>>>>>> 41505d40
 
             if not response.data:
                 return None
 
             # Decode subtitle content (base64 + zlib compression)
-<<<<<<< HEAD
-            subtitle_data = response.data[0]["data"]
-=======
             subtitle_data = response.data[0].data
->>>>>>> 41505d40
             decoded_data = base64.b64decode(subtitle_data)
             decompressed_data = zlib.decompress(decoded_data, 47)
 
