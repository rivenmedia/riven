--- conflicted
+++ resolved
@@ -150,15 +150,10 @@
 
             logger.warning(f"ffprobe returned no data for {item.log_string}")
             return {}
-<<<<<<< HEAD
-        except Exception as e:
-            logger.error(f"ffprobe analysis failed for {item.log_string}: {str(e)}")
-=======
         except Exception:
             logger.error(
                 f"FFprobe analysis failed for {item.log_string}: {traceback.format_exc()}"
             )
->>>>>>> 6045ee27
             return {}
 
     def _parse_filename(self, filename: str, item: MediaItem) -> Dict[str, Any]:
