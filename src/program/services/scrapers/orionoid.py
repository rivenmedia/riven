"""Orionoid scraper module"""

from loguru import logger
from pydantic import BaseModel, ValidationError

from program.media.item import Episode, MediaItem, Movie, Season, Show
from program.services.scrapers.base import ScraperService
from program.settings import settings_manager
from program.utils.request import CircuitBreakerOpen, SmartSession
from program.settings.models import OrionoidConfig

KEY_APP = "D3CH6HMX9KD9EMD68RXRCDUNBDJV5HRR"


class OrionoidErrorResponse(BaseModel):
    class Result(BaseModel):
        status: str
        message: str
<<<<<<< HEAD
=======
        type: str
>>>>>>> 41505d40

    result: Result


class OrionoidAuthResponse(BaseModel):
    class Result(BaseModel):
        status: str

    class Data(BaseModel):
        class Subscription(BaseModel):
            class Package(BaseModel):
                type: str
                premium: bool

            package: Package

        class Service(BaseModel):
            realdebrid: bool

        class Requests(BaseModel):
            class Streams(BaseModel):
                class Daily(BaseModel):
                    remaining: int | None

                daily: Daily

            streams: Streams

        requests: Requests
        status: str
        subscription: Subscription
        service: Service

    result: Result
    data: Data

    @property
    def is_premium(self) -> bool:
        """Check if the user has a premium plan."""

        if not self.data:
            return False

        active = self.data.status == "active"
        premium = self.data.subscription.package.premium
        debrid = self.data.service.realdebrid

        return active and premium and debrid

    @property
    def is_unlimited(self) -> bool:
        """Check if the user has an unlimited plan."""

        if not self.data:
            return False

        return self.data.subscription.package.type == "unlimited"


class OrionoidScrapeParams(BaseModel):
    keyapp: str
    keyuser: str
    mode: str
    action: str
    type: str
    streamtype: str
    protocoltorrent: str
    idtvdb: int | None = None
    idtmdb: int | None = None
    numberseason: int | None = None
    numberepisode: int | None = None
    access: str | None = None
    debridlookup: str | None = None


class OrionoidScrapeResponse(BaseModel):
    class Data(BaseModel):
        class Stream(BaseModel):
            class File(BaseModel):
                name: str | None
                hash: str | None

            file: File

        streams: list[Stream]

    data: Data | None


class Orionoid(ScraperService[OrionoidConfig]):
    requires_imdb_id = True

    """Scraper for `Orionoid`"""

    def __init__(self):
        super().__init__()

        self.base_url = "https://api.orionoid.com"
        self.settings = settings_manager.settings.scraping.orionoid
        self.timeout = self.settings.timeout
        self.is_premium = False
        self.is_unlimited = False
        self.initialized = False

        self.session = SmartSession(
            base_url=self.base_url,
            rate_limits=(
                {
                    # 50 calls per minute
                    "api.orionoid.com": {
                        "rate": 50 / 60,
                        "capacity": 50,
                    }
                }
                if self.settings.ratelimit
                else None
            ),
            retries=self.settings.retries,
            backoff_factor=0.3,
        )
        self._initialize()

    def validate(self) -> bool:
        """Validate the Orionoid class_settings."""

        if not self.settings.enabled:
            return False

        if len(self.settings.api_key) != 32 or self.settings.api_key == "":
            logger.error(
                "Orionoid API Key is not valid or not set. Please check your settings."
            )
            return False

        if self.timeout <= 0:
            logger.error("Orionoid timeout is not set or invalid.")
            return False

        try:
            url = f"?keyapp={KEY_APP}&keyuser={self.settings.api_key}&mode=user&action=retrieve"
            response = self.session.get(url, timeout=self.timeout)

            if not response.ok:
                error_response = OrionoidErrorResponse.model_validate(response.json())

                logger.error(
                    f"Orionoid failed to authenticate: {error_response.result.message}"
                )

                return False

            auth_response = OrionoidAuthResponse.model_validate(response.json())

            if auth_response.result.status != "success":
                logger.error(
                    f"Orionoid API Key is invalid. Status: {auth_response.result.status}",
                )
                return False

            self.is_unlimited = auth_response.is_unlimited
            self.is_premium = auth_response.is_premium

            return True
        except Exception as e:
            logger.exception(f"Orionoid failed to initialize: {e}")
            return False

    def check_limit(self) -> bool:
        """Check if the user has exceeded the rate limit for the Orionoid API."""

        url = f"?keyapp={KEY_APP}&keyuser={self.settings.api_key}&mode=user&action=retrieve"

        try:
            response = self.session.get(url)

            if not response.ok:
                error_response = OrionoidErrorResponse.model_validate(response.json())

                logger.error(
                    f"Orionoid failed to check limit: {error_response.result.message}"
                )

                return False

            data = OrionoidAuthResponse.model_validate(response.json())

            if data.data:
                remaining = data.data.requests.streams.daily.remaining

                return remaining is not None and remaining <= 0
        except Exception as e:
            logger.error(f"Orionoid failed to check limit: {e}")

        return False

    def run(self, item: MediaItem) -> dict[str, str]:
        """Scrape the orionoid site for the given media items and update the object with scraped streams."""

        if not self.is_unlimited:
            limit_hit = self.check_limit()

            if limit_hit:
                logger.debug("Orionoid daily limits have been reached")
                return {}

        try:
            return self.scrape(item)
        except CircuitBreakerOpen:
            logger.debug(
                f"Circuit breaker OPEN for Orionoid; skipping {item.log_string}"
            )
        except Exception as e:
            if "rate limit" in str(e).lower() or "429" in str(e):
                logger.debug(f"Orionoid ratelimit exceeded for item: {item.log_string}")
            else:
                logger.debug(
                    f"Orionoid exception for item: {item.log_string} - Exception: {str(e)}"
                )

        return {}

    def _build_query_params(self, item: MediaItem) -> OrionoidScrapeParams:
        """Construct the query parameters for the Orionoid API based on the media item."""

        media_type = "movie" if isinstance(item, Movie) else "show"

        raw_params = dict[str, str | int | None](
            {
                "keyapp": KEY_APP,
                "keyuser": self.settings.api_key,
                "mode": "stream",
                "action": "retrieve",
                "type": media_type,
                "streamtype": "torrent",
                "protocoltorrent": "magnet",
            }
        )

        if isinstance(item, Season):
            raw_params["numberseason"] = item.number
        elif isinstance(item, Episode):
            raw_params["numberseason"] = item.parent.number
            raw_params["numberepisode"] = item.number

        if self.settings.cached_results_only:
            raw_params["access"] = "realdebridtorrent"
            raw_params["debridlookup"] = "realdebrid"

        if isinstance(item, (Show, Season, Episode)):
            raw_params["idtvdb"] = item.tvdb_id
        elif isinstance(item, Movie):
            raw_params["idtmdb"] = item.tmdb_id

        for key, value in self.settings.parameters:
            if key not in raw_params:
                raw_params[key] = value

        return OrionoidScrapeParams.model_validate(raw_params)

    def scrape(self, item: MediaItem) -> dict[str, str]:
        """Wrapper for `Orionoid` scrape method"""

        params = self._build_query_params(item)
        response = self.session.get(
            "",
            params=params.model_dump(),
            timeout=self.timeout,
        )

<<<<<<< HEAD
        if not response.ok:
            logger.error(
                f"Orionoid scrape failed for {item.log_string}: {response.text}"
            )

            return {}

        try:
            OrionoidErrorResponse.model_validate(response.json())

            logger.error(
                f"Orionoid scrape failed for {item.log_string}: {response.text}"
            )
=======
        try:
            error = OrionoidErrorResponse.model_validate(response.json())

            if error.result.type == "streammissing":
                logger.log("NOT_FOUND", f"No streams found for {item.log_string}")
            else:
                logger.error(
                    f"Orionoid scrape failed for {item.log_string}: {response.text}"
                )
>>>>>>> 41505d40

            return {}
        except ValidationError:
            pass

        data = OrionoidScrapeResponse.model_validate(response.json())

        if not data.data:
            logger.log("NOT_FOUND", f"No streams found for {item.log_string}")
            return {}

        torrents = dict[str, str]()

        for stream in data.data.streams:
            if not stream.file.hash or not stream.file.name:
                continue

            torrents[stream.file.hash] = stream.file.name

        if torrents:
            logger.log(
                "SCRAPER", f"Found {len(torrents)} streams for {item.log_string}"
            )
        else:
            logger.log("NOT_FOUND", f"No streams found for {item.log_string}")

        return torrents<|MERGE_RESOLUTION|>--- conflicted
+++ resolved
@@ -16,10 +16,7 @@
     class Result(BaseModel):
         status: str
         message: str
-<<<<<<< HEAD
-=======
         type: str
->>>>>>> 41505d40
 
     result: Result
 
@@ -289,21 +286,6 @@
             timeout=self.timeout,
         )
 
-<<<<<<< HEAD
-        if not response.ok:
-            logger.error(
-                f"Orionoid scrape failed for {item.log_string}: {response.text}"
-            )
-
-            return {}
-
-        try:
-            OrionoidErrorResponse.model_validate(response.json())
-
-            logger.error(
-                f"Orionoid scrape failed for {item.log_string}: {response.text}"
-            )
-=======
         try:
             error = OrionoidErrorResponse.model_validate(response.json())
 
@@ -313,7 +295,6 @@
                 logger.error(
                     f"Orionoid scrape failed for {item.log_string}: {response.text}"
                 )
->>>>>>> 41505d40
 
             return {}
         except ValidationError:
