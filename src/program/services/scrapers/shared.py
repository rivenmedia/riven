"""Shared functions for scrapers."""

from datetime import datetime
from loguru import logger
from RTN import (
    RTN,
    ParsedData,
    Torrent,
    sort_torrents,
    BaseRankingModel,
    DefaultRanking,
)

from program.media.item import Episode, MediaItem, Movie, Season, Show
from program.media.stream import Stream
from program.settings import settings_manager
from program.settings.models import RTNSettingsModel, ScraperModel

scraping_settings: ScraperModel = settings_manager.settings.scraping
ranking_settings: RTNSettingsModel = settings_manager.settings.ranking
ranking_model: BaseRankingModel = DefaultRanking()
rtn = RTN(ranking_settings, ranking_model)


<<<<<<< HEAD
def _parse_results(
    item: MediaItem,
    results: Dict[str, str],
    log_msg: bool = True,
    ranking_overrides: Dict[str, list[str]] | None = None,
) -> Dict[str, Stream]:
=======
def parse_results(
    item: MediaItem,
    results: dict[str, str],
    log_msg: bool = True,
    manual: bool = False,
) -> dict[str, Stream]:
>>>>>>> f80b3d81
    """Parse the results from the scrapers into Torrent objects."""

    torrents = set[Torrent]()
    processed_infohashes = set[str]()
    correct_title = item.top_title

    aliases = (
        {k: v for k, v in a.items() if k not in ranking_settings.languages.exclude}
        if scraping_settings.enable_aliases and (a := item.get_aliases())
        else {}
    )

    logger.debug(f"Processing {len(results)} results for {item.log_string}")

    for infohash, raw_title in results.items():
        if infohash in processed_infohashes:
            continue

        try:
<<<<<<< HEAD
            # Use overrides if provided, otherwise use global settings
            rtn_instance = rtn
            if ranking_overrides:
                # Create a copy of settings with overrides
                overridden_settings = ranking_settings.model_copy(deep=True)
                
                # 1. Resolutions
                if "resolutions" in ranking_overrides and ranking_overrides["resolutions"] is not None:
                    resolutions_list = ranking_overrides["resolutions"]
                    if resolutions_list:
                        # Reset all to False
                        for res_key in overridden_settings.resolutions.model_fields:
                            setattr(overridden_settings.resolutions, res_key, False)
                        # Enable selected
                        for res_key in resolutions_list:
                            if hasattr(overridden_settings.resolutions, res_key):
                                setattr(overridden_settings.resolutions, res_key, True)
                    
                    enabled_res = [k for k, v in overridden_settings.resolutions.model_dump().items() if v is True]

                # 2. Custom Ranks (quality, rips, hdr, audio, extras, trash)
                for category in ["quality", "rips", "hdr", "audio", "extras", "trash"]:
                    if category in ranking_overrides and ranking_overrides[category] is not None:
                        selected_keys = ranking_overrides[category]
                        if not selected_keys:
                            continue
                            
                        category_settings = getattr(overridden_settings.custom_ranks, category)
                        
                        for key in category_settings.model_fields:
                            rank_obj = getattr(category_settings, key)
                            # Set fetch to False for all
                            rank_obj.fetch = False
                            # If key is in selected_keys, set fetch to True
                            if key in selected_keys:
                                rank_obj.fetch = True
                
                rtn_instance = RTN(overridden_settings, ranking_model)

            torrent: Torrent = rtn_instance.rank(
=======
            torrent = rtn.rank(
>>>>>>> f80b3d81
                raw_title=raw_title,
                infohash=infohash,
                correct_title=correct_title,
                remove_trash=settings_manager.settings.ranking.options[
                    "remove_all_trash"
                ]
                if not manual
                else False,
                aliases=aliases,
            )

            if isinstance(item, Movie):
                # If movie item, disregard torrents with seasons and episodes
                if torrent.data.episodes or torrent.data.seasons:
                    logger.trace(
                        f"Skipping show torrent for movie {item.log_string}: {raw_title}"
                    )
                    continue

            if isinstance(item, Show):
                # make sure the torrent has at least 2 episodes (should weed out most junk)
                # Skip this check if using manual overrides (user intent)
                if not ranking_overrides and torrent.data.episodes and len(torrent.data.episodes) <= 2:
                    logger.trace(
                        f"Skipping torrent with too few episodes for {item.log_string}: {raw_title}"
                    )
                    continue

                # make sure all of the item seasons are present in the torrent
                if not ranking_overrides and not all(
                    season.number in torrent.data.seasons for season in item.seasons
                ):
                    logger.trace(
                        f"Skipping torrent with incorrect number of seasons for {item.log_string}: {raw_title}"
                    )
                    continue

                if (
                    torrent.data.episodes
                    and not torrent.data.seasons
                    and len(item.seasons) == 1
                    and not all(
                        episode.number in torrent.data.episodes
                        for episode in item.seasons[0].episodes
                    )
                ):
                    logger.trace(
                        f"Skipping torrent with incorrect number of episodes for {item.log_string}: {raw_title}"
                    )
                    continue

            if isinstance(item, Season):
                if torrent.data.seasons and item.number not in torrent.data.seasons:
                    logger.trace(
                        f"Skipping torrent with no seasons or incorrect season number for {item.log_string}: {raw_title}"
                    )
                    continue

                # make sure the torrent has at least 2 episodes (should weed out most junk)
                # Skip this check if using manual overrides (user intent)
                if not ranking_overrides and torrent.data.episodes and len(torrent.data.episodes) <= 2:
                    logger.trace(
                        f"Skipping torrent with too few episodes for {item.log_string}: {raw_title}"
                    )
                    continue

                # disregard torrents with incorrect season number
                if item.number not in torrent.data.seasons:
                    logger.trace(
                        f"Skipping incorrect season torrent for {item.log_string}: {raw_title}"
                    )
                    continue

                if torrent.data.episodes and not all(
                    episode.number in torrent.data.episodes for episode in item.episodes
                ):
                    # Skip this check if using manual overrides (user intent)
                    if not ranking_overrides:
                        logger.trace(
                            f"Skipping incorrect season torrent for not having all episodes {item.log_string}: {raw_title}"
                        )
                        continue

            if isinstance(item, Episode):
                # Disregard torrents with incorrect episode number logic:
                skip = False

                # If the torrent has episodes, but the episode number is not present
                if torrent.data.episodes:
                    if (
                        item.number not in torrent.data.episodes
                        and item.absolute_number not in torrent.data.episodes
                    ):
                        skip = True

                # If the torrent does not have episodes, but has seasons, and the parent season is not present
                elif torrent.data.seasons:
                    if item.parent.number not in torrent.data.seasons:
                        skip = True

                # If the torrent has neither episodes nor seasons, skip (junk)
                else:
                    skip = True

                if skip:
                    logger.trace(
                        f"Skipping incorrect episode torrent for {item.log_string}: {raw_title}"
                    )
                    continue

            if torrent.data.country and not item.is_anime:
                # If country is present, then check to make sure it's correct. (Covers: US, UK, NZ, AU)
                if (
                    torrent.data.country
                    and (item_country := _get_item_country(item))
                    and torrent.data.country not in item_country
                ):
                    logger.trace(
                        f"Skipping torrent for incorrect country with {item.log_string}: {raw_title}"
                    )
                    continue

            if (
                torrent.data.year
                and item.aired_at
                and not _check_item_year(item.aired_at, torrent.data)
            ):
                # If year is present, then check to make sure it's correct
                logger.debug(
                    f"Skipping torrent for incorrect year with {item.log_string}: {raw_title}"
                )
                continue

            if item.is_anime and scraping_settings.dubbed_anime_only:
                # If anime and user wants dubbed only, then check to make sure it's dubbed
                if not torrent.data.dubbed:
                    logger.trace(
                        f"Skipping non-dubbed anime torrent for {item.log_string}: {raw_title}"
                    )
                    continue

            torrents.add(torrent)
            processed_infohashes.add(infohash)
        except Exception as e:
            if log_msg:
                logger.trace(f"GarbageTorrent: {e}")
            processed_infohashes.add(infohash)
            continue

    if torrents:
        logger.debug(f"Found {len(torrents)} streams for {item.log_string}")

        sorted_torrents = sort_torrents(
            torrents, bucket_limit=scraping_settings.bucket_limit
        )

        torrent_stream_map = {
            torrent.infohash.lower(): Stream(torrent)
            for torrent in sorted_torrents.values()
        }

        logger.debug(
            f"Kept {len(torrent_stream_map)} streams for {item.log_string} after processing bucket limit"
        )

        return torrent_stream_map

    return {}


# helper functions


def _check_item_year(aired_at: datetime, data: ParsedData) -> bool:
    """Check if the year of the torrent is within the range of the item."""

    return data.year in [
        aired_at.year - 1,
        aired_at.year,
        aired_at.year + 1,
    ]


def _get_item_country(item: MediaItem) -> str | None:
    """Get the country code for a country."""

    country = None

    if isinstance(item, Season) and item.parent.country:
        country = item.parent.country.upper()
    elif isinstance(item, Episode) and item.parent.parent.country:
        country = item.parent.parent.country.upper()
    elif item.country:
        country = item.country.upper()

    if not country:
        return None

    # need to normalize
    if country == "USA":
        country = "US"
    elif country == "GB":
        country = "UK"

    return country<|MERGE_RESOLUTION|>--- conflicted
+++ resolved
@@ -22,21 +22,12 @@
 rtn = RTN(ranking_settings, ranking_model)
 
 
-<<<<<<< HEAD
 def _parse_results(
     item: MediaItem,
     results: Dict[str, str],
     log_msg: bool = True,
     ranking_overrides: Dict[str, list[str]] | None = None,
 ) -> Dict[str, Stream]:
-=======
-def parse_results(
-    item: MediaItem,
-    results: dict[str, str],
-    log_msg: bool = True,
-    manual: bool = False,
-) -> dict[str, Stream]:
->>>>>>> f80b3d81
     """Parse the results from the scrapers into Torrent objects."""
 
     torrents = set[Torrent]()
@@ -56,7 +47,6 @@
             continue
 
         try:
-<<<<<<< HEAD
             # Use overrides if provided, otherwise use global settings
             rtn_instance = rtn
             if ranking_overrides:
@@ -97,9 +87,6 @@
                 rtn_instance = RTN(overridden_settings, ranking_model)
 
             torrent: Torrent = rtn_instance.rank(
-=======
-            torrent = rtn.rank(
->>>>>>> f80b3d81
                 raw_title=raw_title,
                 infohash=infohash,
                 correct_title=correct_title,
