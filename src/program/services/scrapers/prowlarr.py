"""Prowlarr scraper module"""

import concurrent.futures
import time
from datetime import datetime, timedelta

from loguru import logger
<<<<<<< HEAD
from pydantic import BaseModel, Field
=======
from pydantic import BaseModel, ConfigDict, Field
>>>>>>> 41505d40
from requests import ReadTimeout, RequestException

from program.media.item import Episode, MediaItem, Movie, Season, Show
from program.services.scrapers.base import ScraperService
from program.settings import settings_manager
from program.utils.request import SmartSession
from program.utils.torrent import extract_infohash, normalize_infohash
from program.settings.models import ProwlarrConfig

from schemas.prowlarr import (
    IndexerResource,
    IndexerStatusResource,
    SearchParam,
    TvSearchParam,
    MovieSearchParam,
    ReleaseResource,
)


class GetIndexersResponse(BaseModel):
    indexers: list[IndexerResource]


class GetIndexerStatusResponse(BaseModel):
    statuses: list[IndexerStatusResource]


class Category(BaseModel):
    name: str
    type: str
    ids: list[int]


class SearchParams(BaseModel):
    search: list[SearchParam]
    movie: list[MovieSearchParam]
    tv: list[TvSearchParam]


class Capabilities(BaseModel):
    supports_raw_search: bool | None
    categories: list[Category]
    search_params: SearchParams


class Indexer(BaseModel):
    id: int | None
    name: str | None
    enable: bool
    protocol: str
    capabilities: Capabilities


class Params(BaseModel):
<<<<<<< HEAD
    query: str | None
    type: str | None
    indexer_ids: int | None = Field(alias="indexerIds")
    categories: list[int] | None
    limit: int | None
    season: int | None
    ep: int | None
=======
    model_config = ConfigDict(serialize_by_alias=True)

    query: str | None = None
    type: str | None = None
    indexer_ids: int | None = Field(serialization_alias="indexerIds", default=None)
    categories: list[int]
    limit: int | None = None
    season: int | None = None
    ep: int | None = None
>>>>>>> 41505d40


class ScrapeResponse(BaseModel):
    items: list[ReleaseResource]


class ScrapeErrorResponse(BaseModel):
<<<<<<< HEAD
    message: str | None
=======
    message: str | None = None
>>>>>>> 41505d40


ANIME_ONLY_INDEXERS = ("Nyaa.si", "SubsPlease", "Anidub", "Anidex")


class Prowlarr(ScraperService[ProwlarrConfig]):
    """Scraper for `Prowlarr`"""

    def __init__(self):
        super().__init__()

        self.settings = settings_manager.settings.scraping.prowlarr
        self.api_key = self.settings.api_key
        self.indexers = []
        self.headers = {
            "Content-Type": "application/json",
            "X-Api-Key": self.api_key,
        }
        self.timeout = self.settings.timeout
        self.session = None
        self.last_indexer_scan = None
        self._initialize()

    def _create_session(self) -> SmartSession:
        """Create a session for Prowlarr"""

        return SmartSession(
            base_url=f"{self.settings.url.rstrip('/')}/api/v1",
            retries=self.settings.retries,
            backoff_factor=0.3,
        )

    def validate(self) -> bool:
        """Validate Prowlarr settings."""

        if not self.settings.enabled:
            return False

        if self.settings.url and self.settings.api_key:
            self.api_key = self.settings.api_key

            try:
                if self.timeout <= 0:
                    logger.error("Prowlarr timeout must be a positive integer.")
                    return False

                self.session = self._create_session()
                self.indexers = self.get_indexers()

                if not self.indexers:
                    logger.error("No Prowlarr indexers configured.")
                    return False

                return True
            except ReadTimeout:
                logger.error(
                    "Prowlarr request timed out. Check your indexers, they may be too slow to respond."
                )
                return False
            except Exception as e:
                logger.error(f"Prowlarr failed to initialize with API Key: {e}")
                return False
        logger.warning("Prowlarr is not configured and will not be used.")
        return False

    def get_indexers(self) -> list[Indexer]:
        assert self.session

        statuses = self.session.get("/indexerstatus", timeout=15, headers=self.headers)
        response = self.session.get("/indexer", timeout=15, headers=self.headers)

        data = GetIndexersResponse.model_validate(
            {
                "indexers": response.json(),
            }
        ).indexers
        statuses = GetIndexerStatusResponse.model_validate(
            {
                "statuses": statuses.json(),
            }
        ).statuses

        indexers = list[Indexer]()

        for indexer_data in data:
            id = indexer_data.id

            if statuses:
                status = next(
                    (x for x in statuses if x.indexer_id == id),
                    None,
                )

                if (
                    status
                    and status.disabled_till
                    and status.disabled_till > datetime.now()
                ):
                    disabled_until = status.disabled_till.strftime("%Y-%m-%d %H:%M")

                    logger.debug(
                        f"Indexer {indexer_data.name} is disabled until {disabled_until}, skipping"
                    )

                    continue

            name = indexer_data.name
            enable = indexer_data.enable

            if not enable:
                logger.debug(f"Indexer {name} is disabled, skipping")
                continue

            protocol = indexer_data.protocol

            if protocol != "torrent":
                logger.debug(f"Indexer {name} is not a torrent indexer, skipping")
                continue

            categories = list[Category]()

            if not indexer_data.capabilities:
                logger.warning(
                    f"No capabilities found for indexer {name}. Consider removing this indexer."
                )
                continue

            if indexer_data.capabilities and indexer_data.capabilities.categories:
                for cap in indexer_data.capabilities.categories:
                    if cap.name:
                        if "TV" in cap.name:
                            category = next(
                                (x for x in categories if "TV" in x.name), None
                            )

                            if cap.id:
                                if category:
                                    category.ids.append(cap.id)
                                else:
                                    categories.append(
                                        Category(name="TV", type="tv", ids=[cap.id])
                                    )
                        elif "Movies" in cap.name:
                            category = next(
                                (x for x in categories if "Movies" in x.name), None
                            )

                            if cap.id:
                                if category:
                                    category.ids.append(cap.id)
                                else:
                                    categories.append(
                                        Category(
                                            name="Movies", type="movie", ids=[cap.id]
                                        )
                                    )
                        elif "Anime" in cap.name:
                            category = next(
                                (x for x in categories if "Anime" in x.name), None
                            )

                            if cap.id:
                                if category:
                                    category.ids.append(cap.id)
                                else:
                                    categories.append(
                                        Category(
                                            name="Anime", type="anime", ids=[cap.id]
                                        )
                                    )

            if not categories:
                logger.warning(
                    f"No valid capabilities found for indexer {name}. Consider removing this indexer."
                )
                continue

            search_params = SearchParams(
                search=list(set(indexer_data.capabilities.search_params or [])),
                movie=list(set(indexer_data.capabilities.movie_search_params or [])),
                tv=list(set(indexer_data.capabilities.tv_search_params or [])),
            )

            capabilities = Capabilities(
                supports_raw_search=indexer_data.capabilities.supports_raw_search,
                categories=categories,
                search_params=search_params,
            )

            indexers.append(
                Indexer(
                    id=id,
                    name=name,
                    enable=enable,
                    protocol=protocol,
                    capabilities=capabilities,
                )
            )

        self.last_indexer_scan = datetime.now()

        return indexers

    def _periodic_indexer_scan(self):
        """Scan indexers every 30 minutes"""

        previous_count = len(self.indexers)

        if (
            self.last_indexer_scan is None
            or (datetime.now() - self.last_indexer_scan).total_seconds() > 1800
        ):
            self.indexers = self.get_indexers()
            self.last_indexer_scan = datetime.now()

            if len(self.indexers) != previous_count:
                logger.info(
                    f"Indexers count changed from {previous_count} to {len(self.indexers)}"
                )

                next_scan_time = self.last_indexer_scan + timedelta(seconds=1800)

                logger.info(
                    f"Next scan will be at {next_scan_time.strftime('%Y-%m-%d %H:%M')}"
                )

    def run(self, item: MediaItem) -> dict[str, str]:
        """
        Scrape the Prowlarr site for the given media items
        and update the object with scraped streams
        """

        try:
            return self.scrape(item)
        except Exception as e:
            if "rate limit" in str(e).lower() or "429" in str(e):
                logger.debug(f"Prowlarr ratelimit exceeded for item: {item.log_string}")
            elif isinstance(e, RequestException):
                logger.error(f"Prowlarr request exception: {e}")
            else:
                logger.exception(f"Prowlarr failed to scrape item with error: {e}")
        return {}

    def scrape(self, item: MediaItem) -> dict[str, str]:
        """Scrape a single item from all indexers at the same time, return a list of streams"""

        self._periodic_indexer_scan()

        torrents = dict[str, str]()
        start_time = time.time()

        with concurrent.futures.ThreadPoolExecutor(
            thread_name_prefix="ProwlarrScraper", max_workers=len(self.indexers)
        ) as executor:
            future_to_indexer = {
                executor.submit(self.scrape_indexer, indexer, item): indexer
                for indexer in self.indexers
            }

            for future in future_to_indexer:
                indexer = future_to_indexer[future]

                try:
                    result = future.result(timeout=self.timeout)

                    torrents.update(result)
                except concurrent.futures.TimeoutError:
                    logger.debug(f"Timeout for indexer {indexer.name}, skipping.")
                except Exception as e:
                    logger.error(f"Error processing indexer {indexer.name}: {e}")

        elapsed = time.time() - start_time

        if torrents:
            logger.log(
                "SCRAPER", f"Found {len(torrents)} streams for {item.log_string}"
            )
            logger.debug(f"Total time taken: {elapsed:.2f} seconds")
        else:
            logger.log("NOT_FOUND", f"No streams found for {item.log_string}")

        return torrents

    def build_search_params(self, indexer: Indexer, item: MediaItem) -> Params:
        """Build a search query for a single indexer."""

<<<<<<< HEAD
        params = {}
=======
        search_query = None
        search_type = None
        season = None
        episode = None
>>>>>>> 41505d40

        item_title = item.top_title

        search_params = indexer.capabilities.search_params

<<<<<<< HEAD
        def set_query_and_type(query: str, search_type: str):
            params["query"] = query
            params["type"] = search_type
=======
        def set_query_and_type(_query: str, _type: str):
            nonlocal search_query, search_type

            search_query = _query
            search_type = _type
>>>>>>> 41505d40

        if isinstance(item, Movie):
            if "imdbId" in search_params.movie and item.imdb_id:
                set_query_and_type(item.imdb_id, "movie-search")
            if "q" in search_params.movie:
                set_query_and_type(item_title, "movie-search")
            elif "q" in search_params.search:
                set_query_and_type(item_title, "search")
            else:
                raise ValueError(
                    f"Indexer {indexer.name} does not support movie search"
                )

        elif isinstance(item, Show):
            if "imdbId" in search_params.tv and item.imdb_id:
                set_query_and_type(item.imdb_id, "tv-search")
            elif "q" in search_params.tv:
                set_query_and_type(item_title, "tv-search")
            elif "q" in search_params.search:
                set_query_and_type(item_title, "search")
            else:
                raise ValueError(f"Indexer {indexer.name} does not support show search")

        elif isinstance(item, Season):
            if "q" in search_params.tv:
                set_query_and_type(f"{item_title} S{item.number}", "tv-search")

                if "season" in search_params.tv:
                    season = item.number
            elif "q" in search_params.search:
                query = f"{item_title} S{item.number}"

                set_query_and_type(query, "search")
            else:
                raise ValueError(
                    f"Indexer {indexer.name} does not support season search"
                )

        elif isinstance(item, Episode):
            if "q" in search_params.tv:
                if "ep" in search_params.tv:
                    query = f"{item_title}"
                    season = item.parent.number
                    episode = item.number
                else:
                    query = f"{item.log_string}"

                set_query_and_type(query, "tv-search")
            elif "q" in search_params.search:
                query = f"{item.log_string}"

                set_query_and_type(query, "search")
            else:
                raise ValueError(
                    f"Indexer {indexer.name} does not support episode search"
                )

        categories = {
            cat_id
            for category in indexer.capabilities.categories
            if category.type == item.type
            or (category.type == "anime" and item.is_anime)
            for cat_id in category.ids
        }

<<<<<<< HEAD
        params["indexerIds"] = indexer.id
        params["categories"] = list(categories)
        params["limit"] = 1000

        return Params.model_validate(params)
=======
        indexer_ids = indexer.id
        limit = 1000

        return Params(
            season=season,
            ep=episode,
            query=search_query,
            type=search_type,
            categories=list(categories),
            indexer_ids=indexer_ids,
            limit=limit,
        )
>>>>>>> 41505d40

    def scrape_indexer(self, indexer: Indexer, item: MediaItem) -> dict[str, str]:
        """Scrape from a single indexer"""

        if (
            indexer.name in ANIME_ONLY_INDEXERS
            or "anime" in (indexer.name or "").lower()
        ):
            if not item.is_anime:
                logger.debug(f"Indexer {indexer.name} is anime only, skipping")
                return {}

        try:
            params = self.build_search_params(indexer, item)
        except ValueError as e:
            logger.error(f"Failed to build search params for {indexer.name}: {e}")
            return {}

        start_time = time.time()

        assert self.session

        response = self.session.get(
            "/search",
            params=params.model_dump(),
            timeout=self.timeout,
            headers=self.headers,
        )

        if not response.ok:
            data = ScrapeErrorResponse.model_validate(response.json())

            message = data.message or "Unknown error"

            logger.debug(
                f"Failed to scrape {indexer.name}: [{response.status_code}] {message}"
            )

            self.indexers.remove(indexer)

            logger.debug(
                f"Removed indexer {indexer.name} from the list of usable indexers"
            )

            return {}

        data = ScrapeResponse.model_validate({"items": response.json()}).items
        streams = dict[str, str]()

        # List of (torrent, title) tuples that need URL fetching
        urls_to_fetch = list[tuple[ReleaseResource, str]]()

        # First pass: extract infohashes from available fields and collect URLs that need fetching
        for torrent in data:
            title = torrent.title
            infohash = None

            # Priority 1: Use infoHash field directly if available (normalize to handle base32)
            if torrent.info_hash:
                infohash = normalize_infohash(torrent.info_hash)

            # Priority 2: Try to extract from guid (handles magnets and bare hashes)
            if not infohash and torrent.guid:
                infohash = extract_infohash(torrent.guid)

            # Priority 3: Collect URLs that need fetching
            if not infohash and torrent.download_url and title:
                urls_to_fetch.append((torrent, title))
            elif infohash and title:
                # We already have an infohash, add it directly
                streams[infohash] = title

        # Fetch URLs in parallel
        if urls_to_fetch:
            with concurrent.futures.ThreadPoolExecutor(
                thread_name_prefix="ProwlarrHashExtract", max_workers=10
            ) as executor:
                future_to_torrent = {
                    executor.submit(self.get_infohash_from_url, torrent.download_url): (
                        torrent,
                        title,
                    )
                    for torrent, title in urls_to_fetch
                    if torrent.download_url
                }

                done, pending = concurrent.futures.wait(
                    future_to_torrent.keys(),
                    timeout=self.settings.infohash_fetch_timeout,
                )

                # Process completed futures
                for future in done:
                    torrent, title = future_to_torrent[future]

                    try:
                        infohash = future.result()
                        if infohash:
                            streams[infohash] = title
                    except Exception as e:
                        logger.debug(
                            f"Failed to get infohash from downloadUrl for {title}: {e}"
                        )

                # Cancel and log timeouts for pending futures
                for future in pending:
                    torrent, title = future_to_torrent[future]
                    future.cancel()
                    logger.debug(
                        f"Timeout getting infohash from downloadUrl for {title}"
                    )

        logger.debug(
            f"Indexer {indexer.name} found {len(streams)} streams for {item.log_string} in {time.time() - start_time:.2f} seconds"
        )

        return streams<|MERGE_RESOLUTION|>--- conflicted
+++ resolved
@@ -5,11 +5,7 @@
 from datetime import datetime, timedelta
 
 from loguru import logger
-<<<<<<< HEAD
-from pydantic import BaseModel, Field
-=======
 from pydantic import BaseModel, ConfigDict, Field
->>>>>>> 41505d40
 from requests import ReadTimeout, RequestException
 
 from program.media.item import Episode, MediaItem, Movie, Season, Show
@@ -64,15 +60,6 @@
 
 
 class Params(BaseModel):
-<<<<<<< HEAD
-    query: str | None
-    type: str | None
-    indexer_ids: int | None = Field(alias="indexerIds")
-    categories: list[int] | None
-    limit: int | None
-    season: int | None
-    ep: int | None
-=======
     model_config = ConfigDict(serialize_by_alias=True)
 
     query: str | None = None
@@ -82,7 +69,6 @@
     limit: int | None = None
     season: int | None = None
     ep: int | None = None
->>>>>>> 41505d40
 
 
 class ScrapeResponse(BaseModel):
@@ -90,11 +76,7 @@
 
 
 class ScrapeErrorResponse(BaseModel):
-<<<<<<< HEAD
-    message: str | None
-=======
     message: str | None = None
->>>>>>> 41505d40
 
 
 ANIME_ONLY_INDEXERS = ("Nyaa.si", "SubsPlease", "Anidub", "Anidex")
@@ -381,30 +363,20 @@
     def build_search_params(self, indexer: Indexer, item: MediaItem) -> Params:
         """Build a search query for a single indexer."""
 
-<<<<<<< HEAD
-        params = {}
-=======
         search_query = None
         search_type = None
         season = None
         episode = None
->>>>>>> 41505d40
 
         item_title = item.top_title
 
         search_params = indexer.capabilities.search_params
 
-<<<<<<< HEAD
-        def set_query_and_type(query: str, search_type: str):
-            params["query"] = query
-            params["type"] = search_type
-=======
         def set_query_and_type(_query: str, _type: str):
             nonlocal search_query, search_type
 
             search_query = _query
             search_type = _type
->>>>>>> 41505d40
 
         if isinstance(item, Movie):
             if "imdbId" in search_params.movie and item.imdb_id:
@@ -470,13 +442,6 @@
             for cat_id in category.ids
         }
 
-<<<<<<< HEAD
-        params["indexerIds"] = indexer.id
-        params["categories"] = list(categories)
-        params["limit"] = 1000
-
-        return Params.model_validate(params)
-=======
         indexer_ids = indexer.id
         limit = 1000
 
@@ -489,7 +454,6 @@
             indexer_ids=indexer_ids,
             limit=limit,
         )
->>>>>>> 41505d40
 
     def scrape_indexer(self, indexer: Indexer, item: MediaItem) -> dict[str, str]:
         """Scrape from a single indexer"""
