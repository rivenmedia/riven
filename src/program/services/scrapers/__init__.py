import threading
from concurrent.futures import ThreadPoolExecutor, as_completed
from datetime import datetime

from loguru import logger

from program.media.item import MediaItem
from program.media.state import States
from program.media.stream import Stream
from program.services.scrapers.shared import parse_results
from program.settings import settings_manager

from program.services.scrapers.comet import Comet
from program.services.scrapers.jackett import Jackett
from program.services.scrapers.mediafusion import Mediafusion
from program.services.scrapers.orionoid import Orionoid
from program.services.scrapers.prowlarr import Prowlarr
from program.services.scrapers.rarbg import Rarbg
from program.services.scrapers.torrentio import Torrentio
from program.services.scrapers.zilean import Zilean
from program.core.runner import MediaItemGenerator, Runner, RunnerResult
from program.settings.models import Observable, ScraperModel
from program.services.scrapers.base import ScraperService


class Scraping(Runner[ScraperModel, ScraperService[Observable]]):
    def __init__(self):
        super().__init__()

        self.initialized = False
        self.settings = settings_manager.settings.scraping
        self.max_failed_attempts = (
            settings_manager.settings.scraping.max_failed_attempts
        )

        self.services = {
            Comet: Comet(),
            Jackett: Jackett(),
            Mediafusion: Mediafusion(),
            Orionoid: Orionoid(),
            Prowlarr: Prowlarr(),
            Rarbg: Rarbg(),
            Torrentio: Torrentio(),
            Zilean: Zilean(),
        }

        self.initialized_services = [
            service for service in self.services.values() if service.initialized
        ]
        self.initialized = self.validate()

        if not self.initialized:
            return

    def validate(self) -> bool:
        """Validate that at least one scraper service is initialized."""

        return len(self.initialized_services) > 0

    def run(self, item: MediaItem) -> MediaItemGenerator:
        """Scrape an item."""

        sorted_streams = self.scrape(item)
        new_streams = [
            stream
            for stream in sorted_streams.values()
            if stream not in item.streams and stream not in item.blacklisted_streams
        ]

        if new_streams:
            item.streams.extend(new_streams)

            if item.failed_attempts > 0:
                item.failed_attempts = 0  # Reset failed attempts on success

            logger.log(
                "SCRAPER", f"Added {len(new_streams)} new streams to {item.log_string}"
            )
        else:
            logger.log("SCRAPER", f"No new streams added for {item.log_string}")

            item.failed_attempts = item.failed_attempts + 1

            if (
                self.max_failed_attempts > 0
                and item.failed_attempts >= self.max_failed_attempts
            ):
                item.store_state(States.Failed)
                logger.debug(
                    f"Failed scraping after {item.failed_attempts}/{self.max_failed_attempts} tries. Marking as failed: {item.log_string}"
                )
            else:
                logger.debug(
                    f"Failed scraping after {item.failed_attempts}/{self.max_failed_attempts} tries with no new streams: {item.log_string}"
                )

        item.set("scraped_at", datetime.now())
        item.set("scraped_times", (item.scraped_times or 0) + 1)

        yield RunnerResult(media_items=[item])

    def scrape(
        self,
        item: MediaItem,
<<<<<<< HEAD
        verbose_logging=True,
        ranking_overrides: Dict[str, list[str]] | None = None,
    ) -> Dict[str, Stream]:
=======
        verbose_logging: bool = True,
        manual: bool = False,
    ) -> dict[str, Stream]:
>>>>>>> f80b3d81
        """Scrape an item."""

        results: dict[str, str] = {}
        results_lock = threading.RLock()

        def run_service(svc: "ScraperService[Observable]", item: MediaItem) -> None:
            """Run a single service and update the results."""

            service_results = svc.run(item)

            with results_lock:
                try:
                    results.update(service_results)
                except Exception as e:
                    logger.exception(
                        f"Error updating results for {svc.__class__.__name__}: {e}"
                    )

        with ThreadPoolExecutor(
            thread_name_prefix="ScraperService_",
            max_workers=max(1, len(self.initialized_services)),
        ) as executor:
            futures = {
                executor.submit(run_service, service, item): service.key
                for service in self.initialized_services
            }

            for future in as_completed(futures):
                try:
                    future.result()
                except Exception as e:
                    logger.error(
                        f"Exception occurred while running service {futures[future]}: {e}"
                    )

        if not results:
            logger.log("NOT_FOUND", f"No streams to process for {item.log_string}")
            return {}

<<<<<<< HEAD
        sorted_streams: Dict[str, Stream] = _parse_results(
            item, results, verbose_logging, ranking_overrides
        )
=======
        sorted_streams = parse_results(item, results, verbose_logging, manual)

>>>>>>> f80b3d81
        if sorted_streams and (verbose_logging and settings_manager.settings.log_level):
            top_results = list(sorted_streams.values())[:10]

            logger.debug(
                f"Displaying top {len(top_results)} results for {item.log_string}"
            )

            for stream in top_results:
                logger.debug(
                    f"[Rank: {stream.rank}][Res: {stream.parsed_data.resolution}] {stream.raw_title} ({stream.infohash})"
                )

        return sorted_streams

    def should_submit(self, item: MediaItem) -> bool:
        """Check if an item should be submitted for scraping."""

        settings = settings_manager.settings.scraping
        scrape_time = 30 * 60  # 30 minutes by default

        if item.scraped_times >= 2 and item.scraped_times <= 5:
            scrape_time = settings.after_2 * 60 * 60
        elif item.scraped_times > 5 and item.scraped_times <= 10:
            scrape_time = settings.after_5 * 60 * 60
        elif item.scraped_times > 10:
            scrape_time = settings.after_10 * 60 * 60

        is_scrapeable = (
            not item.scraped_at
            or (datetime.now() - item.scraped_at).total_seconds() > scrape_time
        )

        if not is_scrapeable:
            return False

        if (
            settings.max_failed_attempts > 0
            and item.failed_attempts >= settings.max_failed_attempts
        ):
            return False

        return True<|MERGE_RESOLUTION|>--- conflicted
+++ resolved
@@ -102,15 +102,9 @@
     def scrape(
         self,
         item: MediaItem,
-<<<<<<< HEAD
         verbose_logging=True,
         ranking_overrides: Dict[str, list[str]] | None = None,
     ) -> Dict[str, Stream]:
-=======
-        verbose_logging: bool = True,
-        manual: bool = False,
-    ) -> dict[str, Stream]:
->>>>>>> f80b3d81
         """Scrape an item."""
 
         results: dict[str, str] = {}
@@ -150,14 +144,9 @@
             logger.log("NOT_FOUND", f"No streams to process for {item.log_string}")
             return {}
 
-<<<<<<< HEAD
         sorted_streams: Dict[str, Stream] = _parse_results(
             item, results, verbose_logging, ranking_overrides
         )
-=======
-        sorted_streams = parse_results(item, results, verbose_logging, manual)
-
->>>>>>> f80b3d81
         if sorted_streams and (verbose_logging and settings_manager.settings.log_level):
             top_results = list(sorted_streams.values())[:10]
 
