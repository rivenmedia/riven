import threading
from concurrent.futures import ThreadPoolExecutor, as_completed
from datetime import datetime

from loguru import logger

from program.media.item import MediaItem
from program.media.state import States
from program.media.stream import Stream
from program.services.scrapers.shared import parse_results
from program.settings import settings_manager

from program.services.scrapers.comet import Comet
from program.services.scrapers.jackett import Jackett
from program.services.scrapers.mediafusion import Mediafusion
from program.services.scrapers.orionoid import Orionoid
from program.services.scrapers.prowlarr import Prowlarr
from program.services.scrapers.rarbg import Rarbg
from program.services.scrapers.torrentio import Torrentio
from program.services.scrapers.zilean import Zilean
from program.core.runner import MediaItemGenerator, Runner, RunnerResult
from program.settings.models import Observable, ScraperModel
from program.services.scrapers.base import ScraperService


class Scraping(Runner[ScraperModel, ScraperService[Observable]]):
    def __init__(self):
        super().__init__()

        self.initialized = False
        self.settings = settings_manager.settings.scraping
        self.max_failed_attempts = (
            settings_manager.settings.scraping.max_failed_attempts
        )

        self.services = {
            Comet: Comet(),
            Jackett: Jackett(),
            Mediafusion: Mediafusion(),
            Orionoid: Orionoid(),
            Prowlarr: Prowlarr(),
            Rarbg: Rarbg(),
            Torrentio: Torrentio(),
            Zilean: Zilean(),
        }

        self.initialized_services = [
            service for service in self.services.values() if service.initialized
        ]
        self.initialized = self.validate()

        if not self.initialized:
            return

    def validate(self) -> bool:
        """Validate that at least one scraper service is initialized."""

        return len(self.initialized_services) > 0

    def run(self, item: MediaItem) -> MediaItemGenerator:
        """Scrape an item."""

        sorted_streams = self.scrape(item)
        new_streams = [
            stream
            for stream in sorted_streams.values()
            if stream not in item.streams and stream not in item.blacklisted_streams
        ]

        if new_streams:
            item.streams.extend(new_streams)

            if item.failed_attempts > 0:
                item.failed_attempts = 0  # Reset failed attempts on success

            logger.log(
                "SCRAPER", f"Added {len(new_streams)} new streams to {item.log_string}"
            )
        else:
            logger.log("SCRAPER", f"No new streams added for {item.log_string}")

            item.failed_attempts = item.failed_attempts + 1

            if (
                self.max_failed_attempts > 0
                and item.failed_attempts >= self.max_failed_attempts
            ):
                item.store_state(States.Failed)
                logger.debug(
                    f"Failed scraping after {item.failed_attempts}/{self.max_failed_attempts} tries. Marking as failed: {item.log_string}"
                )
            else:
                logger.debug(
                    f"Failed scraping after {item.failed_attempts}/{self.max_failed_attempts} tries with no new streams: {item.log_string}"
                )

        item.set("scraped_at", datetime.now())
        item.set("scraped_times", (item.scraped_times or 0) + 1)

        yield RunnerResult(media_items=[item])

    def scrape(
<<<<<<< HEAD
        self,
        item: MediaItem,
        verbose_logging: bool = True,
        manual: bool = False,
    ) -> dict[str, Stream]:
=======
        self, item: MediaItem, verbose_logging=True, manual: bool = False
    ) -> Dict[str, Stream]:
>>>>>>> 36204b78
        """Scrape an item."""

        results: dict[str, str] = {}
        results_lock = threading.RLock()

        def run_service(svc: "ScraperService[Observable]", item: MediaItem) -> None:
            """Run a single service and update the results."""

            service_results = svc.run(item)

            with results_lock:
                try:
                    results.update(service_results)
                except Exception as e:
                    logger.exception(
                        f"Error updating results for {svc.__class__.__name__}: {e}"
                    )

        with ThreadPoolExecutor(
            thread_name_prefix="ScraperService_",
            max_workers=max(1, len(self.initialized_services)),
        ) as executor:
            futures = {
                executor.submit(run_service, service, item): service.key
                for service in self.initialized_services
            }

            for future in as_completed(futures):
                try:
                    future.result()
                except Exception as e:
                    logger.error(
                        f"Exception occurred while running service {futures[future]}: {e}"
                    )

        if not results:
            logger.log("NOT_FOUND", f"No streams to process for {item.log_string}")
            return {}

<<<<<<< HEAD
        sorted_streams = parse_results(item, results, verbose_logging, manual=manual)
=======
        sorted_streams: Dict[str, Stream] = _parse_results(
            item, results, verbose_logging, manual
        )
>>>>>>> 36204b78
        if sorted_streams and (verbose_logging and settings_manager.settings.log_level):
            top_results = list(sorted_streams.values())[:10]

            logger.debug(
                f"Displaying top {len(top_results)} results for {item.log_string}"
            )

            for stream in top_results:
                logger.debug(
                    f"[Rank: {stream.rank}][Res: {stream.parsed_data.resolution}] {stream.raw_title} ({stream.infohash})"
                )

        return sorted_streams

    def should_submit(self, item: MediaItem) -> bool:
        """Check if an item should be submitted for scraping."""

        settings = settings_manager.settings.scraping
        scrape_time = 30 * 60  # 30 minutes by default

        if item.scraped_times >= 2 and item.scraped_times <= 5:
            scrape_time = settings.after_2 * 60 * 60
        elif item.scraped_times > 5 and item.scraped_times <= 10:
            scrape_time = settings.after_5 * 60 * 60
        elif item.scraped_times > 10:
            scrape_time = settings.after_10 * 60 * 60

        is_scrapeable = (
            not item.scraped_at
            or (datetime.now() - item.scraped_at).total_seconds() > scrape_time
        )

        if not is_scrapeable:
            return False

        if (
            settings.max_failed_attempts > 0
            and item.failed_attempts >= settings.max_failed_attempts
        ):
            return False

        return True<|MERGE_RESOLUTION|>--- conflicted
+++ resolved
@@ -100,16 +100,11 @@
         yield RunnerResult(media_items=[item])
 
     def scrape(
-<<<<<<< HEAD
         self,
         item: MediaItem,
         verbose_logging: bool = True,
         manual: bool = False,
     ) -> dict[str, Stream]:
-=======
-        self, item: MediaItem, verbose_logging=True, manual: bool = False
-    ) -> Dict[str, Stream]:
->>>>>>> 36204b78
         """Scrape an item."""
 
         results: dict[str, str] = {}
@@ -149,13 +144,9 @@
             logger.log("NOT_FOUND", f"No streams to process for {item.log_string}")
             return {}
 
-<<<<<<< HEAD
-        sorted_streams = parse_results(item, results, verbose_logging, manual=manual)
-=======
         sorted_streams: Dict[str, Stream] = _parse_results(
             item, results, verbose_logging, manual
         )
->>>>>>> 36204b78
         if sorted_streams and (verbose_logging and settings_manager.settings.log_level):
             top_results = list(sorted_streams.values())[:10]
 
