--- conflicted
+++ resolved
@@ -26,11 +26,7 @@
     """Scraper for `TheRARBG`"""
 
     def __init__(self):
-<<<<<<< HEAD
-        super().__init__("therarbg")
-=======
         super().__init__()
->>>>>>> 41505d40
 
         self.settings = settings_manager.settings.scraping.rarbg
         self.timeout: int = self.settings.timeout
