--- conflicted
+++ resolved
@@ -24,10 +24,7 @@
 
     def __init__(self):
         super().__init__()
-<<<<<<< HEAD
-=======
-
->>>>>>> 41505d40
+
         self.initialized = False
         self.settings = settings_manager.settings.notifications
         self.apprise = Apprise()
