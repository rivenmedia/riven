from __future__ import annotations

import hashlib
import os
import threading
import time
from collections import OrderedDict
from dataclasses import dataclass
from pathlib import Path
from typing import Dict, Optional, Tuple
from bisect import bisect_right, insort


from loguru import logger


@dataclass
class CacheConfig:
    cache_dir: Path = Path("/var/cache/riven")
    max_size_bytes: int = 10 * 1024 * 1024 * 1024  # 10 GiB
    ttl_seconds: int = 2 * 60 * 60  # 2 hours
    eviction: str = "LRU"  # LRU | TTL
    metrics_enabled: bool = True


class _Metrics:
    def __init__(self) -> None:
        self.hits = 0
        self.misses = 0
        self.bytes_from_cache = 0
        self.bytes_written = 0
        self.evictions = 0
        self.lock = threading.Lock()

    def snapshot(self) -> Dict[str, int]:
        with self.lock:
            return dict(
                hits=self.hits,
                misses=self.misses,
                bytes_from_cache=self.bytes_from_cache,
                bytes_written=self.bytes_written,
                evictions=self.evictions,
            )


class CacheBackend:
    def get(self, path: str, start: int, end: int) -> Optional[bytes]:
        raise NotImplementedError

    def put(self, path: str, start: int, data: bytes) -> None:
        raise NotImplementedError

    def trim(self) -> None:
        raise NotImplementedError

    def stats(self) -> Dict[str, int]:
        raise NotImplementedError




class DiskBackend(CacheBackend):
    """
    Simple file-based block cache on disk. Keys map to files under disk_dir.
    We maintain a small in-memory LRU index for eviction decisions.
    """

    def __init__(self, cfg: CacheConfig) -> None:
        self.cfg = cfg
        # key -> (size, last_access, path, start)
        self._index: "OrderedDict[str, Tuple[int, float, str, int]]" = OrderedDict()
        self._by_path: Dict[str, list[int]] = {}
        self._total_bytes = 0
        self._lock = threading.RLock()
        self._metrics = _Metrics()
        try:
            os.makedirs(self.cfg.cache_dir, exist_ok=True)
        except Exception as e:
            # Do not raise here; CacheManager may have attempted to validate and fall back.
            logger.warning(f"Disk cache directory init warning for {self.cfg.cache_dir}: {e}")

        # Lazy-rebuild index for any pre-existing files so size limits apply after restart
        try:
            if (self.cfg.eviction or "LRU").upper() == "LRU":
                self._initial_scan()
        except Exception as e:
            logger.debug(f"Disk cache initial scan skipped: {e}")

    def _initial_scan(self) -> None:
        # Build index from on-disk files, ordered by mtime ascending for LRU correctness
        entries: list[tuple[str, int, float]] = []  # (key, size, mtime)
        try:
            for sub in self.cfg.cache_dir.iterdir():
                try:
                    if sub.is_dir():
                        for fp in sub.iterdir():
                            try:
                                if not fp.is_file():
                                    continue
                                key = fp.name
                                st = fp.stat()
                                entries.append((key, int(st.st_size), float(st.st_mtime)))
                            except Exception:
                                continue
                    elif sub.is_file():
                        st = sub.stat()
                        entries.append((sub.name, int(st.st_size), float(st.st_mtime)))
                except Exception:
                    continue
        finally:
            entries.sort(key=lambda t: t[2])  # by mtime asc
            with self._lock:
                self._index.clear()
                self._by_path.clear()
                self._total_bytes = 0
                for key, sz, ts in entries:
                    self._index[key] = (sz, ts, "", 0)
                    self._total_bytes += sz
            # If we are over budget, evict oldest until within max_disk_bytes
            try:
                self._evict_lru(0)
            except Exception:
                pass

    def _key(self, path: str, start: int) -> str:
        h = hashlib.sha1(f"{path}|{start}".encode()).hexdigest()
        return h

    def _file_for(self, key: str) -> Path:
        # Two-level fanout to avoid too many files in one dir
        sub = key[:2]
        p = self.cfg.cache_dir / sub
        p.mkdir(parents=True, exist_ok=True)
        return p / key

    def _evict_lru(self, need_bytes: int = 0) -> None:
        with self._lock:
            target = max(0, self._total_bytes + need_bytes - self.cfg.max_size_bytes)
            while target > 0 and self._index:
                k, (sz, _ts, _path, _start) = self._index.popitem(last=False)  # LRU
                # Remove from per-path index
                lst = self._by_path.get(_path)
                if lst:
                    idx = bisect_right(lst, _start) - 1
                    if idx >= 0 and lst[idx] == _start:
                        del lst[idx]
                    if not lst:
                        self._by_path.pop(_path, None)
                fp = self._file_for(k)
                try:
                    if fp.exists():
                        fp.unlink()
                except Exception:
                    pass
                self._total_bytes -= sz
                target -= sz
                self._metrics.evictions += 1

    def _evict_ttl(self) -> None:
        ttl = self.cfg.ttl_seconds
        now = time.time()
        removed = 0
        with self._lock:
            for k in list(self._index.keys()):
                info = self._index.get(k, (0, 0.0, "", 0))
                sz, ts, pth, st = info[0], info[1], info[2], info[3]
                if now - ts > ttl:
                    fp = self._file_for(k)
                    try:
                        if fp.exists():
                            fp.unlink()
                    except Exception:
                        pass
                    self._index.pop(k, None)
                    lst = self._by_path.get(pth)
                    if lst:
                        idx = bisect_right(lst, st) - 1
                        if idx >= 0 and lst[idx] == st:
                            del lst[idx]
                        if not lst:
                            self._by_path.pop(pth, None)
                    self._total_bytes -= sz
                    removed += 1
        if removed:
            self._metrics.evictions += removed

    def get(self, path: str, start: int, end: int) -> Optional[bytes]:
        k = self._key(path, start)
        with self._lock:
            ent = self._index.get(k)
            if ent:
                sz, _ts, _p, _s = ent
                self._index.move_to_end(k, last=True)
                self._index[k] = (sz, time.time(), _p, _s)
            else:
                # Fast subrange coverage via per-path sorted starts
                needed_len = max(0, end - start + 1)
                s_list = self._by_path.get(path)
                if s_list:
                    idx = bisect_right(s_list, start) - 1
                    if idx >= 0:
                        c_start = s_list[idx]
                        cand_key = self._key(path, c_start)
                        ent2 = self._index.get(cand_key)
                        c_sz = ent2[0] if ent2 else None
                        if c_sz is None:
                            fp_c = self._file_for(cand_key)
                            try:
                                c_sz = fp_c.stat().st_size if fp_c.exists() else None
                            except Exception:
                                c_sz = None
                        if c_sz is not None:
                            offset = start - c_start
                            if 0 <= offset and (c_sz - offset) >= needed_len:
                                # Read candidate and return slice
                                fp_c = self._file_for(cand_key)
                                try:
                                    with fp_c.open("rb") as f:
                                        f.seek(offset)
                                        slice_data = f.read(needed_len)
                                except FileNotFoundError:
                                    pass
                                else:
                                    with self._lock:
                                        if ent2 is None:
                                            self._index[cand_key] = (c_sz, time.time(), path, c_start)
                                            self._total_bytes += c_sz
                                        else:
                                            self._index.move_to_end(cand_key, last=True)
                                            # keep recorded size as c_sz
                                            self._index[cand_key] = (c_sz, time.time(), path, c_start)
                                    self._metrics.hits += 1
                                    self._metrics.bytes_from_cache += needed_len
                                    return slice_data
                # no coverage found; proceed to direct file probe below
        # Direct probe for exact key on filesystem and rebuild index
        fp = self._file_for(k)
        try:
            st_size = fp.stat().st_size
            with fp.open("rb") as f:
                length = max(0, end - start + 1)
                data = f.read(length)
        except FileNotFoundError:
            data = None
        if data is None:
            with self._lock:
                self._index.pop(k, None)
            self._metrics.misses += 1
            return None
        # If we got here but entry was missing in index, rebuild it using stat size
        with self._lock:
            if k not in self._index:
                self._index[k] = (st_size, time.time(), path, start)
                lst = self._by_path.setdefault(path, [])
                insort(lst, start)
                self._total_bytes += st_size
        if end < start:
            return b""
        need = end - start + 1
        if len(data) >= need:
            self._metrics.hits += 1
            self._metrics.bytes_from_cache += need
            return data
        self._metrics.misses += 1
        return None

    def put(self, path: str, start: int, data: bytes) -> None:
        if not data:
            return
        k = self._key(path, start)
        need = len(data)
        if self.cfg.eviction == "TTL":
            # TTL pruning plus size enforcement
            self._evict_ttl()
            self._evict_lru(need)
        else:
            self._evict_lru(need)
        fp = self._file_for(k)
        try:
            with fp.open("wb") as f:
                f.write(data)
        except Exception as e:
            logger.warning(f"Disk cache write failed: {e}")
            return
        with self._lock:
            prev = self._index.pop(k, None)
            if prev:
                self._total_bytes -= prev[0]
                lst_prev = self._by_path.get(path)
                if lst_prev:
                    idx_prev = bisect_right(lst_prev, start) - 1
                    if idx_prev >= 0 and lst_prev[idx_prev] == start:
                        del lst_prev[idx_prev]
                    if not lst_prev:
                        self._by_path.pop(path, None)
            self._index[k] = (need, time.time(), path, start)
            lst = self._by_path.setdefault(path, [])
            insort(lst, start)
            self._total_bytes += need
            self._metrics.bytes_written += need

    def trim(self) -> None:
        # Primary policy-based trimming
        if self.cfg.eviction == "TTL":
            self._evict_ttl()
            self._evict_lru(0)
        else:
            self._evict_lru(0)
        # Hard safety net: if our accounting drifted (e.g., external files), rebuild and prune
        try:
            with self._lock:
                over = self._total_bytes > self.cfg.max_size_bytes
            if over:
                self._initial_scan()
        except Exception:
            pass

    def stats(self) -> Dict[str, int]:
        s = self._metrics.snapshot()
        with self._lock:
            s["total_bytes"] = self._total_bytes
            s["entries"] = len(self._index)
        return s




class CacheManager:
    def __init__(self, cfg: CacheConfig) -> None:
        self.cfg = cfg
        # Prepare cache dir and fall back to user cache if not accessible
        try:
            cfg.cache_dir.mkdir(parents=True, exist_ok=True)
        except Exception as e:
            try:
                fallback_root = Path(os.environ.get("XDG_CACHE_HOME", str(Path.home() / ".cache")))
                fallback_dir = fallback_root / "riven"
                fallback_dir.mkdir(parents=True, exist_ok=True)
                logger.warning(
                    f"Cache dir {cfg.cache_dir} not accessible ({e}). Falling back to {fallback_dir}."
                )
                cfg.cache_dir = fallback_dir
            except Exception as e2:
                # If even fallback is not accessible, keep going; DiskBackend will likely fail writes gracefully
                logger.warning(
                    f"Cache fallback dir not accessible ({e2}). Continuing with configured path: {cfg.cache_dir}."
                )
        self.backend: CacheBackend = DiskBackend(cfg)
        self._last_log = 0.0

    def get(self, path: str, start: int, end: int) -> Optional[bytes]:
        return self.backend.get(path, start, end)

    def put(self, path: str, start: int, data: bytes) -> None:
        self.backend.put(path, start, data)

    def maybe_log_stats(self) -> None:
        now = time.time()
        if not self.cfg.metrics_enabled:
            return
        if now - self._last_log < 30:  # log at most every 30s
            return
        # Proactive safe trim before logging to keep within caps
        try:
            self.backend.trim()
        except Exception:
            pass
        self._last_log = now
        stats = self.backend.stats()
<<<<<<< HEAD
        logger.bind(component="RivenVFS").trace(f"Cache stats: {stats}")
=======
        logger.bind(component="RivenVFS").log("VFS", f"Cache stats: {stats}")
>>>>>>> 1921bc79

    def trim(self) -> None:
        self.backend.trim()
<|MERGE_RESOLUTION|>--- conflicted
+++ resolved
@@ -367,11 +367,7 @@
             pass
         self._last_log = now
         stats = self.backend.stats()
-<<<<<<< HEAD
-        logger.bind(component="RivenVFS").trace(f"Cache stats: {stats}")
-=======
         logger.bind(component="RivenVFS").log("VFS", f"Cache stats: {stats}")
->>>>>>> 1921bc79
 
     def trim(self) -> None:
         self.backend.trim()
