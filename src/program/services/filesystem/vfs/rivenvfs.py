"""
Riven Virtual File System (RivenVFS)

A high-performance FUSE-based virtual filesystem designed for streaming media content
from various providers like Real-Debrid, Premiumize, and AllDebrid. Built with pyfuse3
and featuring:

- HTTP range request support for efficient streaming
- Provider-based URL resolution and caching
- Automatic FUSE cache invalidation for consistency
- Persistent SQLite storage with SQLAlchemy
- Robust error handling and retry logic
- Support for seeking during playback

The VFS automatically handles:
- Mount lifecycle management (mounting, unmounting, cleanup)
- Process detection and cleanup for mountpoints
- Parent directory creation when adding files
- URL caching with automatic expiration
- FUSE kernel cache invalidation for directory changes

Usage:
    from rivenvfs import RivenVFS

    vfs = RivenVFS("/mnt/riven", db_path="./riven.db", providers=providers)
    vfs.add_file("/movies/example.mp4", "https://real-debrid.com/d/ABC123", size=1073741824)
    # VFS is now mounted and ready for use

    # Clean up when done
    vfs.close()
"""

from __future__ import annotations
from collections.abc import AsyncGenerator
from contextlib import asynccontextmanager

import pyfuse3
import trio
import os
import shutil
import errno
import subprocess
from typing import (
    TYPE_CHECKING,
    Any,
    Literal,
    NoReturn,
    TypedDict,
)
import threading
import trio_util

from kink import di

from program.services.downloaders import Downloader

from program.services.filesystem.vfs.vfs_node import (
    VFSDirectory,
    VFSFile,
    VFSNode,
    VFSRoot,
)

from program.utils.logging import logger
from program.settings import settings_manager
from program.services.filesystem.vfs.db import VFSDatabase
from program.services.streaming.exceptions import (
    MediaStreamDataException,
    DebridServiceException,
    DebridServiceForbiddenException,
    DebridServiceRangeNotSatisfiableException,
    DebridServiceRateLimitedException,
    DebridServiceUnableToConnectException,
    DebridServiceClosedConnectionException,
    DebridServiceRefusedRangeRequestException,
    DebridServiceLinkUnavailable,
    MediaStreamKilledException,
)
from program.utils.debrid_cdn_url import DebridCDNUrl
from program.db.db import db_session

from ...streaming import (
    Cache,
    CacheConfig,
    MediaStream,
    ChunksTooSlowException,
    ChunkCacheNotifier,
)

if TYPE_CHECKING:
    from program.media.item import MediaItem
    from program.media.filesystem_entry import FilesystemEntry


class FileHandle(TypedDict):
    inode: pyfuse3.InodeT
    last_read_end: int
    subtitle_content: bytes | None


class CachedDirectoryEntry(TypedDict):
    name: str
    is_directory: bool


class RivenVFS(pyfuse3.Operations):
    """
    Riven Virtual File System - A FUSE-based VFS for streaming media content.

    This class provides a complete virtual filesystem implementation optimized for
    streaming large media files from various debrid providers. It features:

    - Efficient HTTP range request handling for seeking
    - Provider-based URL resolution with caching
    - Automatic FUSE cache invalidation
    - Persistent metadata storage
    - Robust error handling and recovery

    The VFS manages its own mount lifecycle and provides a clean API for adding,
    removing, and managing virtual files and directories.
    """

    def __init__(self, mountpoint: str, downloader: Downloader) -> None:
        """
        Initialize the Riven Virtual File System.

        Args:
            mountpoint: Directory where the VFS will be mounted
            downloader: Downloader service instance

        Raises:
            OSError: If mountpoint cannot be prepared or FUSE initialization fails
        """

        super().__init__()

        # Initialize VFS cache from settings
        self.fs = settings_manager.settings.filesystem

        cache_dir = self.fs.cache_dir
        size_mb = self.fs.cache_max_size_mb

        try:
            cache_dir.mkdir(parents=True, exist_ok=True)
        except Exception:
            pass

        try:
            usage = shutil.disk_usage(
                str(cache_dir if cache_dir.exists() else cache_dir.parent)
            )
            free_bytes = int(usage.free)
        except Exception:
            free_bytes = 0

        configured_bytes = int(size_mb) * 1024 * 1024
        effective_max_bytes = configured_bytes

        if free_bytes > 0 and configured_bytes > int(free_bytes * 0.9):
            effective_max_bytes = int(free_bytes * 0.9)
            logger.bind(component="RivenVFS").warning(
                f"cache_max_size_mb clamped to available space: {effective_max_bytes // (1024*1024)} MB"
            )

        di[Cache] = Cache(
            cfg=CacheConfig(
                cache_dir=cache_dir,
                max_size_bytes=effective_max_bytes,
                ttl_seconds=self.fs.cache_ttl_seconds,
                eviction=self.fs.cache_eviction,
                metrics_enabled=self.fs.cache_metrics,
            )
        )

        di[VFSDatabase] = self.vfs_db = VFSDatabase(downloader=downloader)

        di[ChunkCacheNotifier] = ChunkCacheNotifier()

        # VFS Tree: In-memory tree structure for O(1) path lookups
        # This replaces _path_to_inode, _path_aliases, and _dir_tree
        self._root = VFSRoot()
        self._inode_to_node: dict[int, VFSNode] = {pyfuse3.ROOT_INODE: self._root}
        self._next_inode = pyfuse3.InodeT(pyfuse3.ROOT_INODE + 1)

        # Tree lock to prevent race conditions between FUSE operations and tree rebuilds
        # pyfuse3 runs FUSE operations in threads, so we use threading.RLock()
        self._tree_lock = threading.RLock()

        # Pending invalidations for batching (optimization: collect during sync, invalidate at end)
        self._pending_invalidations = set[pyfuse3.InodeT]()

        # Profile hash for detecting changes (optimization: skip re-matching if unchanged)
        self._last_profile_hash: int | None = None

        # Set of paths currently being streamed
        self._active_streams = dict[str, MediaStream]()

        # Lock for managing active streams dict
        self._active_streams_lock = trio.Lock()

        # Open file handles: fh -> handle info
        self._file_handles = dict[pyfuse3.FileHandleT, FileHandle]()
        self._next_fh = pyfuse3.FileHandleT(1)

        # Opener statistics
        self.opener_stats = dict[str, dict[str, Any]]()

        # Mount management
        self.mounted = False
        self._mountpoint = os.path.abspath(mountpoint)
        self._thread = None
        self._unmount_requested = trio_util.AsyncBool(False)
        self.stream_nursery: trio.Nursery

        def _fuse_runner():
            async def _async_main() -> NoReturn:
                async with self.mountpoint_lifecycle():
                    async with trio_util.move_on_when(
                        lambda: self._unmount_requested.wait_value(True)
                    ):
                        await trio.sleep_forever()

            while not self._unmount_requested.value:
                logger.trace("Starting FUSE main loop")

                try:
                    # pyfuse3.main is a coroutine that needs to run in its own trio event loop
                    trio.run(_async_main)
                except Exception:
                    logger.exception("FUSE main loop error, restarting")

            logger.trace(f"FUSE main loop exited")

        self._thread = threading.Thread(target=_fuse_runner, daemon=True)
        self._thread.start()

        logger.log("VFS", f"RivenVFS mounted at {self._mountpoint}")

        # Synchronize library profiles with VFS structure
        self.sync()

    @asynccontextmanager
    async def mountpoint_lifecycle(self) -> AsyncGenerator[None]:
        """Context manager for mountpoint lifecycle management."""

        try:
            self._prepare_mountpoint(self._mountpoint)

            # Initialize pyfuse3 and start main loop in background thread
            fuse_options = set(pyfuse3.default_options)
            fuse_options |= {
                "fsname=rivenvfs",
                "allow_other",
            }

            pyfuse3.init(self, self._mountpoint, fuse_options)

            self.mounted = True

            # Open stream nursery for handling streaming operations.
            # This is separate from the main FUSE loop,
            # to prevent stream errors from crashing the entire filesystem.
            async with trio_util.run_and_cancelling(pyfuse3.main):
                async with trio_util.run_and_cancelling(self._monitor_stream_timeouts):
                    async with trio.open_nursery() as nursery:
                        self.stream_nursery = nursery

                        # Keep the stream nursery alive and ready to spawn tasks
                        yield

                        # Cancel streams on exit
                        nursery.cancel_scope.cancel()
        finally:
            self._cleanup_mountpoint(self._mountpoint)
            self.mounted = False

    async def _monitor_stream_timeouts(self) -> None:
        """Background task to monitor and close timed-out streams to clean up resources."""

        while True:
            logger.trace(
                f"Checking for timed-out streams. Active streams: {self._active_streams.values()}"
            )

            active_stream_count = len(self._active_streams)

            if active_stream_count == 0:
                logger.trace("No active streams to monitor")
            else:
                timed_out_streams = {
                    stream_key: stream
                    for stream_key, stream in self._active_streams.items()
                    if stream.is_timed_out
                }

                if len(timed_out_streams) > 0:
                    logger.debug(
                        f"Found {len(timed_out_streams)} timed-out stream(s) to close"
                    )

                    for stream_key, stream in timed_out_streams.items():
                        try:
                            if stream.is_timed_out:
                                logger.debug(f"Closing timed-out stream: {stream_key}")

                                await stream.close()

                                self._active_streams.pop(stream_key)
                        except Exception:
                            logger.exception("Error during stream timeout check")
                else:
                    logger.trace("All streams appear to be active")

            logger.trace("Stream timeout check complete, sleeping for 60 seconds")

            await trio.sleep(60)

    def _stream_key(self, path: str, fh: int) -> str:
        """Generate unique key for stream tracking."""
        return f"{path}:{fh}"

    # ========== VFS Tree Helper Methods ==========

    def _get_node_by_path(self, path: str) -> VFSNode | None:
        """
        Get a VFSNode by walking the tree from root.

        This is O(depth) instead of O(n) like the old path iteration approach.

        Args:
            path: NORMALIZED VFS path (e.g., "/movies/Frozen.mkv")
                  Caller must normalize before calling this method.

        Returns:
            VFSNode if found, None otherwise
        """
        if path == "/":
            return self._root

        # Split path and walk tree
        parts = [p for p in path.split("/") if p]
        current = self._root

        for part in parts:
            if isinstance(current, VFSDirectory):
                current = current.get_child(part)

            if current is None:
                return None

        return current

    def _get_or_create_node(
        self,
        path: str,
        is_directory: bool,
        original_filename: str | None = None,
        created_at: str | None = None,
        updated_at: str | None = None,
        file_size: int | None = None,
        entry_type: Literal["media", "subtitle"] | None = None,
    ) -> VFSNode:
        """
        Get or create a node at the given path, creating parent directories as needed.

        Args:
            path: NORMALIZED VFS path (caller must normalize)
            is_directory: Whether this is a directory
            original_filename: Original filename from debrid provider (for files)

        Returns:
            The VFSNode at the path
        """
        if path == "/":
            return self._root

        # Split path and walk/create tree
        parts = [p for p in path.split("/") if p]
        current = self._root

        for i, part in enumerate(parts):
            if isinstance(current, VFSDirectory):
                child = current.get_child(part)

                if child is None:
                    # Create the node
                    is_last = i == len(parts) - 1

                    if is_last and not is_directory:
                        if not original_filename:
                            raise ValueError(
                                "original_filename must be provided for file nodes"
                            )

                        assert file_size
                        assert created_at
                        assert updated_at
                        assert entry_type

                        child = VFSFile(
                            name=part,
                            original_filename=original_filename,
                            inode=self._assign_inode(),
                            parent=current,
                            file_size=file_size,
                            created_at=created_at,
                            updated_at=updated_at,
                            entry_type=entry_type,
                        )
                    else:
                        child = VFSDirectory(
                            name=part,
                            inode=self._assign_inode(),
                            parent=current,
                        )

                    current.add_child(child)

                    self._inode_to_node[child.inode] = child

                current = child

        return current

    def _remove_node(self, path: str) -> bool:
        """
        Remove a node from the tree.

        Args:
            path: NORMALIZED VFS path to remove (caller must normalize)

        Returns:
            True if removed, False if not found
        """
        if path == "/":
            return False  # Can't remove root

        node = self._get_node_by_path(path)

        if not node:
            return False

        # Remove from parent
        if isinstance(node.parent, VFSDirectory):
            node.parent.remove_child(node.name)

        # Remove from inode map
        if node.inode:
            self._inode_to_node.pop(node.inode, None)

        # Recursively remove all children from inode map
        if isinstance(node, VFSDirectory):
            self._remove_node_recursive(node)

        return True

    def _remove_node_recursive(self, node: VFSDirectory) -> None:
        """Recursively remove all children from inode map."""
        for child in list(node.children.values()):
            if child.inode:
                self._inode_to_node.pop(child.inode, None)

            if isinstance(child, VFSDirectory):
                self._remove_node_recursive(child)

    def _assign_inode(self) -> pyfuse3.InodeT:
        """Assign a new inode number."""
        inode = self._next_inode
        self._next_inode = pyfuse3.InodeT(inode + 1)
        return inode

    def _get_parent_inodes(self, node: VFSNode) -> list[pyfuse3.InodeT]:
        """
        Get all parent inodes from node up to root.

        This is useful for collecting parent directories that need cache invalidation.

        Args:
            node: Starting node

        Returns:
            List of parent inodes (excluding root)
        """

        inodes = list[pyfuse3.InodeT]()
        current = node.parent

        while current and current != self._root:
            if current.inode:
                inodes.append(current.inode)

            current = current.parent

        return inodes

    # Public API methods

    def sync(self, item: MediaItem | None = None) -> None:
        """
        Synchronize VFS with database state.

        Two modes:
        1. Full sync (item=None): Re-match all entries and rebuild entire VFS tree
        2. Individual sync (item provided): Re-register this specific item (unregister + register)

        Args:
            item: If provided, only sync this item. If None, full sync.

        Called:
        - During RivenVFS initialization (full sync)
        - When settings change (full sync)
        - After adding subtitles to an item (individual sync)
        - After item metadata changes (individual sync)
        """
        if item is None:
            self._sync_full()
        else:
            self._sync_individual(item)

    def add(self, item: MediaItem) -> bool:
        """
        Add a MediaItem to the VFS.

        Registers the item's MediaEntry (video file) and all associated SubtitleEntry
        objects in the VFS tree.

        Args:
            item: MediaItem to add to VFS

        Returns:
            True if successfully added, False otherwise
        """
<<<<<<< HEAD
        from program.media.item import Season, Show

        added_any = False

        if isinstance(item, Show):
            for season in item.seasons:
                if self.add(season):
                    added_any = True

        if isinstance(item, Season):
            for episode in item.episodes:
                if self.add(episode):
                    added_any = True

        # Only process if this item has a media entry
        if not (entry := item.media_entry):
            logger.debug(f"Item {item.id} has no media entry, skipping VFS add")
            return added_any
=======

        # Only process if this item has a media entry
        if not (entry := item.media_entry):
            logger.debug(f"Item {item.id} has no media entry, skipping VFS add")
            return False
>>>>>>> 41505d40

        # Register the MediaEntry (video file)
        video_paths = self._register_filesystem_entry(entry)

        if not video_paths:
            return added_any

        # Mark as available in VFS
        entry.available_in_vfs = True

        # Register all subtitles for this video
        for subtitle in item.subtitles:
            self._register_filesystem_entry(subtitle, video_paths=video_paths)
            subtitle.available_in_vfs = True

        return True

    def remove(self, item: MediaItem) -> bool:
        """
        Remove a MediaItem from the VFS.

        Removes the item's MediaEntry (video file) and all associated SubtitleEntry
        objects from the VFS tree, and prunes empty parent directories.

        Args:
            item: MediaItem to remove from VFS

        Returns:
            True if successfully removed, False otherwise
        """

        from program.media.media_entry import MediaEntry
        from program.media.item import Season, Show

        if isinstance(item, Show):
            for season in item.seasons:
                self.remove(season)

        if isinstance(item, Season):
            for episode in item.episodes:
                self.remove(episode)

        # Only process if this item has a filesystem entry
        if not item.filesystem_entry:
            logger.debug(f"Item {item.id} has no filesystem_entry, skipping VFS remove")
            return False

        entry = item.filesystem_entry

        if not isinstance(entry, MediaEntry):
            logger.debug(f"Item {item.id} filesystem_entry is not a MediaEntry")
            return False

        logger.debug(f"Removing VFS nodes for item {item.id}")

        # Unregister the MediaEntry (video file)
        video_paths = self._unregister_filesystem_entry(entry)

        # Mark as not available in VFS
        entry.available_in_vfs = False

        # Unregister all subtitles for this video
        for subtitle in item.subtitles:
            self._unregister_filesystem_entry(subtitle, video_paths=video_paths)
            subtitle.available_in_vfs = False

        if video_paths:
            logger.debug(
                f"Removed item {item.id} from VFS ({len(video_paths)} path(s))"
            )

            return True

        return False

    def close(self) -> None:
        """Clean up and unmount the filesystem."""

        async def _request_unmount():
            logger.log("VFS", f"Unmounting RivenVFS from {self._mountpoint}")

            self._unmount_requested.value = True

        trio.from_thread.run(
            _request_unmount,
            trio_token=pyfuse3.trio_token,
        )

    # Helper methods

    def __del__(self):
        """Ensure cleanup on garbage collection."""
        try:
            self.close()
        except Exception:
            pass

    def _prepare_mountpoint(self, mountpoint: str) -> None:
        """Prepare mountpoint by killing processes and unmounting if necessary."""

        # Attempt to unmount if already mounted or in a stale state
        try:
            # Detect if something is mounted there
            is_mounted = False
            try:
                with open("/proc/mounts", "r") as f:
                    for line in f:
                        if f" {mountpoint} " in line:
                            is_mounted = True
                            break
            except Exception:
                # If we cannot check, attempt unmounts anyway
                is_mounted = True

            if is_mounted:
                # Try a sequence of unmount strategies (graceful -> lazy)
                for cmd in (
                    ["fusermount3", "-u", "-z", mountpoint],
                    ["fusermount", "-u", "-z", mountpoint],
                    ["umount", "-l", mountpoint],
                ):
                    try:
                        subprocess.run(
                            cmd, capture_output=True, timeout=10, check=False
                        )
                    except (subprocess.TimeoutExpired, FileNotFoundError):
                        continue
        except Exception:
            pass

        # Ensure mountpoint directory exists (recreate if necessary)
        try:
            os.makedirs(mountpoint, exist_ok=True)
        except OSError:
            try:
                os.rmdir(mountpoint)
            except Exception:
                pass
            os.makedirs(mountpoint, exist_ok=True)

    def _cleanup_mountpoint(self, mountpoint: str) -> None:
        """Clean up mountpoint after unmounting."""

        if not self.mounted:
            return

        try:
            # Close FUSE session after main loop has exited
            pyfuse3.close(unmount=True)
        except Exception:
            logger.exception("Error closing FUSE session")

        # Force unmount if necessary
        try:
            subprocess.run(
                ["fusermount", "-u", mountpoint],
                capture_output=True,
                timeout=10,
                check=False,
            )
        except Exception:
            pass

    async def _terminate_async(self) -> None:
        """Async helper to call pyfuse3.terminate() within the Trio loop."""

        try:
            pyfuse3.terminate()
        except Exception:
            logger.exception("pyfuse3.terminate() failed")

    def _sync_full(self) -> None:
        """
        Full VFS sync: Re-match all entries and rebuild entire VFS tree.

        Steps:
        1. Check if profiles changed (skip if not)
        2. Re-match all entries against current library profiles
        3. Clear VFS tree
        4. Re-register all entries using add()
        5. Batch invalidate all collected inodes
        """

        from program.media.media_entry import MediaEntry
        from program.services.library_profile_matcher import LibraryProfileMatcher

        logger.log("VFS", "Full sync: re-matching library profiles")

        try:
            profiles = settings_manager.settings.filesystem.library_profiles or {}
            current_profile_hash = hash(
                frozenset(
                    (k, hash(frozenset(v.filter_rules.model_dump().items())))
                    for k, v in profiles.items()
                )
            )
        except Exception:
            current_profile_hash = None

        # Skip re-matching if profiles haven't changed
        if (
            current_profile_hash is not None
            and current_profile_hash == self._last_profile_hash
        ):
            logger.debug("Library profiles unchanged, skipping re-matching")
            return

        self._last_profile_hash = current_profile_hash

        matcher = LibraryProfileMatcher()

        # Step 1: Re-match all entries against current library profiles and collect item IDs
        item_ids = list[int]()
        rematched_count = 0

        with db_session() as session:
            entries = (
                session.query(MediaEntry).filter(MediaEntry.is_directory == False).all()
            )

            for entry in entries:
                # Get the MediaItem for this entry to re-match profiles
                item = entry.media_item

                if not item:
                    logger.warning(
                        f"MediaEntry {entry.id} has no associated MediaItem, skipping"
                    )
                    continue

                # Re-match library profiles based on current settings
                new_profiles = matcher.get_matching_profiles(item)
                old_profiles = entry.library_profiles or []

                # Update if profiles changed
                if set(new_profiles) != set(old_profiles):
                    entry.library_profiles = new_profiles
                    rematched_count += 1

                # Store item ID for later registration (avoid duplicates)
                if item.id not in item_ids:
                    item_ids.append(item.id)

            session.commit()

            logger.debug(f"Re-matched {rematched_count} entries with updated profiles")

        # Step 2: Clear VFS tree and rebuild from scratch
        logger.debug("Clearing VFS tree for rebuild")

        with self._tree_lock:
            # Create new root node
            self._root = VFSRoot()
            self._inode_to_node = {pyfuse3.ROOT_INODE: self._root}

        # Clear pending invalidations for this sync
        self._pending_invalidations.clear()

        # Step 3: Re-register all items
        logger.debug(f"Re-registering {len(item_ids)} items")

        registered_count = 0

        with db_session() as session:
            from program.media.item import MediaItem

            items = session.query(MediaItem).filter(MediaItem.id.in_(item_ids)).all()
            item_map = {item.id: item for item in items}

            for item_id in item_ids:
                try:
                    item = item_map.get(item_id)

                    if not item:
                        continue

                    # Use add() to register the item (handles both media and subtitles)
                    if self.add(item):
                        registered_count += 1
                except Exception as e:
                    logger.exception(f"Failed to register item {item_id}: {e}")
            if registered_count > 0:
                session.commit()

        logger.log("VFS", f"Full sync complete: re-registered {registered_count} items")

        # Step 4: Ensure persistent library profile directories exist
        # This creates /movies, /shows, and /{profile}/movies, /{profile}/shows
        # These directories are never pruned, even when empty
        self._ensure_library_profile_directories()

        # Step 5: Batch invalidate all collected inodes
        # This is critical: reduces syscalls from O(n) to O(1)
        if self._pending_invalidations:
            invalidated_count = 0
            try:
                for inode in self._pending_invalidations:
                    try:
                        pyfuse3.invalidate_inode(inode, attr_only=False)
                        invalidated_count += 1
                    except OSError as e:
                        # Expected: some inodes may not be in kernel cache
                        # This is not an error, just means kernel already evicted them
                        if e.errno != errno.ENOENT:
                            logger.trace(f"Could not invalidate inode {inode}: {e}")
                if invalidated_count > 0:
                    logger.trace(
                        f"Batch invalidated {invalidated_count}/{len(self._pending_invalidations)} inodes"
                    )
            finally:
                self._pending_invalidations.clear()

        # Invalidate root directory
        if registered_count > 0:
            try:
                pyfuse3.invalidate_inode(pyfuse3.ROOT_INODE, attr_only=False)
                logger.debug(f"Invalidated root directory cache after sync")
            except Exception as e:
                logger.trace(f"Could not invalidate root directory: {e}")

    def _sync_individual(self, item: "MediaItem") -> None:
        """
        Individual sync: Re-register a specific item (unregister + register).

        This is used when an item's VFS representation needs to be updated without
        doing a full rebuild. For example:
        - After adding subtitles to an existing item
        - After metadata changes that affect paths

        Args:
            item: MediaItem to re-sync
        """

        from sqlalchemy.orm import object_session
        from program.db.db import db_session

        logger.debug(f"Individual sync: re-registering item {item.id}")

        # Check if item is already in a session
        existing_session = object_session(item)

        if existing_session:
            # Item is in an active session - refresh relationships to get latest data
            existing_session.refresh(
                item, attribute_names=["subtitles", "filesystem_entries"]
            )

            # Step 1: Remove existing VFS nodes for this item
            self.remove(item)

            # Step 2: Re-add the item with current state (including new subtitles/metadata)
            self.add(item)
        else:
            # Item is detached - fetch it in a new session
            with db_session() as session:
                from program.media.item import MediaItem

                fresh_item = (
                    session.query(MediaItem).filter(MediaItem.id == item.id).first()
                )
                if not fresh_item:
                    logger.warning(f"Item {item.id} not found in database, cannot sync")
                    return

                # Step 1: Remove existing VFS nodes for this item
                self.remove(fresh_item)

                # Step 2: Re-add the item with current state (including new subtitles)
                self.add(fresh_item)
                session.commit()

        logger.debug(f"Individual sync complete for item {item.id}")

    def _ensure_library_profile_directories(self) -> None:
        """
        Ensure persistent /movies and /shows directories exist for each library profile.

        This creates the base directory structure that should always be present,
        even when no media files are registered. This provides a consistent
        structure for media players and users.

        Directory structure created:
        - /movies (always present)
        - /shows (always present)
        - /{profile}/movies (for each enabled library profile)
        - /{profile}/shows (for each enabled library profile)

        These directories are never pruned, even when empty.
        """
        with self._tree_lock:
            # Always create base /movies and /shows directories
            for base_dir in ["/movies", "/shows"]:
                node = self._get_node_by_path(base_dir)
                if node is None:
                    # Create the directory node
                    self._get_or_create_node(path=base_dir, is_directory=True)
                    logger.debug(f"Created persistent directory: {base_dir}")

            # Create /movies and /shows for each enabled library profile
            try:
                profiles = settings_manager.settings.filesystem.library_profiles or {}
            except Exception:
                profiles = {}

            for profile in profiles.values():
                if not profile.enabled:
                    continue

                # Create profile root directory
                profile_root = profile.library_path
                if not profile_root.startswith("/"):
                    profile_root = f"/{profile_root}"

                # Create /profile/movies and /profile/shows
                for content_type in ["movies", "shows"]:
                    profile_dir = f"{profile_root}/{content_type}"
                    node = self._get_node_by_path(profile_dir)
                    if node is None:
                        # Create the directory node
                        self._get_or_create_node(path=profile_dir, is_directory=True)
                        logger.debug(f"Created persistent directory: {profile_dir}")

    def _register_filesystem_entry(
        self,
        entry: FilesystemEntry,
        video_paths: list[str] | None = None,
    ) -> list[str]:
        """
        Register a FilesystemEntry (MediaEntry or SubtitleEntry) in the VFS.

        Args:
            entry: FilesystemEntry to register (MediaEntry or SubtitleEntry)
            video_paths: For SubtitleEntry, the video paths to register subtitles alongside

        Returns:
            List of registered VFS paths
        """

        from program.media.media_entry import MediaEntry
        from program.media.subtitle_entry import SubtitleEntry
        import os

        if isinstance(entry, MediaEntry):
            # Register MediaEntry (video file)

            all_paths = entry.get_all_vfs_paths()
            registered_paths = list[str]()

            for path in all_paths:
                if self._register_clean_path(
                    clean_path=path,
                    original_filename=entry.original_filename,
                    file_size=entry.file_size,
                    created_at=(entry.created_at.isoformat()),
                    updated_at=(entry.updated_at.isoformat()),
                    entry_type="media",
                ):
                    registered_paths.append(path)

            return registered_paths

        elif isinstance(entry, SubtitleEntry):
            # Register SubtitleEntry (subtitle file)
            if not video_paths:
                logger.warning(
                    f"Cannot register subtitle {entry.id} without video_paths"
                )
                return []

            registered_paths = list[str]()
            language = entry.language

            for video_path in video_paths:
                # Generate subtitle path alongside video
                directory = os.path.dirname(video_path)
                filename = os.path.basename(video_path)
                name_without_ext = os.path.splitext(filename)[0]
                subtitle_path = os.path.join(
                    directory, f"{name_without_ext}.{language}.srt"
                )

                if self._register_clean_path(
                    clean_path=subtitle_path,
                    original_filename=f"subtitle:{entry.parent_original_filename}:{language}",
                    file_size=entry.file_size,
                    created_at=(entry.created_at.isoformat()),
                    updated_at=(entry.updated_at.isoformat()),
                    entry_type="subtitle",
                ):
                    registered_paths.append(subtitle_path)

            return registered_paths

        else:
            logger.warning(f"Unknown FilesystemEntry type: {type(entry)}")

            return []

    def _unregister_filesystem_entry(
        self,
        entry: FilesystemEntry,
        video_paths: list[str] | None = None,
    ) -> list[str]:
        """
        Unregister a FilesystemEntry (MediaEntry or SubtitleEntry) from the VFS.

        Args:
            entry: FilesystemEntry to unregister (MediaEntry or SubtitleEntry)
            item: Associated MediaItem
            video_paths: For SubtitleEntry, the video paths to unregister subtitles from

        Returns:
            List of unregistered VFS paths
        """
        from program.media.media_entry import MediaEntry
        from program.media.subtitle_entry import SubtitleEntry
        import os

        if isinstance(entry, MediaEntry):
            # Unregister MediaEntry (video file) by original_filename
            unregistered_paths = self._unregister_by_original_filename(
                entry.original_filename
            )
            return unregistered_paths

        elif isinstance(entry, SubtitleEntry):
            # Unregister SubtitleEntry (subtitle file)
            if not video_paths:
                logger.warning(
                    f"Cannot unregister subtitle {entry.id} without video_paths"
                )
                return []

            unregistered_paths = list[str]()
            language = entry.language

            for video_path in video_paths:
                # Generate subtitle path alongside video
                directory = os.path.dirname(video_path)
                filename = os.path.basename(video_path)
                name_without_ext = os.path.splitext(filename)[0]
                subtitle_path = os.path.join(
                    directory, f"{name_without_ext}.{language}.srt"
                )

                if self._unregister_clean_path(subtitle_path):
                    unregistered_paths.append(subtitle_path)

            return unregistered_paths

        else:
            logger.warning(f"Unknown FilesystemEntry type: {type(entry)}")
            return []

    def _register_clean_path(
        self,
        clean_path: str,
        original_filename: str,
        file_size: int,
        created_at: str,
        updated_at: str,
        entry_type: Literal["media", "subtitle"] = "media",
    ) -> bool:
        """
        Register a clean VFS path with original_filename mapping.

        Creates VFSNode with original_filename reference for later resolution.

        Note: Invalidations are collected in _pending_invalidations and batched
        at the end of _sync_full() for better performance with large libraries.
        """
        clean_path = self._normalize_path(clean_path)

        with self._tree_lock:
            # Check if already registered
            existing_node = self._get_node_by_path(clean_path)

            if existing_node:
                logger.trace(f"Path already registered: {clean_path}")
                return True

            # Create node in tree
            node = self._get_or_create_node(
                path=clean_path,
                is_directory=False,
                original_filename=original_filename,
                file_size=file_size,
                created_at=created_at,
                updated_at=updated_at,
                entry_type=entry_type,
            )

            # Get parent inodes for invalidation (collect for batching)
            parent_inodes = self._get_parent_inodes(node)

            # Collect invalidations for batching instead of invalidating immediately
            # This is a critical optimization: reduces syscalls from O(n) to O(1)
            self._pending_invalidations.update(parent_inodes)

        return True

    def _is_persistent_directory(self, path: str) -> bool:
        """
        Check if a directory is a persistent library profile directory.

        Persistent directories are never pruned, even when empty:
        - /movies
        - /shows
        - /{profile}/movies
        - /{profile}/shows

        Args:
            path: NORMALIZED VFS path to check

        Returns:
            True if this is a persistent directory that should never be removed
        """
        # Base directories are always persistent
        if path in ["/movies", "/shows"]:
            return True

        # Check if this is a library profile directory
        # Format: /{profile}/movies or /{profile}/shows
        parts = [p for p in path.split("/") if p]

        if len(parts) == 2:
            # Could be /{profile}/movies or /{profile}/shows
            profile_name = parts[0]
            content_type = parts[1]

            if content_type in ["movies", "shows"]:
                # Check if this profile exists and is enabled
                try:
                    profiles = (
                        settings_manager.settings.filesystem.library_profiles or {}
                    )
                    for profile in profiles.values():
                        if (
                            profile.enabled
                            and profile.library_path.strip("/") == profile_name
                        ):
                            return True
                except Exception:
                    pass

        return False

    def _get_nodes_by_original_filename(self, original_filename: str) -> list[VFSFile]:
        """
        Find all VFS nodes with matching original_filename.
        """

        with self._tree_lock:
            return [
                node
                for node in self._inode_to_node.values()
                if isinstance(node, VFSFile)
                and node.original_filename == original_filename
            ]

    def _unregister_by_original_filename(self, original_filename: str) -> list[str]:
        """
        Find and unregister all VFS nodes with matching original_filename.

        This is more reliable than path-based lookup because paths can change
        when metadata is updated (e.g., after ffprobe updates resolution).

        Args:
            original_filename: Original filename to search for

        Returns:
            List of unregistered VFS paths
        """

        unregistered_paths = list[str]()

        # Find all nodes with matching original_filename
        nodes_to_remove = self._get_nodes_by_original_filename(original_filename)

        # Unregister each matching node (outside the lock to avoid deadlock)
        for node in nodes_to_remove:
            if self._unregister_clean_path(node.path):
                unregistered_paths.append(node.path)

        return unregistered_paths

    def _unregister_clean_path(self, path: str) -> bool:
        """
        Unregister a VFS path and prune empty parent directories.

        Args:
            path: VFS path to unregister

        Returns:
            True if successfully unregistered
        """
        normalized_path = self._normalize_path(path)
        inodes_to_invalidate = set[pyfuse3.InodeT]()

        with self._tree_lock:
            node = self._get_node_by_path(normalized_path)

            if not node:
                return False

            # Remove the file node
            parent = node.parent

            if not parent:
                return False

            parent.remove_child(node.name)

            if node.inode in self._inode_to_node:
                del self._inode_to_node[node.inode]

            # Walk up and remove empty parent directories
            # Skip persistent library profile directories (/movies, /shows, /{profile}/movies, /{profile}/shows)
            current = parent
            while current and current.parent:  # Don't remove root
                # Get the full path for this directory
                current_path = current.path

                # Check if this is a persistent directory that should never be removed
                if self._is_persistent_directory(current_path):
                    # This is a persistent directory - don't remove it, but invalidate cache
                    inodes_to_invalidate.add(current.inode)
                    break

                # Check if directory is now empty
                if len(current.children) == 0:
                    # Remove empty directory
                    grandparent = current.parent
                    inodes_to_invalidate.add(current.inode)
                    grandparent.remove_child(current.name)
                    if current.inode in self._inode_to_node:
                        del self._inode_to_node[current.inode]

                    # Move up to check grandparent
                    current = grandparent
                else:
                    # Directory not empty, stop walking up
                    # But still invalidate this directory's cache
                    inodes_to_invalidate.add(current.inode)
                    break

        # Invalidate directory caches
        for inode in inodes_to_invalidate:
            try:
                pyfuse3.invalidate_inode(inode, attr_only=False)
            except Exception:
                pass

        return True

    def _normalize_path(self, path: str) -> str:
        """Normalize a virtual path to canonical form."""
        path = (path or "/").strip()
        if not path.startswith("/"):
            path = "/" + path
        # Remove trailing slashes except for root
        if len(path) > 1 and path.endswith("/"):
            path = path.rstrip("/")
        return path

    def _get_parent_path(self, path: str) -> str:
        """Get the parent directory path."""
        if path == "/":
            return "/"
        return "/".join(path.rstrip("/").split("/")[:-1]) or "/"

    def _list_directory_cached(self, path: str) -> list["CachedDirectoryEntry"] | None:
        """
        List directory contents using VFS tree for O(1) lookups.

        The VFS tree is built during sync() and provides
        instant directory listings without any database queries.

        Args:
            path: NORMALIZED VFS path (caller must normalize)
        """

        with self._tree_lock:
            # Get node from tree
            node = self._get_node_by_path(path)

            if node is None or not isinstance(node, VFSDirectory):
                return None

            # Build result list from node's children - no database queries!
            children = list[CachedDirectoryEntry]()

            for name, child in node.children.items():
                children.append(
                    CachedDirectoryEntry(
                        name=name,
                        is_directory=isinstance(child, VFSDirectory),
                    )
                )

            return children

    def _get_path_from_inode(self, inode: int) -> str:
        """Get path from inode number using the VFS tree."""
        with self._tree_lock:
            node = self._inode_to_node.get(inode)

            if node is None:
                raise pyfuse3.FUSEError(errno.ENOENT)

            return node.path

    @staticmethod
    def _current_time_ns() -> int:
        """Get current time in nanoseconds."""
        import time

        return int(time.time() * 1e9)

    def _invalidate_entry(
        self,
        parent_path: str,
        entry_name: str,
        deleted_inode: pyfuse3.InodeT | None = None,
        operation: str = "modify",
    ) -> None:
        """
        Helper to invalidate a directory entry in the kernel cache.

        Args:
            parent_path: Path to the parent directory
            entry_name: Name of the entry to invalidate
            deleted_inode: If provided, marks the entry as deleted with this inode
            operation: Description of operation for logging (add/remove/rename)
        """
        try:
            parent_node = self._get_node_by_path(parent_path)
            if parent_node and parent_node.inode:
                pyfuse3.invalidate_entry_async(
                    pyfuse3.InodeT(parent_node.inode),
                    pyfuse3.FileNameT(entry_name.encode("utf-8")),
                    deleted=pyfuse3.InodeT(deleted_inode or 0),
                    ignore_enoent=True,
                )
        except OSError as e:
            if e.errno != errno.ENOENT:
                logger.warning(
                    f"Failed to invalidate entry '{entry_name}' in {parent_path}: {e}"
                )

    def _invalidate_inode_list(
        self,
        inodes: list[pyfuse3.InodeT],
        attr_only: bool = True,
        operation: str = "modify",
    ) -> None:
        """
        Helper to invalidate a list of inodes.

        Args:
            inodes: List of inode numbers to invalidate
            attr_only: If True, only invalidate attributes; if False, invalidate content too
            operation: Description of operation for logging
        """
        for ino in inodes:
            try:
                pyfuse3.invalidate_inode(ino, attr_only=attr_only)
            except OSError as e:
                if e.errno == errno.ENOENT:
                    # Expected - inode not cached by kernel yet
                    pass
                else:
                    logger.warning(f"Failed to invalidate inode {ino}: {e}")

    def _invalidate_directory_cache(
        self, file_path: str, parent_inodes: list[pyfuse3.InodeT]
    ) -> None:
        """
        Invalidate FUSE cache when adding files.

        Args:
            file_path: NORMALIZED file path (caller must normalize)
            parent_inodes: List of parent inodes to invalidate
        """
        # Invalidate the immediate parent directory entry
        immediate_parent = self._get_parent_path(file_path)
        self._invalidate_entry(
            immediate_parent,
            os.path.basename(file_path),
            operation="add",
        )

        # Invalidate any newly created parent directories
        self._invalidate_inode_list(
            parent_inodes, attr_only=True, operation="add parent"
        )

    # FUSE Operations
    async def getattr(
        self,
        inode: pyfuse3.InodeT,
        ctx: pyfuse3.RequestContext | None = None,
    ) -> pyfuse3.EntryAttributes:
        """Get file/directory attributes."""
        try:
            path = self._get_path_from_inode(inode)

            attrs = pyfuse3.EntryAttributes()
            attrs.st_ino = inode
            attrs.generation = 0
            attrs.entry_timeout = 300
            attrs.attr_timeout = 300
            attrs.st_uid = os.getuid() if hasattr(os, "getuid") else 0
            attrs.st_gid = os.getgid() if hasattr(os, "getgid") else 0
            # Hint larger block size to kernel
            attrs.st_blksize = 128 * 1024
            attrs.st_blocks = 1

            import stat

            # Special case for root directory
            if path == "/":
                attrs.st_mode = pyfuse3.ModeT(stat.S_IFDIR | 0o755)
                attrs.st_nlink = 2
                attrs.st_size = 0
                # Use current time for root directory
                now_ns = self._current_time_ns()
                attrs.st_atime_ns = now_ns
                attrs.st_mtime_ns = now_ns
                attrs.st_ctime_ns = now_ns
                return attrs

            # For other paths, get node from tree
            node = self._get_node_by_path(path)
            if node is None:
                raise pyfuse3.FUSEError(errno.ENOENT)

            # Check if it's a directory
            if isinstance(node, VFSDirectory):
                # This is a virtual directory (e.g., /kids, /anime, /movies)
                attrs.st_mode = pyfuse3.ModeT(stat.S_IFDIR | 0o755)
                attrs.st_nlink = 2
                attrs.st_size = 0
                now_ns = self._current_time_ns()
                attrs.st_atime_ns = now_ns
                attrs.st_mtime_ns = now_ns
                attrs.st_ctime_ns = now_ns
                return attrs

            # It's a file - use cached metadata from node (NO DATABASE QUERY!)
            # Metadata was populated during sync()

            if not isinstance(node, VFSFile):
                logger.error(
                    f"Node type mismatch for inode={inode} path={path}. Expected VFSFile, got {type(node).__name__}"
                )
                raise pyfuse3.FUSEError(errno.ENOENT)

            # Parse timestamps from cached metadata
            if node.created_at:
                from datetime import datetime

                try:
                    created_dt = datetime.fromisoformat(node.created_at)
                    created_ns = int(created_dt.timestamp() * 1_000_000_000)
                except Exception:
                    created_ns = self._current_time_ns()
            else:
                created_ns = self._current_time_ns()

            if node.updated_at:
                from datetime import datetime

                try:
                    updated_dt = datetime.fromisoformat(node.updated_at)
                    updated_ns = int(updated_dt.timestamp() * 1_000_000_000)
                except Exception:
                    updated_ns = created_ns
            else:
                updated_ns = created_ns

            # Set timestamps: ctime = creation, mtime = modification, atime = access (use mtime)
            attrs.st_ctime_ns = created_ns
            attrs.st_mtime_ns = updated_ns
            attrs.st_atime_ns = (
                updated_ns  # Use mtime for atime to avoid constant updates
            )

            # We already know it's a file from the VFSDirectory check above
            attrs.st_mode = pyfuse3.ModeT(stat.S_IFREG | 0o644)
            attrs.st_nlink = 1
            size = node.file_size

            if size == 0:
                size = 1337 * 1024 * 1024  # Default size when unknown

            attrs.st_size = size

            return attrs
        except pyfuse3.FUSEError:
            raise
        except Exception:
            logger.exception(f"getattr error for inode={inode}")
            raise pyfuse3.FUSEError(errno.EIO)

    async def lookup(
        self,
        parent_inode: pyfuse3.InodeT,
        name: bytes,
        ctx: pyfuse3.RequestContext | None = None,
    ) -> pyfuse3.EntryAttributes:
        """Look up a directory entry using VFS tree."""
        try:
            with self._tree_lock:
                # Get parent node from tree
                parent_node = self._inode_to_node.get(parent_inode)

                if parent_node is None:
                    raise pyfuse3.FUSEError(errno.ENOENT)

                if not isinstance(parent_node, VFSDirectory):
                    raise pyfuse3.FUSEError(errno.ENOTDIR)

                name_str = name.decode("utf-8")

                if name_str == ".":
                    child_inode = parent_inode
                elif name_str == "..":
                    # Get parent's parent
                    if parent_node.parent:
                        child_inode = parent_node.parent.inode
                    else:
                        child_inode = pyfuse3.ROOT_INODE
                else:
                    # Look up child in parent's children
                    child_node = parent_node.get_child(name_str)

                    if child_node is None:
                        raise pyfuse3.FUSEError(errno.ENOENT)

                    child_inode = child_node.inode

            return await self.getattr(child_inode, ctx)
        except pyfuse3.FUSEError:
            raise
        except Exception:
            logger.exception(f"lookup error: parent={parent_inode} name={name}")
            raise pyfuse3.FUSEError(errno.EIO)

    async def opendir(
        self,
        inode: pyfuse3.InodeT,
        ctx: pyfuse3.RequestContext,
    ) -> pyfuse3.FileHandleT:
        """Open a directory for reading."""
        try:
            with self._tree_lock:
                # Get node from tree
                node = self._inode_to_node.get(inode)
                if node is None:
                    raise pyfuse3.FUSEError(errno.ENOENT)

                # Check if it's a directory
                if not isinstance(node, VFSDirectory):
                    raise pyfuse3.FUSEError(errno.ENOTDIR)

            # Return the inode as file handle for directories
            return pyfuse3.FileHandleT(inode)
        except pyfuse3.FUSEError:
            raise
        except Exception:
            logger.exception(f"opendir error for inode={inode}")
            raise pyfuse3.FUSEError(errno.EIO)

    async def readdir(
        self,
        fh: pyfuse3.FileHandleT,
        start_id: int,
        token: pyfuse3.ReaddirToken,
    ) -> None:
        """Read directory entries."""
        try:
            path = self._get_path_from_inode(fh)
            entries = self._list_directory_cached(path)

            if not entries:
                raise pyfuse3.FUSEError(errno.ENOENT)

            # Build directory listing
            with self._tree_lock:
                node = self._inode_to_node.get(fh)
                parent_inode = (
                    node.parent.inode if node and node.parent else pyfuse3.ROOT_INODE
                )

                items = [(b".", pyfuse3.InodeT(fh)), (b"..", parent_inode)]

                for entry in entries:
                    name_bytes = entry["name"].encode("utf-8")

                    # Get child node from tree
                    if isinstance(node, VFSDirectory):
                        child_node = node.get_child(entry["name"])

                        if child_node and child_node.inode:
                            items.append((name_bytes, child_node.inode))

            # Send directory entries starting from offset
            for idx in range(start_id, len(items)):
                name_bytes, child_ino = items[idx]

                if child_ino:
                    attrs = await self.getattr(child_ino)
                else:
                    attrs = pyfuse3.EntryAttributes()

                if not pyfuse3.readdir_reply(
                    token, pyfuse3.FileNameT(name_bytes), attrs, idx + 1
                ):
                    break
        except pyfuse3.FUSEError:
            raise
        except Exception:
            logger.exception(f"readdir error for inode={fh}")
            raise pyfuse3.FUSEError(errno.EIO)

    async def open(
        self,
        inode: pyfuse3.InodeT,
        flags: int,
        ctx: pyfuse3.RequestContext,
    ) -> pyfuse3.FileInfo:
        """Open a file for reading."""
        try:
            with self._tree_lock:
                # Get node from tree and verify it's a file
                node = self._inode_to_node.get(inode)

                if node is None:
                    raise pyfuse3.FUSEError(errno.ENOENT)

                if not isinstance(node, VFSFile):
                    raise pyfuse3.FUSEError(errno.EISDIR)

                path = node.path

            try:
<<<<<<< HEAD
                DebridCDNUrl(filename=node.original_filename).validate()
=======
                DebridCDNUrl.from_filename(node.original_filename).validate()
>>>>>>> 41505d40
            except DebridServiceLinkUnavailable:
                logger.warning(
                    f"Dead link for {node.path}; attempting to download a working one..."
                )

                try:
                    original_inode = node.inode

                    with trio.fail_after(30):
                        while True:
                            new_nodes = [
                                candidate
                                for candidate in self._get_nodes_by_original_filename(
                                    node.original_filename
                                )
                                if (
                                    candidate.inode != original_inode
                                    and (
                                        candidate.original_filename
                                        != node.original_filename
                                    )
                                )
                            ]

                            if new_nodes:
                                logger.trace(
                                    f"Found new file for {node.original_filename}"
                                )

                                break

                            await trio.sleep(1)
                except trio.TooSlowError:
                    logger.error(
                        f"Timeout waiting for new link to become available for path={node.path}"
                    )

                    raise pyfuse3.FUSEError(errno.ENOENT) from None

                logger.trace(f"Found new nodes after redownload: {new_nodes}")

                inode = new_nodes[0].inode

                return await self.open(inode, flags, ctx)
            except Exception as e:
                logger.error(f"Unexpected error whilst validating CDN URL: {e}")

                raise pyfuse3.FUSEError(errno.EIO)
                

            logger.trace(f"open: path={path} inode={inode} fh_pending flags={flags}")

            # Only allow read access
            if flags & os.O_RDWR or flags & os.O_WRONLY:
                raise pyfuse3.FUSEError(errno.EACCES)

            # Create file handle with minimal metadata
            # Everything else will be resolved from the inode when needed
            fh = self._next_fh
            self._next_fh = pyfuse3.FileHandleT(self._next_fh + 1)
            self._file_handles[fh] = {
                "inode": inode,  # Store inode to resolve node/metadata later
                "last_read_end": 0,
                "subtitle_content": None,
            }

            logger.trace(f"open: path={path} fh={fh}")

            return pyfuse3.FileInfo(fh=pyfuse3.FileHandleT(fh))
        except pyfuse3.FUSEError:
            raise

    async def read(self, fh: pyfuse3.FileHandleT, off: int, size: int) -> bytes:
        """
        Read data from file at offset.

        Implements efficient streaming with:
        - Fixed-size chunk fetching (32MB default)
        - Concurrent chunk fetching for cache misses
        - Sequential read detection and prefetching
        - Per-chunk locking to prevent duplicate fetches

        Args:
            fh: File handle from open()
            off: Byte offset to start reading from
            size: Number of bytes to read

        Returns:
            Bytes read from file (may be less than size at EOF)
        """

        try:
            # Log cache stats asynchronously (don't block on trim/I/O)
            try:
                await di[Cache].maybe_log_stats()
            except Exception:
                pass

            handle_info = self._file_handles.get(fh)

            if not handle_info:
                raise pyfuse3.FUSEError(errno.EBADF)

            # Resolve node from inode to get current metadata
            inode = handle_info.get("inode")

            if not inode:
                raise pyfuse3.FUSEError(errno.EBADF)

            with self._tree_lock:
                node = self._inode_to_node.get(inode)

                if not node:
                    raise pyfuse3.FUSEError(errno.ENOENT)

                if not isinstance(node, VFSFile):
                    raise pyfuse3.FUSEError(errno.EISDIR)

                file_size = node.file_size
                path = node.path
                entry_type = node.entry_type
                original_filename = node.original_filename

            if size == 0:
                return b""

            # Check if this is a subtitle entry - if so, read from database instead of HTTP
            if entry_type == "subtitle":
                # Subtitles are stored in the database, not fetched via HTTP
                # Parse subtitle identifier from original_filename (resolved from node above)
                # Format: "subtitle:{parent_original_filename}:{language}"
                if not original_filename or not original_filename.startswith(
                    "subtitle:"
                ):
                    logger.error(f"Invalid subtitle identifier: {original_filename}")
                    raise pyfuse3.FUSEError(errno.ENOENT)

                parts = original_filename.split(":", 2)

                if len(parts) != 3:
                    logger.error(f"Malformed subtitle identifier: {original_filename}")
                    raise pyfuse3.FUSEError(errno.ENOENT)

                _, parent_original_filename, language = parts

                # Fetch subtitle content from database (subtitles are small, read once)
                subtitle_content = await trio.to_thread.run_sync(
                    lambda: self.vfs_db.get_subtitle_content(
                        parent_original_filename,
                        language,
                    )
                )

                if subtitle_content is None:
                    logger.error(
                        f"Subtitle content not found for {parent_original_filename} ({language})"
                    )

                    raise pyfuse3.FUSEError(errno.ENOENT)

                # Slice subtitle content in thread (could be large)
                def slice_subtitle():
                    end_offset = min(off + size, len(subtitle_content))
                    return subtitle_content[off:end_offset]

                return await trio.to_thread.run_sync(slice_subtitle)

            # For media entries, continue with normal HTTP streaming logic

            # Fetch URL from database using original_filename from node
            if not original_filename:
                logger.error(f"No original_filename for {path}")
                raise pyfuse3.FUSEError(errno.ENOENT)

            # Calculate request range
            request_range = (off, min(off + size - 1, file_size - 1))

            request_start, request_end = request_range
            request_size = request_end - request_start + 1

            if request_end < request_start:
                return b""

            stream = await self._get_stream(
                path=path,
                fh=fh,
                file_size=file_size,
                original_filename=original_filename,
            )

            try:
                return await stream.read(
                    request_start=request_start,
                    request_end=request_end,
                    request_size=request_size,
                )
            except* ChunksTooSlowException as e:
                for exc in e.exceptions:
                    logger.error(
                        stream.build_log_message(f"{exc.__class__.__name__}: {exc}")
                    )

                raise pyfuse3.FUSEError(errno.ETIMEDOUT) from e
            except* (
                DebridServiceLinkUnavailable,
                DebridServiceUnableToConnectException,
            ) as e:
                for exc in e.exceptions:
                    logger.error(
                        stream.build_log_message(f"{exc.__class__.__name__}: {exc}")
                    )

                raise pyfuse3.FUSEError(errno.ENOENT) from e
            except* DebridServiceForbiddenException as e:
                for exc in e.exceptions:
                    logger.error(
                        stream.build_log_message(f"{exc.__class__.__name__}: {exc}")
                    )

                raise pyfuse3.FUSEError(errno.EACCES) from e
            except* DebridServiceRangeNotSatisfiableException as e:
                for exc in e.exceptions:
                    logger.error(
                        stream.build_log_message(f"{exc.__class__.__name__}: {exc}")
                    )

                raise pyfuse3.FUSEError(errno.EINVAL) from e
            except* DebridServiceRefusedRangeRequestException as e:
                for exc in e.exceptions:
                    logger.error(
                        stream.build_log_message(f"{exc.__class__.__name__}: {exc}")
                    )

                raise pyfuse3.FUSEError(errno.ERANGE) from e
            except* DebridServiceRateLimitedException as e:
                for exc in e.exceptions:
                    logger.error(
                        stream.build_log_message(f"{exc.__class__.__name__}: {exc}")
                    )

                raise pyfuse3.FUSEError(errno.EAGAIN) from e
            except* (
                DebridServiceClosedConnectionException,
                MediaStreamKilledException,
            ) as e:
                for exc in e.exceptions:
                    logger.error(
                        stream.build_log_message(f"{exc.__class__.__name__}: {exc}")
                    )

                raise pyfuse3.FUSEError(errno.ECONNABORTED) from e
            except* (
                DebridServiceException,
                MediaStreamDataException,
            ) as e:
                for exc in e.exceptions:
                    logger.error(
                        stream.build_log_message(f"{exc.__class__.__name__}: {exc}")
                    )

                raise pyfuse3.FUSEError(errno.EIO) from e
            except* Exception as e:
                for exc in e.exceptions:
                    if stream:
                        logger.error(
                            stream.build_log_message(f"{exc.__class__.__name__}: {exc}")
                        )
                    else:
                        logger.error(f"{exc.__class__.__name__}: {exc}")

                raise pyfuse3.FUSEError(errno.EIO)
        except pyfuse3.FUSEError as e:
            raise
        except Exception:
            logger.exception(f"read error fh={fh} off={off} size={size}")

            raise pyfuse3.FUSEError(errno.EIO)

    async def release(self, fh: pyfuse3.FileHandleT) -> None:
        """Release/close a file handle."""

        try:
            handle_info = self._file_handles.pop(fh, None)
            path = None

            if handle_info:
                # Resolve path from inode
                inode = handle_info.get("inode")

                if inode:
                    with self._tree_lock:
                        node = self._inode_to_node.get(inode)

                        if node:
                            path = node.path

                if path:
                    stream_key = self._stream_key(path, fh)
                    active_stream = self._active_streams.pop(stream_key, None)

                    if active_stream:
                        await active_stream.close()

            logger.trace(f"release: fh={fh} path={path}")
        except pyfuse3.FUSEError:
            raise
        except Exception:
            logger.exception(f"release error fh={fh}")
            raise pyfuse3.FUSEError(errno.EIO)

    async def flush(self, fh: int) -> None:
        """Flush file data (no-op for read-only filesystem)."""
        return None

    async def fsync(self, fh: int, datasync: bool) -> None:
        """Sync file data (no-op for read-only filesystem)."""
        return None

    async def access(
        self, inode: pyfuse3.InodeT, mode: int, ctx: pyfuse3.RequestContext
    ) -> bool:
        """Check file access permissions.
        Be permissive for write checks to avoid client false negatives; actual writes still fail with EROFS.
        """
        try:
            with self._tree_lock:
                # Check existence in tree (no database query needed!)
                node = self._inode_to_node.get(inode)
                if node is None:
                    raise pyfuse3.FUSEError(errno.ENOENT)

            return False
        except pyfuse3.FUSEError:
            raise
        except Exception:
            logger.exception(f"access error inode={inode} mode={mode}")
            raise pyfuse3.FUSEError(errno.EIO)

    async def unlink(self, parent_inode: int, name: bytes, ctx: pyfuse3.RequestContext):
        """Remove a file."""
        try:
            # Deny user-initiated deletes; managed via provider interfaces only
            logger.debug(
                f"Denied unlink via FUSE: parent_inode={parent_inode}, name={name!r}"
            )
            raise pyfuse3.FUSEError(errno.EROFS)
        except pyfuse3.FUSEError:
            raise
        except Exception:
            logger.exception(f"unlink error: parent={parent_inode} name={name}")
            raise pyfuse3.FUSEError(errno.EIO)

    async def rmdir(self, parent_inode: int, name: bytes, ctx: pyfuse3.RequestContext):
        """Remove a directory."""
        try:
            # Deny user-initiated directory deletes; managed via provider interfaces only
            logger.debug(
                f"Denied rmdir via FUSE: parent_inode={parent_inode}, name={name!r}"
            )
            raise pyfuse3.FUSEError(errno.EROFS)
        except pyfuse3.FUSEError:
            raise
        except Exception:
            logger.exception(f"rmdir error: parent={parent_inode} name={name}")
            raise pyfuse3.FUSEError(errno.EIO)

    async def rename(
        self,
        parent_inode_old: int,
        name_old: str,
        parent_inode_new: int,
        name_new: str,
        flags: int,
        ctx: pyfuse3.RequestContext,
    ):
        """Rename/move a file or directory."""
        try:
            # Allow only internal/provider-driven renames; deny user-initiated via FUSE
            logger.debug(
                f"Denied rename via FUSE: old_parent={parent_inode_old}, new_parent={parent_inode_new}, "
                f"name_old={name_old!r}, name_new={name_new!r}, flags={flags}"
            )
            raise pyfuse3.FUSEError(errno.EROFS)
        except pyfuse3.FUSEError:
            raise
        except Exception:
            logger.exception(
                f"rename error: old_parent={parent_inode_old} new_parent={parent_inode_new} name_old={name_old} name_new={name_new}"
            )
            raise pyfuse3.FUSEError(errno.EIO)

    async def _get_stream(
        self,
        path: str,
        fh: pyfuse3.FileHandleT,
        file_size: int,
        original_filename: str,
    ) -> MediaStream:
        """
        Get the file handle's stream. If no stream exists, initialise it.

        Args:
            path: The path to stream.
            fh: The file handle associated with the stream.
            file_size: The size of the file to stream.
            original_filename: The original filename in the backend.
        Returns:
            The MediaStream for the specified path and file handle.
        """

        stream_key = self._stream_key(path, fh)

        if stream_key not in self._active_streams:
            async with self._active_streams_lock:
                # Get provider info and URL from database
                entry_info = await trio.to_thread.run_sync(
                    lambda: self.vfs_db.get_entry_by_original_filename(
                        original_filename=original_filename,
                    )
                )

                if not entry_info or not entry_info.url or not entry_info.provider:
                    raise pyfuse3.FUSEError(errno.ENOENT)

                self._active_streams[stream_key] = MediaStream(
                    fh=fh,
                    file_size=file_size,
                    path=path,
                    original_filename=original_filename,
                    provider=entry_info.provider,
                    initial_url=entry_info.url,
                    nursery=self.stream_nursery,
                )

        return self._active_streams[stream_key]<|MERGE_RESOLUTION|>--- conflicted
+++ resolved
@@ -530,32 +530,11 @@
         Returns:
             True if successfully added, False otherwise
         """
-<<<<<<< HEAD
-        from program.media.item import Season, Show
-
-        added_any = False
-
-        if isinstance(item, Show):
-            for season in item.seasons:
-                if self.add(season):
-                    added_any = True
-
-        if isinstance(item, Season):
-            for episode in item.episodes:
-                if self.add(episode):
-                    added_any = True
-
-        # Only process if this item has a media entry
-        if not (entry := item.media_entry):
-            logger.debug(f"Item {item.id} has no media entry, skipping VFS add")
-            return added_any
-=======
 
         # Only process if this item has a media entry
         if not (entry := item.media_entry):
             logger.debug(f"Item {item.id} has no media entry, skipping VFS add")
             return False
->>>>>>> 41505d40
 
         # Register the MediaEntry (video file)
         video_paths = self._register_filesystem_entry(entry)
@@ -1703,11 +1682,7 @@
                 path = node.path
 
             try:
-<<<<<<< HEAD
-                DebridCDNUrl(filename=node.original_filename).validate()
-=======
                 DebridCDNUrl.from_filename(node.original_filename).validate()
->>>>>>> 41505d40
             except DebridServiceLinkUnavailable:
                 logger.warning(
                     f"Dead link for {node.path}; attempting to download a working one..."
