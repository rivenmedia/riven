--- conflicted
+++ resolved
@@ -924,25 +924,11 @@
             # Try cache first for exactly what kernel asked
             cached_bytes = self.cache.get(path, request_start, request_end)
             if cached_bytes is not None:
-<<<<<<< HEAD
                 # Fire-and-forget prefetch of next aligned chunk if within file bounds
                 if file_size is None or next_aligned_start < file_size:
                     pf_end = next_aligned_end if file_size is None else min(next_aligned_end, file_size - 1)
                     trio.lowlevel.spawn_system_task(self._prefetch_next_chunk, path, url, next_aligned_start, pf_end)
-                log.trace(f"fh={fh} path={path} start={request_start} end={request_end} bytes={request_end - request_start} source=cache-hit")
-=======
-                log.log("VFS", f"CACHE-HIT READ path={path} off={request_start}-{request_end} bytes={len(cached_bytes)}")
-                try:
-                    sh = self._shared_buffers.get(path)
-                    if sh is not None:
-                        prev = int(sh.get("read_high_water", -1))
-                        endv = request_end
-                        if endv > prev:
-                            sh["read_high_water"] = endv
-                            self._shared_buffers[path] = sh
-                except Exception:
-                    pass
->>>>>>> 1921bc79
+                log.log("VFS", f"fh={fh} path={path} start={request_start} end={request_end} bytes={request_end - request_start} source=cache-hit")
                 return cached_bytes
 
             # Fetch exactly one aligned chunk and cache it
@@ -952,158 +938,10 @@
                 self.cache.put(path, aligned_chunk_start, data)
                 log.trace(f"fh={fh} path={path} off={request_start} size={request_end} bytes={request_end - request_start} source=fetch")
 
-
-<<<<<<< HEAD
             # Prefetch next aligned chunk (fire-and-forget)
             if file_size is None or next_aligned_start < file_size:
                 pf_end = next_aligned_end if file_size is None else min(next_aligned_end, file_size - 1)
                 trio.lowlevel.spawn_system_task(self._prefetch_next_chunk, path, url, next_aligned_start, pf_end)
-=======
-                # If the request range is fully within a reserved next prefetch window, wait briefly
-                try:
-                    rns = int(shared.get("reserved_next_start", 0))
-                    rne = int(shared.get("reserved_next_end", 0))
-                except Exception:
-                    rns = 0 ; rne = 0
-                if rne > rns and request_start >= rns and (request_end + 1) <= rne:
-                    try:
-                        evt = shared.get("prefetch_evt")
-                        if evt is not None:
-                            log.log("VFS", f"READ-WAIT-PF path={path} request={request_start}-{request_end} reserved={rns}-{rne}")
-                            with trio.move_on_after(0.4):
-                                await evt.wait()
-                            # Re-check cache first after wait
-                            cached_after_wait = self.cache.get(path, request_start, request_end)
-                            if cached_after_wait is not None:
-                                log.log("VFS", f"CACHE-HIT READ path={path} off={request_start}-{request_end} bytes={len(cached_after_wait)} (post-wait)")
-                                try:
-                                    sh = self._shared_buffers.get(path)
-                                    if sh is not None:
-                                        prev = int(sh.get("read_high_water", -1))
-                                        endv = request_end
-                                        if endv > prev:
-                                            sh["read_high_water"] = endv
-                                            self._shared_buffers[path] = sh
-                                except Exception:
-                                    pass
-                                return cached_after_wait
-
-                    except Exception:
-                        pass
-
-                # Scaling profile removed: no dynamic scaling
-                sems = []
-                if self._global_network_sem is not None:
-                    sems.append(self._global_network_sem)
-                sems.append(network_sem)
-                if len(sems) == 2:
-                    async with sems[0]:
-                        async with sems[1]:
-                            fetched_data = await self._fetch_data_block(path, url, fetch_start, fetch_end)
-                else:
-                    async with network_sem:
-                        fetched_data = await self._fetch_data_block(path, url, fetch_start, fetch_end)
-                fetch_elapsed = max(time.monotonic() - fetch_started, 1e-6)
-                # Populate cache with leader-fetched block only when promoted
-                sh = self._shared_buffers.get(path) or {}
-                if bool(sh.get("promoted", False)):
-                    self.cache.put(path, fetch_start, fetched_data)
-
-                bytes_fetched = len(fetched_data)
-
-                # Update per-handle throughput metrics and log
-                metrics = handle_info.get("metrics") or {"start_time": None, "total_net_bytes": 0, "total_fetch_time": 0.0, "fetch_count": 0}
-                if not metrics.get("start_time"):
-                    metrics["start_time"] = time.monotonic()
-                metrics["total_net_bytes"] += bytes_fetched
-                metrics["total_fetch_time"] += fetch_elapsed
-                metrics["fetch_count"] = int(metrics.get("fetch_count", 0)) + 1
-                inst_mbps = (bytes_fetched * 8.0) / (fetch_elapsed * 1_000_000.0)
-                avg_mbps = (metrics["total_net_bytes"] * 8.0) / (max(metrics["total_fetch_time"], 1e-6) * 1_000_000.0)
-                if avg_mbps < 50.0 and metrics["fetch_count"] >= 3 and not metrics.get("warned_low", False):
-                    log.warning(f"Low throughput for {path}: avg={avg_mbps:.1f} Mbps over {metrics['fetch_count']} fetches")
-                    metrics["warned_low"] = True
-                log.debug(f"THR path={path} fetched={bytes_fetched/1048576.0:.2f} MiB in {fetch_elapsed:.2f}s => {inst_mbps:.1f} Mbps avg={avg_mbps:.1f} Mbps off={fetch_start}-{fetch_end}")
-                handle_info["metrics"] = metrics
-
-                # Update buffer in handle and signal followers
-                async with buffer_lock:
-                    handle_info["buffer_start"] = fetch_start
-                    handle_info["buffer_data"] = fetched_data
-                    handle_info["buffer_end"] = fetch_start + len(fetched_data)
-                    self._file_handles[fh] = handle_info
-                    inflight = handle_info.setdefault("inflight", {})
-                    evt = inflight.pop(fetch_start, None)
-                    if evt:
-                        evt.set()
-                        evt_signaled = True
-
-                    buffer_offset = request_start - fetch_start
-                    data_length = request_end - request_start + 1
-                    result = fetched_data[buffer_offset:buffer_offset + data_length]
-                # Mirror into shared per-path buffer so other FDs can reuse
-                async with shared_lock:
-                    # Update sequential detector and promotion (no shared bytes)
-                    try:
-                        if contiguous:
-                            shared["seq_count"] = int(shared.get("seq_count", 0)) + 1
-                        else:
-                            shared["seq_count"] = 0
-                        if (not bool(shared.get("promoted", False))) and int(shared.get("seq_count", 0)) >= int(self._promotion_threshold):
-                            shared["promoted"] = True
-                    except Exception:
-                        pass
-                    self._shared_buffers[path] = shared
-
-                # Consider background prefetch (shared, fire-and-forget)
-                try:
-                    async with shared_lock:
-                        # Compute next prefetch start immediately after current fetched range (no shared bytes)
-                        last_end = int(shared.get("last_prefetch_end", -1))
-                        # Only schedule prefetch if we fetched at least one full chunk (clear sequential signal)
-                        if len(fetched_data) >= self.chunk_size and bool(shared.get("promoted", False)) and not shared.get("prefetching", False):
-                            # Start immediately after current fetched range; avoid overlap with any prior prefetch
-                            s_prefetch_start = max(fetch_start + len(fetched_data), last_end + 1)
-                            if (file_size is None) or (s_prefetch_start < file_size):
-                                s_prefetch_end = s_prefetch_start + self.readahead_size - 1
-                                if file_size is not None:
-                                    s_prefetch_end = min(s_prefetch_end, file_size - 1)
-                                shared["prefetching"] = True
-                                shared["reserved_next_start"] = s_prefetch_start
-                                shared["reserved_next_end"] = s_prefetch_end
-                                try:
-                                    shared["prefetch_evt"] = trio.Event()
-                                except Exception:
-                                    shared["prefetch_evt"] = None
-                                self._shared_buffers[path] = shared
-                                trio.lowlevel.spawn_system_task(self._prefetch_task, path, url, s_prefetch_start, s_prefetch_end)
-                except Exception:
-                    pass
-
-                log.debug(f"Read {len(result)} bytes from {path} at offset {off}")
-                try:
-                    sh = self._shared_buffers.get(path)
-                    if sh is not None:
-                        prev = int(sh.get("read_high_water", -1))
-                        endv = off + len(result) - 1
-                        if endv > prev:
-                            sh["read_high_water"] = endv
-                            self._shared_buffers[path] = sh
-                except Exception:
-                    pass
-                return result
-            finally:
-                if not evt_signaled:
-                    # Ensure we never leave followers waiting indefinitely
-                    try:
-                        async with buffer_lock:
-                            inflight = handle_info.setdefault("inflight", {})
-                            evt = inflight.pop(fetch_start, None)
-                            if evt:
-                                evt.set()
-                    except Exception:
-                        pass
->>>>>>> 1921bc79
 
             if not data:
                 return b""
