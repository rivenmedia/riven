--- conflicted
+++ resolved
@@ -76,10 +76,7 @@
 )
 from program.utils.debrid_cdn_url import DebridCDNUrl
 from program.db.db import db_session
-<<<<<<< HEAD
 from program.utils.nursery import Nursery
-=======
->>>>>>> 4b89e63c
 
 from ...streaming import (
     Cache,
@@ -210,10 +207,6 @@
         # Mount management
         self.mounted = False
         self._mountpoint = os.path.abspath(mountpoint)
-<<<<<<< HEAD
-=======
-        self._thread = None
->>>>>>> 4b89e63c
         self._unmount_requested = trio_util.AsyncBool(False)
         self.stream_nursery: trio.Nursery
 
@@ -522,11 +515,7 @@
         else:
             await self._sync_individual(item)
 
-<<<<<<< HEAD
     async def add(self, item: MediaItem) -> bool:
-=======
-    def add(self, item: MediaItem) -> bool:
->>>>>>> 4b89e63c
         """
         Add a MediaItem to the VFS.
 
@@ -562,11 +551,7 @@
 
         return True
 
-<<<<<<< HEAD
     async def remove(self, item: MediaItem) -> bool:
-=======
-    def remove(self, item: MediaItem) -> bool:
->>>>>>> 4b89e63c
         """
         Remove a MediaItem from the VFS.
 
@@ -766,13 +751,7 @@
 
             for entry in entries:
                 # Get the MediaItem for this entry to re-match profiles
-<<<<<<< HEAD
                 if not (item := entry.media_item):
-=======
-                item = entry.media_item
-
-                if not item:
->>>>>>> 4b89e63c
                     logger.warning(
                         f"MediaEntry {entry.id} has no associated MediaItem, skipping"
                     )
@@ -799,11 +778,7 @@
         # Step 2: Clear VFS tree and rebuild from scratch
         logger.debug("Clearing VFS tree for rebuild")
 
-<<<<<<< HEAD
         async with self._tree_lock:
-=======
-        with self._tree_lock:
->>>>>>> 4b89e63c
             # Create new root node
             self._root = VFSRoot()
             self._inode_to_node = {pyfuse3.ROOT_INODE: self._root}
@@ -822,7 +797,6 @@
             items = session.query(MediaItem).filter(MediaItem.id.in_(item_ids)).all()
             item_map = {item.id: item for item in items}
 
-<<<<<<< HEAD
             async with trio.open_nursery() as nursery:
                 for item_id in item_ids:
                     try:
@@ -840,14 +814,6 @@
                         nursery.start_soon(_add_item, item)
                     except Exception as e:
                         logger.exception(f"Failed to register item {item_id}: {e}")
-=======
-            for item_id in item_ids:
-                try:
-                    item = item_map.get(item_id)
-
-                    if not item:
-                        continue
->>>>>>> 4b89e63c
 
             if registered_count > 0:
                 session.commit()
@@ -1358,13 +1324,9 @@
 
         return "/".join(path.rstrip("/").split("/")[:-1]) or "/"
 
-<<<<<<< HEAD
     async def _list_directory_cached(
         self, path: str
     ) -> list["CachedDirectoryEntry"] | None:
-=======
-    def _list_directory_cached(self, path: str) -> list["CachedDirectoryEntry"] | None:
->>>>>>> 4b89e63c
         """
         List directory contents using VFS tree for O(1) lookups.
 
@@ -1375,11 +1337,7 @@
             path: NORMALIZED VFS path (caller must normalize)
         """
 
-<<<<<<< HEAD
         async with self._tree_lock:
-=======
-        with self._tree_lock:
->>>>>>> 4b89e63c
             # Get node from tree
             node = self._get_node_by_path(path)
 
@@ -1751,13 +1709,9 @@
                 path = node.path
 
             try:
-<<<<<<< HEAD
                 cdn_url = await DebridCDNUrl.from_filename(node.original_filename)
 
                 await cdn_url.validate()
-=======
-                DebridCDNUrl(filename=node.original_filename).validate()
->>>>>>> 4b89e63c
             except DebridServiceLinkUnavailable:
                 logger.warning(
                     f"Dead link for {node.path}; attempting to download a working one..."
