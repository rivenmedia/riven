--- conflicted
+++ resolved
@@ -48,174 +48,7 @@
 from program.services.downloaders import Downloader
 import httpx
 
-<<<<<<< HEAD
 from program.settings.models import FilesystemModel
-=======
-
-class ProviderHTTP:
-    """
-    Shared pycurl-based HTTP client with connection reuse via CurlShare and a simple
-    per-host easy-handle pool. Uses HTTP/2 for multiplexing multiple range requests
-    over a single connection, reducing handshake latency and improving performance.
-    """
-
-    def __init__(self) -> None:
-        self._share = pycurl.CurlShare()
-        try:
-            # Share connection cache, DNS, and SSL sessions across easy handles
-            self._share.setopt(pycurl.SH_SHARE, pycurl.LOCK_DATA_CONNECT)
-            self._share.setopt(pycurl.SH_SHARE, pycurl.LOCK_DATA_DNS)
-            self._share.setopt(pycurl.SH_SHARE, pycurl.LOCK_DATA_SSL_SESSION)
-        except Exception:
-            # Older libcurl may not support all; continue with best effort
-            pass
-        self._pool: dict[str, list[pycurl.Curl]] = {}
-        self._lock = threading.Lock()
-
-        # Check if HTTP/2 is available in this libcurl build
-        self._http2_available = hasattr(pycurl, "CURL_HTTP_VERSION_2_0")
-        if self._http2_available:
-            log.bind(component="RivenVFS").debug(
-                "HTTP/2 support detected, will use HTTP/2 for video streaming"
-            )
-        else:
-            log.bind(component="RivenVFS").warning(
-                "HTTP/2 not available in libcurl, falling back to HTTP/1.1"
-            )
-
-    def _configure_common(
-        self, c: pycurl.Curl, http10: bool = False, ignore_content_length: bool = False
-    ) -> None:
-        c.setopt(pycurl.NOSIGNAL, 1)
-        c.setopt(pycurl.FOLLOWLOCATION, 1)
-        c.setopt(pycurl.MAXREDIRS, 5)
-        c.setopt(pycurl.CONNECTTIMEOUT, 5)
-        c.setopt(pycurl.TIMEOUT, 30)
-        c.setopt(pycurl.USERAGENT, "RivenVFS/1.0")
-        c.setopt(pycurl.LOW_SPEED_LIMIT, 10 * 1024)
-        c.setopt(pycurl.LOW_SPEED_TIME, 15)
-
-        # Use HTTP/2 if available and not explicitly requesting HTTP/1.0
-        # HTTP/2 provides multiplexing for better performance with range requests
-        if http10:
-            c.setopt(pycurl.HTTP_VERSION, pycurl.CURL_HTTP_VERSION_1_0)
-        elif self._http2_available:
-            # CURL_HTTP_VERSION_2_0 enables HTTP/2 with fallback to HTTP/1.1
-            c.setopt(pycurl.HTTP_VERSION, pycurl.CURL_HTTP_VERSION_2_0)
-        else:
-            c.setopt(pycurl.HTTP_VERSION, pycurl.CURL_HTTP_VERSION_1_1)
-
-        c.setopt(pycurl.HTTP09_ALLOWED, 1)
-        try:
-            c.setshare(self._share)
-        except Exception:
-            pass
-        if ignore_content_length:
-            try:
-                c.setopt(pycurl.IGNORE_CONTENT_LENGTH, 1)
-            except Exception:
-                pass
-
-    def _acquire(self, host: str) -> pycurl.Curl:
-        with self._lock:
-            lst = self._pool.get(host)
-            if lst:
-                return lst.pop()
-        return pycurl.Curl()
-
-    def _release(self, host: str, c: pycurl.Curl) -> None:
-        with self._lock:
-            self._pool.setdefault(host, []).append(c)
-
-    def range_preflight_check(self, target_url: str, start: int, end: int) -> int:
-        parsed = urllib.parse.urlparse(target_url)
-        host = parsed.netloc or ""
-        c = self._acquire(host)
-        header_buffer = io.BytesIO()
-
-        try:
-            self._configure_common(c)
-
-            c.setopt(pycurl.URL, target_url)
-            c.setopt(
-                pycurl.HTTPHEADER,
-                [
-                    f"Range: bytes={start}-{end}",
-                    "Accept-Encoding: identity",
-                    "Connection: keep-alive",
-                ],
-            )
-            c.setopt(pycurl.NOBODY, True)
-            c.setopt(pycurl.WRITEHEADER, header_buffer)
-
-            c.perform()
-
-            status_code = int(c.getinfo(pycurl.RESPONSE_CODE))
-
-            return status_code
-        finally:
-            try:
-                header_buffer.close()
-            except Exception:
-                pass
-
-            try:
-                c.setopt(pycurl.NOBODY, False)
-                c.setopt(pycurl.WRITEHEADER, None)
-            except Exception:
-                pass
-
-            self._release(host, c)
-
-    def perform_range(
-        self,
-        target_url: str,
-        start: int,
-        end: int,
-        http10: bool = False,
-        ignore_content_length: bool = False,
-    ) -> tuple[int, bytes, str]:
-        parsed = urllib.parse.urlparse(target_url)
-        host = parsed.netloc or ""
-        c = self._acquire(host)
-        response_buffer = io.BytesIO()
-        header_buffer = io.BytesIO()
-        try:
-            self._configure_common(
-                c, http10=http10, ignore_content_length=ignore_content_length
-            )
-            c.setopt(pycurl.URL, target_url)
-            c.setopt(
-                pycurl.HTTPHEADER,
-                [
-                    f"Range: bytes={start}-{end}",
-                    "Accept-Encoding: identity",
-                    "Connection: keep-alive",
-                ],
-            )
-            c.setopt(pycurl.WRITEDATA, response_buffer)
-            c.setopt(pycurl.WRITEHEADER, header_buffer)
-            c.perform()
-            status_code = int(c.getinfo(pycurl.RESPONSE_CODE))
-            # Extract data before closing buffers
-            response_data = response_buffer.getvalue()
-            header_data = header_buffer.getvalue().decode("utf-8", errors="replace")
-            return status_code, response_data, header_data
-        finally:
-            # Explicitly close buffers to free memory immediately
-            try:
-                response_buffer.close()
-                header_buffer.close()
-            except Exception:
-                pass
-            # Clear curl handle references to buffers
-            try:
-                c.setopt(pycurl.WRITEDATA, None)
-                c.setopt(pycurl.WRITEHEADER, None)
-            except Exception:
-                pass
-            self._release(host, c)
->>>>>>> 6045ee27
 
 
 import pyfuse3
@@ -229,15 +62,6 @@
 
 log = logger
 
-<<<<<<< HEAD
-=======
-MEDIA_SCANNERS = [
-    "PMS ScannerPipe",  # Plex
-    "Plex Media Scan",  # Plex
-    "ffprobe",  # Jellyfin
-]
-
->>>>>>> 6045ee27
 
 @dataclass
 class VFSNode:
@@ -267,11 +91,7 @@
     name: str
     is_directory: bool
     base_path: Optional[str] = None
-<<<<<<< HEAD
     inode: Optional[pyfuse3.InodeT] = None
-=======
-    inode: Optional[int] = None
->>>>>>> 6045ee27
     parent: Optional["VFSNode"] = None
 
     # Cached metadata for files (eliminates database queries)
@@ -384,11 +204,7 @@
         path: str,
         url: str,
         chunks: List[tuple[int, int]],
-<<<<<<< HEAD
         cache_manager: Cache,
-=======
-        cache_manager,
->>>>>>> 6045ee27
         fetch_func,
     ) -> None:
         """Schedule multiple chunks for prefetching with fair allocation."""
@@ -464,7 +280,6 @@
         """Process a single chunk fetch with per-chunk locking to prevent duplicate fetches."""
         chunk_key = self._chunk_key(chunk)
         try:
-<<<<<<< HEAD
             # Get lock for this specific chunk to prevent duplicate fetches
             # This is shared with read() method's fetch_one_chunk to prevent races
             # Note: async with trio.Lock() is non-blocking for the event loop - it yields
@@ -496,32 +311,6 @@
         except Exception as e:
             log.debug(
                 f"Prefetch failed: path={chunk.path} range=[{chunk.start}-{chunk.end}] error={e}"
-=======
-            # Check cache first
-            cached_data = cache_manager.get(chunk.path, chunk.start, chunk.end)
-            if cached_data is not None:
-                log.trace(
-                    f"Prefetch chunk {chunk.path} [{chunk.start}-{chunk.end}] already cached"
-                )
-                return
-
-            # Fetch the chunk
-            log.trace(
-                f"Prefetching chunk {chunk.path} [{chunk.start}-{chunk.end}] priority={chunk.priority}"
-            )
-            data = await fetch_func(chunk.path, chunk.url, chunk.start, chunk.end)
-
-            if data:
-                cache_manager.put(chunk.path, chunk.start, data)
-                chunk_size_mb = len(data) // (1024 * 1024)
-                log.trace(
-                    f"Prefetched chunk {chunk.path} [{chunk.start}-{chunk.end}] = {chunk_size_mb}MB"
-                )
-
-        except Exception as e:
-            log.trace(
-                f"Prefetch chunk failed for {chunk.path} [{chunk.start}-{chunk.end}]: {e}"
->>>>>>> 6045ee27
             )
         finally:
             # Remove from active tracking
@@ -529,7 +318,6 @@
                 self._active_chunks.pop(chunk_key, None)
 
 
-<<<<<<< HEAD
 class URLCacheItem(TypedDict):
     url: str
     timestamp: float
@@ -550,8 +338,6 @@
     prefetch_window_end: int
 
 
-=======
->>>>>>> 6045ee27
 class RivenVFS(pyfuse3.Operations):
     """
     Riven Virtual File System - A FUSE-based VFS for streaming media content.
@@ -665,13 +451,7 @@
         self._opener_stats: Dict[str, Dict] = {}
 
         # Per-file-handle prefetch tracking (for proper multi-user coordination)
-<<<<<<< HEAD
         self._fh_prefetch_state: Dict[int, FileHandlePrefetchState] = {}
-=======
-        self._fh_prefetch_state: Dict[int, Dict] = (
-            {}
-        )  # fh -> {last_prefetch_pos: int, prefetch_window_end: int}
->>>>>>> 6045ee27
         # Per-path coordination for avoiding duplicate chunk fetches across file handles
         self._path_chunks_in_progress: Dict[str, Set[int]] = (
             {}
@@ -679,13 +459,10 @@
         self._prefetch_locks: Dict[str, trio.Lock] = (
             {}
         )  # path -> lock for coordinating prefetch
-<<<<<<< HEAD
 
         # Per-chunk locks to prevent duplicate fetches of the same chunk
         self._chunk_locks: Dict[str, trio.Lock] = {}  # "path:chunk_start" -> lock
         self._chunk_locks_lock = trio.Lock()  # Lock for managing chunk locks dict
-=======
->>>>>>> 6045ee27
 
         # Global prefetch scheduler for fair multi-user resource allocation
         self._prefetch_scheduler = PrefetchScheduler(
@@ -725,11 +502,7 @@
                 log.error(f"FUSE main loop error: {e}")
                 import traceback
 
-<<<<<<< HEAD
                 log.error(f"Traceback:\n{traceback.format_exc()}")
-=======
-                log.error(f"Full traceback: {traceback.format_exc()}")
->>>>>>> 6045ee27
 
         self._thread = threading.Thread(target=_fuse_runner, daemon=True)
         self._thread.start()
@@ -1060,13 +833,8 @@
                         except OSError:
                             pass  # Ignore if kernel hasn't cached this inode yet
 
-<<<<<<< HEAD
                 log.info(
                     f"Invalidated {len(directories_to_invalidate)} directory caches after library sync"
-=======
-                log.debug(
-                    f"Invalidated root + {len(directories_to_invalidate)} directory caches after sync"
->>>>>>> 6045ee27
                 )
             except Exception as e:
                 log.debug(f"Could not invalidate directory caches: {e}")
@@ -1504,11 +1272,7 @@
         self,
         parent_path: str,
         entry_name: str,
-<<<<<<< HEAD
         deleted_inode: Optional[pyfuse3.InodeT] = None,
-=======
-        deleted_inode: Optional[int] = None,
->>>>>>> 6045ee27
         operation: str = "modify",
     ) -> None:
         """
@@ -1525,13 +1289,8 @@
             if parent_node and parent_node.inode:
                 pyfuse3.invalidate_entry_async(
                     parent_node.inode,
-<<<<<<< HEAD
                     pyfuse3.FileNameT(entry_name.encode("utf-8")),
                     deleted=pyfuse3.InodeT(deleted_inode or 0),
-=======
-                    entry_name.encode("utf-8"),
-                    deleted=deleted_inode or 0 if deleted_inode else 0,
->>>>>>> 6045ee27
                     ignore_enoent=True,
                 )
         except OSError as e:
@@ -1541,14 +1300,10 @@
                 )
 
     def _invalidate_inode_list(
-<<<<<<< HEAD
         self,
         inodes: list[pyfuse3.InodeT],
         attr_only: bool = True,
         operation: str = "modify",
-=======
-        self, inodes: list[int], attr_only: bool = True, operation: str = "modify"
->>>>>>> 6045ee27
     ) -> None:
         """
         Helper to invalidate a list of inodes.
@@ -1569,11 +1324,7 @@
                     log.warning(f"Failed to invalidate inode {ino}: {e}")
 
     def _invalidate_directory_cache(
-<<<<<<< HEAD
         self, file_path: str, parent_inodes: list[pyfuse3.InodeT]
-=======
-        self, file_path: str, parent_inodes: list[int]
->>>>>>> 6045ee27
     ) -> None:
         """
         Invalidate FUSE cache when adding files.
@@ -1594,11 +1345,7 @@
         )
 
     def _invalidate_removed_entry_cache(
-<<<<<<< HEAD
         self, file_path: str, inode: Optional[pyfuse3.InodeT]
-=======
-        self, file_path: str, inode: Optional[int]
->>>>>>> 6045ee27
     ) -> None:
         """
         Invalidate FUSE cache when removing files.
@@ -1643,11 +1390,7 @@
                 )
 
     def _invalidate_rename_cache(
-<<<<<<< HEAD
         self, old_path: str, new_path: str, inode: Optional[pyfuse3.InodeT]
-=======
-        self, old_path: str, new_path: str, inode: Optional[int]
->>>>>>> 6045ee27
     ) -> None:
         """
         Invalidate FUSE cache when renaming files.
@@ -1768,11 +1511,7 @@
             raise pyfuse3.FUSEError(errno.EIO)
 
     async def lookup(
-<<<<<<< HEAD
         self, parent_inode: pyfuse3.InodeT, name: bytes, ctx=None
-=======
-        self, parent_inode: int, name: bytes, ctx=None
->>>>>>> 6045ee27
     ) -> pyfuse3.EntryAttributes:
         """Look up a directory entry using VFS tree."""
         try:
@@ -1975,11 +1714,6 @@
             # This ensures cache is shared between base path and all alias paths
             resolved_path = self._resolve_path(path)
 
-<<<<<<< HEAD
-=======
-            import time
-
->>>>>>> 6045ee27
             now = time.time()
             cached_url_info = self._url_cache.get(resolved_path)
             if (
@@ -1987,7 +1721,6 @@
                 or (now - float(cached_url_info.get("timestamp", 0)))
                 > self.url_cache_ttl
             ):
-<<<<<<< HEAD
                 # Query database for download URL using resolved path (async to avoid blocking)
                 url = await trio.to_thread.run_sync(
                     lambda: self.db.get_download_url(
@@ -1995,19 +1728,12 @@
                     )
                 )
 
-=======
-                # Query database for download URL using resolved path
-                url = self.db.get_download_url(
-                    resolved_path, for_http=True, force_resolve=False
-                )
->>>>>>> 6045ee27
                 if not url:
                     raise pyfuse3.FUSEError(errno.ENOENT)
                 self._url_cache[resolved_path] = {"url": url, "timestamp": now}
             else:
                 url = str(cached_url_info.get("url"))
 
-<<<<<<< HEAD
             # Calculate request and aligned chunk boundaries (use inclusive end)
             request_start = off
             request_end = off + size - 1
@@ -2016,88 +1742,11 @@
                 request_end = min(request_end, file_size - 1)
             if request_end < request_start:
                 return b""
-=======
-            # Detect scanner behavior based on large offset jumps
-            # Scanners typically read header (offset 0), then jump to footer (near EOF)
-            last_read_offset = handle_info.get("last_read_offset", -1)
-            is_scanner = handle_info.get("is_scanner", False)
-
-            if not is_scanner and last_read_offset >= 0 and file_size:
-                # Detect large jump (e.g., from start to near end of file)
-                offset_jump = abs(off - last_read_offset)
-                # Consider it a scanner if jump is > 10% of file size and > 100MB
-                if offset_jump > file_size * 0.1 and offset_jump > 100 * 1024 * 1024:
-                    is_scanner = True
-                    handle_info["is_scanner"] = True
-                    log.debug(
-                        f"Detected scanner pattern for {path}: jump from {last_read_offset} to {off} ({offset_jump/(1024*1024):.1f}MB)"
-                    )
-
-                    # Prefetch footer chunk in background to satisfy scanner's next read
-                    if file_size and file_size > self.chunk_size:
-                        footer_chunk_start = (
-                            (file_size - 1) // self.chunk_size
-                        ) * self.chunk_size
-                        footer_chunk_end = file_size - 1
-
-                        async def _prefetch_footer(
-                            fpath: str, furl: str, fstart: int, fend: int
-                        ):
-                            try:
-                                # Check if already cached
-                                cached = await trio.to_thread.run_sync(
-                                    lambda: self.cache.get(fpath, fstart, fend)
-                                )
-                                if cached is None:
-                                    # Fetch and cache footer
-                                    data = await self._fetch_data_block(
-                                        fpath, furl, fstart, fend
-                                    )
-                                    if data:
-                                        await trio.to_thread.run_sync(
-                                            lambda: self.cache.put(fpath, fstart, data)
-                                        )
-                                        log.trace(
-                                            f"Prefetched footer chunk for scanner: {fpath} [{fstart}-{fend}]"
-                                        )
-                            except Exception as e:
-                                log.trace(f"Footer prefetch failed: {e}")
-
-                        # Use resolved_path for footer prefetch to share cache between base and alias paths
-                        trio.lowlevel.spawn_system_task(
-                            _prefetch_footer,
-                            resolved_path,
-                            url,
-                            footer_chunk_start,
-                            footer_chunk_end,
-                        )
-
-            # Update last read offset for next jump detection
-            handle_info["last_read_offset"] = off
-            if is_scanner:
-                # Check if scanner has been promoted to larger reads after 3 sequential reads
-                sequential_reads = handle_info.get("sequential_reads", 0)
-                is_promoted = sequential_reads >= 3
-
-                if is_promoted:
-                    # Use chunk_size for promoted scanner reads to reduce HTTP requests
-                    fetch_start = off
-                    fetch_end = off + max(size, self.chunk_size) - 1
-                    if file_size is not None:
-                        fetch_end = min(fetch_end, file_size - 1)
-                else:
-                    # For non-promoted scanners, fetch exactly the requested range
-                    fetch_start = off
-                    fetch_end = off + size - 1
-                    if file_size is not None:
-                        fetch_end = min(fetch_end, file_size - 1)
->>>>>>> 6045ee27
 
             # Determine the range of chunks needed to satisfy the request
             first_chunk_start = (request_start // self.chunk_size) * self.chunk_size
             last_chunk_start = (request_end // self.chunk_size) * self.chunk_size
 
-<<<<<<< HEAD
             # For prefetch calculation (next chunk after the last chunk we need)
             next_aligned_start = last_chunk_start + self.chunk_size
             next_aligned_end = next_aligned_start + self.chunk_size - 1
@@ -2107,58 +1756,6 @@
             cached_bytes = await trio.to_thread.run_sync(
                 lambda: self.cache.get(resolved_path, request_start, request_end)
             )
-=======
-                # Try cache first for exactly what kernel asked (async to avoid blocking event loop)
-                # Use resolved_path for cache to share cache between base and alias paths
-                cached_bytes = await trio.to_thread.run_sync(
-                    lambda: self.cache.get(resolved_path, off, off + size - 1)
-                )
-                if cached_bytes is not None:
-                    returned_data = cached_bytes
-                else:
-                    # Fetch the determined range (exact for non-promoted, larger for promoted)
-                    data = await self._fetch_data_block(
-                        resolved_path, url, fetch_start, fetch_end
-                    )
-                    if data:
-                        # Cache immediately (async to avoid blocking event loop)
-                        await trio.to_thread.run_sync(
-                            lambda: self.cache.put(resolved_path, fetch_start, data)
-                        )
-
-                        # Always slice to return exactly what was requested
-                        start_idx = off - fetch_start
-                        returned_data = data[start_idx : start_idx + size]
-                    else:
-                        returned_data = b""
-
-                # Track sequential reads for scanners
-                if off == handle_info.get("last_read_end", 0):
-                    handle_info["sequential_reads"] = (
-                        handle_info.get("sequential_reads", 0) + 1
-                    )
-                handle_info["last_read_end"] = off + len(returned_data)
-
-                # Data integrity check: ensure we return exactly the requested size
-                # But account for file size boundaries - we can't read past EOF
-                expected_size = size
-                if file_size is not None and off + size > file_size:
-                    expected_size = max(0, file_size - off)
-
-                if returned_data and len(returned_data) != expected_size:
-                    # This should never happen, but if it does, truncate/pad to exact size
-                    if len(returned_data) > expected_size:
-                        returned_data = returned_data[:expected_size]
-                        log.warning(
-                            f"Scanner read returned too much data: got {len(returned_data)} bytes, expected {expected_size}"
-                        )
-                    else:
-                        log.error(
-                            f"Scanner read returned too little data: got {len(returned_data)} bytes, expected {expected_size}"
-                        )
-                        # For media playbook, returning partial data is worse than returning empty
-                        returned_data = b""
->>>>>>> 6045ee27
 
             if cached_bytes is not None:
                 # Cache hit - data already sliced to exact request
@@ -2176,21 +1773,8 @@
                     chunks_to_fetch.append((current_chunk_start, chunk_end))
                     current_chunk_start += self.chunk_size
 
-<<<<<<< HEAD
                 # Fetch all chunks concurrently using Trio nursery
                 chunk_results = {}  # chunk_start -> data
-=======
-                if cached_bytes is not None:
-                    # Cache hit - data already sliced to exact request
-                    returned_data = cached_bytes
-                    log.trace(
-                        f"fh={fh} path={path} start={request_start} end={request_end} bytes={len(cached_bytes)} source=cache-hit"
-                    )
-                else:
-                    # Cache miss - fetch all chunks needed
-                    all_data = b""
-                    current_chunk_start = first_chunk_start
->>>>>>> 6045ee27
 
                 async def fetch_one_chunk(chunk_start: int, chunk_end: int):
                     """Fetch a single chunk with per-chunk locking."""
@@ -2200,24 +1784,15 @@
                     async with chunk_lock:
                         # Check cache again inside lock (another request might have fetched it)
                         chunk_data = await trio.to_thread.run_sync(
-<<<<<<< HEAD
                             lambda: self.cache.get(
                                 resolved_path, chunk_start, chunk_end
-=======
-                            lambda cs=current_chunk_start, ce=chunk_end: self.cache.get(
-                                resolved_path, cs, ce
->>>>>>> 6045ee27
                             )
                         )
 
                         if chunk_data is None:
                             # Fetch this chunk
                             chunk_data = await self._fetch_data_block(
-<<<<<<< HEAD
                                 resolved_path, url, chunk_start, chunk_end
-=======
-                                resolved_path, url, current_chunk_start, chunk_end
->>>>>>> 6045ee27
                             )
                             if chunk_data:
                                 chunk_size_mb = len(chunk_data) / (1024 * 1024)
@@ -2227,11 +1802,7 @@
                                 # Cache immediately (async to avoid blocking event loop)
                                 await trio.to_thread.run_sync(
                                     lambda: self.cache.put(
-<<<<<<< HEAD
                                         resolved_path, chunk_start, chunk_data
-=======
-                                        resolved_path, current_chunk_start, chunk_data
->>>>>>> 6045ee27
                                     )
                                 )
 
@@ -2256,7 +1827,6 @@
                         # Return only the requested subrange from the fetched data
                         start_idx = request_start - first_chunk_start
                         need_len = request_end - request_start + 1
-<<<<<<< HEAD
                         return all_data[start_idx : start_idx + need_len]
 
                 returned_data = await trio.to_thread.run_sync(reassemble_chunks)
@@ -2278,36 +1848,6 @@
                     )
                     # For media playback, returning partial data is worse than returning empty
                     returned_data = b""
-=======
-                        returned_data = all_data[start_idx : start_idx + need_len]
-                        log.trace(
-                            f"fh={fh} path={path} start={request_start} end={request_end} bytes={need_len} source=fetch"
-                        )
-
-                # Data integrity check: ensure we return exactly the requested size
-                # The expected_size is already correctly calculated as request_end - request_start + 1
-                # which accounts for file size clamping done earlier
-                expected_size = request_end - request_start + 1
-                if returned_data and len(returned_data) != expected_size:
-                    # This should never happen, but if it does, truncate/pad to exact size
-                    if len(returned_data) > expected_size:
-                        returned_data = returned_data[:expected_size]
-                        log.warning(
-                            f"Normal read returned too much data: got {len(returned_data)} bytes, expected {expected_size}"
-                        )
-                    else:
-                        log.error(
-                            f"Normal read returned too little data: got {len(returned_data)} bytes, expected {expected_size}"
-                        )
-                        # For media playback, returning partial data is worse than returning empty
-                        returned_data = b""
-
-                if off == handle_info.get("last_read_end", 0):
-                    handle_info["sequential_reads"] = (
-                        handle_info.get("sequential_reads", 0) + 1
-                    )
-                handle_info["last_read_end"] = off + len(returned_data)
->>>>>>> 6045ee27
 
             # Track sequential reads for prefetching
             if off == handle_info.get("last_read_end", 0):
@@ -2339,11 +1879,7 @@
                         )
                         # Use resolved_path for prefetch to share cache between base and alias paths
                         trio.lowlevel.spawn_system_task(
-<<<<<<< HEAD
                             self._prefetch_next_chunks,
-=======
-                            self._prefetch_next_chunk,
->>>>>>> 6045ee27
                             fh,
                             resolved_path,
                             url,
@@ -2362,17 +1898,10 @@
             log.exception("read(simple) error fh=%s: %s", fh, ex)
             raise pyfuse3.FUSEError(errno.EIO)
 
-<<<<<<< HEAD
     async def _prefetch_next_chunks(
         self, fh: int, path: str, url: str, start: int, end: int
     ) -> None:
         """Prefetch multiple chunks ahead of current read position.
-=======
-    async def _prefetch_next_chunk(
-        self, fh: int, path: str, url: str, start: int, end: int
-    ) -> None:
-        """Prefetch multiple chunk_size requests for fetch_ahead_chunks chunks.
->>>>>>> 6045ee27
 
         Architecture:
         - chunk_size (eg. 32MB) = individual CDN request size
@@ -2491,18 +2020,10 @@
 
                 # Schedule chunk fetches using global scheduler for fair multi-user allocation
                 if chunks_to_fetch:
-<<<<<<< HEAD
                     num_chunks = len(chunks_to_fetch)
                     window_size_mb = (prefetch_end - prefetch_start + 1) / (1024 * 1024)
                     log.debug(
                         f"Prefetch scheduled: path={path} count={num_chunks} window=[{prefetch_start}-{prefetch_end}] size={window_size_mb:.1f}MB"
-=======
-                    window_size_mb = (prefetch_end - prefetch_start + 1) // (
-                        1024 * 1024
-                    )
-                    log.trace(
-                        f"Scheduling {len(chunks_to_fetch)} chunks for {path}: NEW window [{prefetch_start}-{prefetch_end}] = {window_size_mb}MB"
->>>>>>> 6045ee27
                     )
 
                     # Chunks are already marked as in-progress above to prevent race conditions
@@ -2514,14 +2035,7 @@
                         cache_manager=self.cache,
                         fetch_func=self._fetch_data_block_with_cleanup,
                     )
-<<<<<<< HEAD
                 # No log when no chunks to prefetch - reduces noise
-=======
-                else:
-                    log.trace(
-                        f"No NEW chunks to prefetch for fh={fh} path={path}: desired_end={desired_prefetch_end}, fh_last_pos={fh_state['last_prefetch_pos']}"
-                    )
->>>>>>> 6045ee27
 
             except Exception as e:
                 log.debug(f"Prefetch coordination failed: path={path} error={e}")
@@ -2591,11 +2105,7 @@
         """Remove a file."""
         try:
             # Deny user-initiated deletes; managed via provider interfaces only
-<<<<<<< HEAD
             log.debug(
-=======
-            log.info(
->>>>>>> 6045ee27
                 f"Denied unlink via FUSE: parent_inode={parent_inode}, name={name!r}"
             )
             raise pyfuse3.FUSEError(errno.EROFS)
@@ -2609,11 +2119,7 @@
         """Remove a directory."""
         try:
             # Deny user-initiated directory deletes; managed via provider interfaces only
-<<<<<<< HEAD
             log.debug(
-=======
-            log.info(
->>>>>>> 6045ee27
                 f"Denied rmdir via FUSE: parent_inode={parent_inode}, name={name!r}"
             )
             raise pyfuse3.FUSEError(errno.EROFS)
@@ -2651,49 +2157,10 @@
                 name_new,
                 ex,
             )
-<<<<<<< HEAD
-=======
             raise pyfuse3.FUSEError(errno.EIO)
-        except pyfuse3.FUSEError:
-            raise
-        except Exception as ex:
-            log.exception(
-                "rename error: old=%s/%s new=%s/%s: %s",
-                parent_inode_old,
-                name_old,
-                parent_inode_new,
-                name_new,
-                ex,
-            )
->>>>>>> 6045ee27
-            raise pyfuse3.FUSEError(errno.EIO)
 
     # HTTP helpers
 
-<<<<<<< HEAD
-=======
-    def _http_range_request(
-        self, target_url: str, start: int, end: int
-    ) -> tuple[int, bytes]:
-        try:
-            status_code, body, _ = self.http.perform_range(
-                target_url, start, end, http10=False, ignore_content_length=False
-            )
-            return status_code, body
-        except pycurl.error as e:
-            log.warning(f"pycurl error for {target_url} range {start}-{end}: {e}")
-            # Content-Length workaround (HTTP/1.0 + ignore length)
-            if e.args and e.args[0] == 8:
-                status_code, body, _ = self.http.perform_range(
-                    target_url, start, end, http10=True, ignore_content_length=True
-                )
-                log.info(f"Content-Length workaround successful for {target_url}")
-                return status_code, body
-            raise
-        except Exception:
-            raise
-
->>>>>>> 6045ee27
     def _refresh_download_url(self, path: str, target_url: str) -> str | None:
         import time
 
@@ -2704,7 +2171,6 @@
             self._url_cache[path] = {"url": fresh_url, "timestamp": time.time()}
             return fresh_url
 
-<<<<<<< HEAD
     def _get_range_request_headers(self, start: int, end: int) -> httpx.Headers:
         return httpx.Headers(
             {
@@ -2716,10 +2182,6 @@
 
     async def _attempt_range_preflight_checks(
         self, path: str, target_url: str, headers: httpx.Headers
-=======
-    async def _attempt_range_preflight_checks(
-        self, path: str, target_url: str, start: int, end: int
->>>>>>> 6045ee27
     ) -> str:
         """
         Attempts to verify that the server will honour range requests by requesting the HEAD of the media URL.
@@ -2733,11 +2195,7 @@
             The effective URL that was successfully used (may differ from input if refreshed).
         """
 
-<<<<<<< HEAD
         max_preflight_attempts = 4
-=======
-        max_preflight_attempts = 3  # Preflight checks generally pass the second time if the first response was 200 OK, add an extra 1 as a safeguard
->>>>>>> 6045ee27
         backoffs = [0.2, 0.5, 1.0]
 
         for preflight_attempt in range(max_preflight_attempts):
@@ -2754,24 +2212,13 @@
 
                 if preflight_status_code == HTTPStatus.PARTIAL_CONTENT:
                     # Preflight passed, proceed to actual request
-<<<<<<< HEAD
-=======
-                    log.trace(
-                        f"Preflight checks passed for {path}: HTTP {preflight_status_code}"
-                    )
->>>>>>> 6045ee27
                     return target_url
                 elif preflight_status_code == HTTPStatus.OK:
                     if not is_max_attempt:
                         # Server refused range request. Serving this request would return the full media file,
                         # which eats downloader bandwidth usage unnecessarily. Wait and retry.
-<<<<<<< HEAD
                         log.warning(
                             f"Server doesn't support range requests yet: path={path} (retrying)"
-=======
-                        log.debug(
-                            f"Request would have returned full body for: {target_url}; waiting for range request to become available."
->>>>>>> 6045ee27
                         )
                         await trio.sleep(0.5)
                         continue
@@ -2791,13 +2238,8 @@
                         )
 
                         if fresh_url is not None:
-<<<<<<< HEAD
                             log.warning(
                                 f"URL refresh after HTTP {preflight_status_code}: path={path}"
-=======
-                            log.info(
-                                f"Retrying with fresh URL after {preflight_status_code} for {path}"
->>>>>>> 6045ee27
                             )
                             target_url = fresh_url
                             await trio.sleep(0.5)  # Brief pause before retry
@@ -2806,7 +2248,6 @@
                     raise pyfuse3.FUSEError(errno.ENOENT)
                 else:
                     # Other unexpected status codes
-<<<<<<< HEAD
                     log.warning(
                         f"Unexpected preflight HTTP {preflight_status_code}: path={path}"
                     )
@@ -2818,37 +2259,13 @@
 
                 if preflight_attempt == 0:
                     # On first exception, try refreshing the URL in case it's a connectivity issue
-=======
-                    log.trace(
-                        f"Unexpected preflight HTTP status {preflight_status_code} for {path}"
-                    )
-                    raise pyfuse3.FUSEError(errno.EIO)
-            except pycurl.error as e:
-                error_code = e.args[0] if e.args else 0
-                log.trace(
-                    f"HTTP preflight request failed (attempt {preflight_attempt + 1}/{max_preflight_attempts}) for {path}: {e}"
-                )
-
-                # Only refresh URL on connection-related errors, not rate limiting
-                if (
-                    error_code in (6, 7, 28) and preflight_attempt == 0
-                ):  # Host resolution, connection, timeout
->>>>>>> 6045ee27
                     fresh_url = await trio.to_thread.run_sync(
                         self._refresh_download_url, path, target_url
                     )
 
                     if fresh_url is not None:
                         target_url = fresh_url
-<<<<<<< HEAD
                         log.warning(f"URL refresh after timeout: path={path}")
-=======
-                        log.info(
-                            f"Retrying with fresh URL after connection error for {path}"
-                        )
-                        # Continue with refreshed URL
-                        continue
->>>>>>> 6045ee27
 
                 if not is_max_attempt:
                     await trio.sleep(
@@ -2874,20 +2291,11 @@
     ) -> bytes:
         headers = self._get_range_request_headers(start, end)
 
-<<<<<<< HEAD
         try:
             target_url = await self._attempt_range_preflight_checks(
                 path,
                 target_url,
                 headers,
-=======
-    async def _fetch_data_block(
-        self, path: str, target_url: str, start: int, end: int
-    ) -> bytes:
-        try:
-            target_url = await self._attempt_range_preflight_checks(
-                path, target_url, start, end
->>>>>>> 6045ee27
             )
         except Exception as e:
             log.error(f"Preflight checks failed for {path}: {e}")
@@ -2921,7 +2329,6 @@
                         )
                         raise pyfuse3.FUSEError(errno.EIO)
 
-<<<<<<< HEAD
                     # Pull the first chunk from the stream and exit.
                     # This *should* prevent the server from sending the rest of the data
                     async for chunk in stream.aiter_bytes(range_bytes):
@@ -2930,23 +2337,6 @@
                 status_code = e.response.status_code
 
                 if status_code == HTTPStatus.FORBIDDEN:
-=======
-                if status == 206:
-                    log.trace(f"path={path} start={start} end={end} bytes={end-start}")
-                    return content
-                elif status == 200 and start == 0:
-                    # Full body returned; slice to requested range length
-                    log.trace(f"path={path} start={0} end={end + 1} bytes={end + 1}")
-                    return content[: (end - start + 1)]
-                elif status == 200 and start > 0:
-                    # Server doesn't support ranges but returned full content
-                    # This shouldn't happen due to preflight, treat as error
-                    log.trace(
-                        f"Server returned full content instead of range for {path}"
-                    )
-                    raise pyfuse3.FUSEError(errno.EIO)
-                elif status == 403:
->>>>>>> 6045ee27
                     # Forbidden - could be rate limiting or auth issue, don't refresh URL
                     log.debug(f"HTTP 403 Forbidden: path={path} attempt={attempt + 1}")
                     if attempt < max_attempts - 1:
@@ -2963,17 +2353,10 @@
                 elif status_code == HTTPStatus.REQUESTED_RANGE_NOT_SATISFIABLE:
                     # Requested range not satisfiable; treat as EOF
                     return b""
-<<<<<<< HEAD
                 elif status_code == HTTPStatus.TOO_MANY_REQUESTS:
                     # Rate limited - back off exponentially, don't refresh URL
                     log.warning(
                         f"HTTP 429 Rate Limited: path={path} attempt={attempt + 1}"
-=======
-                elif status == 429:
-                    # Rate limited - back off exponentially, don't refresh URL
-                    log.trace(
-                        f"HTTP 429 Rate Limited for {path} (attempt {attempt + 1})"
->>>>>>> 6045ee27
                     )
                     if not is_max_attempt:
                         backoff_time = min(
@@ -2986,7 +2369,6 @@
                     # Other unexpected status codes
                     log.warning(f"Unexpected HTTP {status_code}: path={path}")
                     raise pyfuse3.FUSEError(errno.EIO)
-<<<<<<< HEAD
             except (httpx.TimeoutException, httpx.ConnectError, httpx.InvalidURL) as e:
                 log.debug(
                     f"HTTP request failed (attempt {attempt + 1}/{max_attempts}): path={path} error={type(e).__name__}"
@@ -2994,31 +2376,13 @@
 
                 if attempt == 0:
                     # On first exception, try refreshing the URL in case it's a connectivity issue
-=======
-            except pycurl.error as e:
-                error_code = e.args[0] if e.args else 0
-                log.trace(
-                    f"HTTP request failed (attempt {attempt + 1}/{max_attempts}) for {path}: {e}"
-                )
-
-                # Only refresh URL on connection-related errors, not rate limiting
-                if (
-                    error_code in (6, 7, 28) and attempt == 0
-                ):  # Host resolution, connection, timeout
->>>>>>> 6045ee27
                     fresh_url = await trio.to_thread.run_sync(
                         self._refresh_download_url, path, target_url
                     )
 
                     if fresh_url is not None:
                         target_url = fresh_url
-<<<<<<< HEAD
                         log.warning(f"URL refresh after timeout: path={path}")
-=======
-                        log.info(
-                            f"Retrying with fresh URL after connection error for {path}"
-                        )
->>>>>>> 6045ee27
 
                 if not is_max_attempt:
                     await trio.sleep(backoffs[min(attempt, len(backoffs) - 1)])
