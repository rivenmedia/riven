--- conflicted
+++ resolved
@@ -118,11 +118,12 @@
         updated_at: Modification timestamp as ISO string (None for directories)
         entry_type: Entry type ("media" or "subtitle", None for directories)
     """
+
     name: str
     is_directory: bool
     base_path: Optional[str] = None
-    inode: Optional[int] = None
-    parent: Optional['VFSNode'] = None
+    inode: Optional[pyfuse3.InodeT] = None
+    parent: Optional["VFSNode"] = None
 
     # Cached metadata for files (eliminates database queries)
     file_size: Optional[int] = None
@@ -132,13 +133,13 @@
 
     def __post_init__(self):
         """Initialize children dict after dataclass init."""
-        if not hasattr(self, '_children'):
+        if not hasattr(self, "_children"):
             self._children: Dict[str, VFSNode] = {}
 
     @property
-    def children(self) -> Dict[str, 'VFSNode']:
+    def children(self) -> Dict[str, "VFSNode"]:
         """Get children dict."""
-        if not hasattr(self, '_children'):
+        if not hasattr(self, "_children"):
             self._children = {}
         return self._children
 
@@ -158,7 +159,7 @@
 
         return "/" + "/".join(reversed(parts))
 
-    def add_child(self, child: 'VFSNode') -> None:
+    def add_child(self, child: "VFSNode") -> None:
         """Add a child node to this directory."""
         if not self.is_directory:
             raise ValueError(f"Cannot add child to non-directory node: {self.name}")
@@ -166,14 +167,14 @@
         child.parent = self
         self.children[child.name] = child
 
-    def remove_child(self, name: str) -> Optional['VFSNode']:
+    def remove_child(self, name: str) -> Optional["VFSNode"]:
         """Remove and return a child node by name."""
         child = self.children.pop(name, None)
         if child:
             child.parent = None
         return child
 
-    def get_child(self, name: str) -> Optional['VFSNode']:
+    def get_child(self, name: str) -> Optional["VFSNode"]:
         """Get a child node by name."""
         return self.children.get(name)
 
@@ -342,7 +343,8 @@
 
 class FileHandle(TypedDict):
     path: str
-    file_info: VFSEntry
+    file_size: int | None
+    entry_type: str | None
     is_scanner: bool
     buffers: list
     sequential_reads: int
@@ -422,18 +424,11 @@
         self.downloader = downloader
         self.db = VFSDatabase(downloader=downloader)
 
-<<<<<<< HEAD
-        # Core path <-> inode mapping for FUSE operations
-        self._path_to_inode: Dict[str, pyfuse3.InodeT] = {"/": pyfuse3.ROOT_INODE}
-        self._inode_to_path: Dict[pyfuse3.InodeT, str] = {pyfuse3.ROOT_INODE: "/"}
-        self._next_inode = pyfuse3.InodeT(pyfuse3.ROOT_INODE + 1)
-=======
         # VFS Tree: In-memory tree structure for O(1) path lookups
         # This replaces _path_to_inode, _path_aliases, and _dir_tree
         self._root = VFSNode(name="", is_directory=True, inode=pyfuse3.ROOT_INODE)
         self._inode_to_node: Dict[int, VFSNode] = {pyfuse3.ROOT_INODE: self._root}
-        self._next_inode = pyfuse3.ROOT_INODE + 1
->>>>>>> 9fe0d2bb
+        self._next_inode = pyfuse3.InodeT(pyfuse3.ROOT_INODE + 1)
 
         # Tree lock to prevent race conditions between FUSE operations and tree rebuilds
         # pyfuse3 runs FUSE operations in threads, so we use threading.RLock()
@@ -442,12 +437,6 @@
         # URL cache for provider links with automatic expiration
         self._url_cache: Dict[str, URLCacheItem] = {}
         self.url_cache_ttl = 15 * 60  # 15 minutes
-<<<<<<< HEAD
-        # Entry info cache to reduce redundant DB lookups in FUSE ops
-        self._entry_cache: Dict[str, tuple[Optional[VFSEntry], float]] = {}
-        self._entry_cache_ttl = 30.0  # seconds
-=======
->>>>>>> 9fe0d2bb
 
         # Shared HTTP client (httpx) for connection reuse
         self.http = ProviderHTTP()
@@ -512,11 +501,6 @@
         pyfuse3.init(self, self._mountpoint, fuse_options)
         self._mounted = True
 
-<<<<<<< HEAD
-        import threading
-
-=======
->>>>>>> 9fe0d2bb
         def _fuse_runner():
             async def _async_main():
                 # capture Trio token so we can call into the loop from other threads
@@ -570,7 +554,9 @@
 
         return current
 
-    def _get_or_create_node(self, path: str, is_directory: bool, base_path: Optional[str] = None) -> VFSNode:
+    def _get_or_create_node(
+        self, path: str, is_directory: bool, base_path: Optional[str] = None
+    ) -> VFSNode:
         """
         Get or create a node at the given path, creating parent directories as needed.
 
@@ -594,7 +580,7 @@
 
             if child is None:
                 # Create the node
-                is_last = (i == len(parts) - 1)
+                is_last = i == len(parts) - 1
 
                 if is_last:
                     # This is the target node
@@ -602,18 +588,18 @@
                         name=part,
                         is_directory=is_directory,
                         base_path=base_path,
-                        inode=self._assign_inode()
+                        inode=self._assign_inode(),
                     )
                 else:
                     # This is a parent directory
                     child = VFSNode(
-                        name=part,
-                        is_directory=True,
-                        inode=self._assign_inode()
+                        name=part, is_directory=True, inode=self._assign_inode()
                     )
 
                 current.add_child(child)
-                self._inode_to_node[child.inode] = child
+
+                if child.inode is not None:
+                    self._inode_to_node[child.inode] = child
 
             current = child
 
@@ -656,13 +642,13 @@
                 self._inode_to_node.pop(child.inode, None)
             self._remove_node_recursive(child)
 
-    def _assign_inode(self) -> int:
+    def _assign_inode(self) -> pyfuse3.InodeT:
         """Assign a new inode number."""
         inode = self._next_inode
-        self._next_inode += 1
+        self._next_inode = pyfuse3.InodeT(inode + 1)
         return inode
 
-    def _get_parent_inodes(self, node: VFSNode) -> List[int]:
+    def _get_parent_inodes(self, node: VFSNode) -> List[pyfuse3.InodeT]:
         """
         Get all parent inodes from node up to root.
 
@@ -710,10 +696,11 @@
 
         # Step 1: Re-match all entries against current library profiles and build metadata map
         from program.db.db import db as db_module
+
         with db_module.Session() as session:
-            entries = session.query(MediaEntry).filter(
-                MediaEntry.is_directory == False
-            ).all()
+            entries = (
+                session.query(MediaEntry).filter(MediaEntry.is_directory == False).all()
+            )
 
             current_paths = set()
             path_to_base = {}  # Build inside session to avoid detached instance errors
@@ -724,7 +711,9 @@
                 # Get the MediaItem for this entry to re-match profiles
                 item = entry.media_item
                 if not item:
-                    log.warning(f"MediaEntry {entry.id} has no associated MediaItem, skipping")
+                    log.warning(
+                        f"MediaEntry {entry.id} has no associated MediaItem, skipping"
+                    )
                     continue
 
                 # Re-match library profiles based on current settings
@@ -746,10 +735,14 @@
 
                     # Extract metadata from entry (use correct attribute names!)
                     metadata = {
-                        'file_size': entry.file_size,
-                        'created_at': entry.created_at.isoformat() if entry.created_at else None,
-                        'updated_at': entry.updated_at.isoformat() if entry.updated_at else None,
-                        'entry_type': entry.entry_type
+                        "file_size": entry.file_size,
+                        "created_at": (
+                            entry.created_at.isoformat() if entry.created_at else None
+                        ),
+                        "updated_at": (
+                            entry.updated_at.isoformat() if entry.updated_at else None
+                        ),
+                        "entry_type": entry.entry_type,
                     }
 
                     for vfs_path in vfs_paths:
@@ -787,14 +780,14 @@
             node = self._get_or_create_node(
                 path=vfs_path,
                 is_directory=False,  # We know these are files
-                base_path=base_path
+                base_path=base_path,
             )
 
             # Populate cached metadata in the node (eliminates DB queries in getattr!)
-            node.file_size = metadata.get('file_size')
-            node.created_at = metadata.get('created_at')
-            node.updated_at = metadata.get('updated_at')
-            node.entry_type = metadata.get('entry_type')
+            node.file_size = metadata.get("file_size")
+            node.created_at = metadata.get("created_at")
+            node.updated_at = metadata.get("updated_at")
+            node.entry_type = metadata.get("entry_type")
 
             added_count += 1
 
@@ -813,9 +806,10 @@
             self._inode_to_node = new_inode_to_node
             self._next_inode = new_next_inode
 
-        log.log("VFS",
+        log.log(
+            "VFS",
             f"Sync complete: rebuilt tree with {added_count} files, "
-            f"re-matched {rematched_count} entries"
+            f"re-matched {rematched_count} entries",
         )
 
         # Step 3: Invalidate directory caches for changed directories
@@ -833,7 +827,9 @@
                         except OSError:
                             pass  # Ignore if kernel hasn't cached this inode yet
 
-                log.debug(f"Invalidated root + {len(directories_to_invalidate)} directory caches after sync")
+                log.debug(
+                    f"Invalidated root + {len(directories_to_invalidate)} directory caches after sync"
+                )
             except Exception as e:
                 log.trace(f"Could not invalidate directory caches: {e}")
 
@@ -969,7 +965,6 @@
         path = self._normalize_path(path)
 
         # Add file to database (creates parent directories automatically)
-<<<<<<< HEAD
         self.db.add_file(
             path,
             url,
@@ -977,31 +972,23 @@
             provider=provider,
             provider_download_id=provider_download_id,
         )
-        # Invalidate entry cache for this path and its parent
-        self._entry_cache_invalidate_path(path)
-
-        # Assign inode for the new file
-        self._assign_inode(path)
-=======
-        self.db.add_file(path, url, int(size or 0), provider=provider,
-                         provider_download_id=provider_download_id)
 
         # Create node in tree (creates parent directories automatically)
         with self._tree_lock:
             node = self._get_or_create_node(
                 path=path,
                 is_directory=False,
-                base_path=path  # For add_file, path is always the base path
+                base_path=path,  # For add_file, path is always the base path
             )
 
             # Populate metadata in node (so getattr doesn't need DB query)
             from datetime import datetime, timezone
+
             now = datetime.now(timezone.utc)
             node.file_size = int(size or 0)
             node.created_at = now.isoformat()
             node.updated_at = now.isoformat()
             node.entry_type = "media"  # add_file creates media entries
->>>>>>> 9fe0d2bb
 
             # Get parent inodes for invalidation (must be done inside lock)
             parent_inodes = self._get_parent_inodes(node)
@@ -1043,7 +1030,9 @@
         # Check if base path exists in database and get metadata
         entry_info = self.db.get_entry(base_path)
         if not entry_info:
-            log.warning(f"Cannot register non-existent file: {path} (resolved: {base_path})")
+            log.warning(
+                f"Cannot register non-existent file: {path} (resolved: {base_path})"
+            )
             return False
 
         with self._tree_lock:
@@ -1051,9 +1040,7 @@
             # Note: This is called during sync, so the node might already exist
             if not node:
                 node = self._get_or_create_node(
-                    path=path,
-                    is_directory=False,
-                    base_path=base_path
+                    path=path, is_directory=False, base_path=base_path
                 )
 
             # Populate metadata in node from database entry
@@ -1116,7 +1103,7 @@
             if path.startswith(prefix + "/"):
                 # Strip the prefix and return the base path
                 # e.g., "/recent/movies/Title..." -> "/movies/Title..."
-                return path[len(prefix):]
+                return path[len(prefix) :]
 
         # No profile prefix found, return as-is
         return path
@@ -1150,10 +1137,10 @@
             if old_node:
                 # Save metadata before removing
                 old_metadata = {
-                    'file_size': old_node.file_size,
-                    'created_at': old_node.created_at,
-                    'updated_at': old_node.updated_at,
-                    'entry_type': old_node.entry_type
+                    "file_size": old_node.file_size,
+                    "created_at": old_node.created_at,
+                    "updated_at": old_node.updated_at,
+                    "entry_type": old_node.entry_type,
                 }
                 self._remove_node(old_path)
 
@@ -1161,15 +1148,15 @@
             new_node = self._get_or_create_node(
                 path=new_path,
                 is_directory=False,
-                base_path=new_path  # For rename, new_path is the base path
+                base_path=new_path,  # For rename, new_path is the base path
             )
 
             # Restore metadata to new node
             if old_metadata:
-                new_node.file_size = old_metadata['file_size']
-                new_node.created_at = old_metadata['created_at']
-                new_node.updated_at = old_metadata['updated_at']
-                new_node.entry_type = old_metadata['entry_type']
+                new_node.file_size = old_metadata["file_size"]
+                new_node.created_at = old_metadata["created_at"]
+                new_node.updated_at = old_metadata["updated_at"]
+                new_node.entry_type = old_metadata["entry_type"]
 
             # Get parent inodes for invalidation (must be done inside lock)
             parent_inodes = self._get_parent_inodes(new_node)
@@ -1190,17 +1177,7 @@
         """
         return self.db.exists(self._normalize_path(path))
 
-<<<<<<< HEAD
     def get_file_info(self, path: str) -> Optional[VFSEntry]:
-        """Get information about a virtual file."""
-        return self.db.get_entry(self._normalize_path(path))
-
-    def list_directory(self, path: str) -> list[VFSEntry]:
-        """List contents of a virtual directory."""
-        return self.db.list_directory(self._normalize_path(path))
-
-=======
-    def get_file_info(self, path: str) -> Optional[Dict]:
         """
         Get information about a virtual file.
 
@@ -1213,8 +1190,7 @@
     def list_directory(self, path: str) -> list[Dict]:
         """List contents of a virtual directory using VFS tree."""
         return self._list_directory_cached(self._normalize_path(path))
-    
->>>>>>> 9fe0d2bb
+
     def get_opener_stats(self) -> Dict[str, Dict]:
         """Get statistics for each opener (process that opened files)."""
         return self._opener_stats.copy()
@@ -1245,62 +1221,17 @@
             p = p / part
         return self._normalize_path(str(p))
 
-<<<<<<< HEAD
-    def _get_entry_cached(self, path: str) -> Optional[VFSEntry]:
-        """Cached wrapper around self.db.get_entry to reduce repeated queries."""
-        import time
-
-        path = self._normalize_path(path)
-        ent_ts = self._entry_cache.get(path)
-        now = time.time()
-        if ent_ts is not None:
-            ent, ts = ent_ts
-            try:
-                if now - float(ts) < float(self._entry_cache_ttl):
-                    return ent
-            except Exception:
-                pass
-        ent = self.db.get_entry(path)
-        self._entry_cache[path] = (ent, now)
-        return ent
-
-=======
->>>>>>> 9fe0d2bb
     def _exists_cached(self, path: str) -> bool:
         """Check if path exists in VFS tree (no database query)."""
         return self._get_node_by_path(path) is not None
 
-<<<<<<< HEAD
-    def _list_directory_cached(self, path: str) -> list[VFSEntry]:
-        # Keep listing uncached for simplicity and freshness; can be cached if needed later
-        return self.db.list_directory(self._normalize_path(path))
-=======
     def _list_directory_cached(self, path: str) -> list[Dict]:
         """
         List directory contents using VFS tree for O(1) lookups.
->>>>>>> 9fe0d2bb
 
         The VFS tree is built during sync_library_profiles() and provides
         instant directory listings without any database queries.
 
-<<<<<<< HEAD
-    def _assign_inode(self, path: str) -> pyfuse3.InodeT:
-        """Assign an inode number to a path."""
-        if path in self._path_to_inode:
-            return self._path_to_inode[path]
-        ino = self._next_inode
-        self._next_inode = pyfuse3.InodeT(self._next_inode + 1)
-        self._path_to_inode[path] = ino
-        self._inode_to_path[ino] = path
-        return ino
-
-    def _get_path_from_inode(self, inode: pyfuse3.InodeT) -> str:
-        """Get path from inode number."""
-        try:
-            return self._inode_to_path[inode]
-        except KeyError:
-            raise pyfuse3.FUSEError(errno.ENOENT)
-=======
         Args:
             path: NORMALIZED VFS path (caller must normalize)
         """
@@ -1313,10 +1244,7 @@
             # Build result list from node's children - no database queries!
             children = []
             for name, child in node.children.items():
-                children.append({
-                    "name": name,
-                    "is_directory": child.is_directory
-                })
+                children.append({"name": name, "is_directory": child.is_directory})
 
             return children
 
@@ -1327,7 +1255,6 @@
             if node is None:
                 raise pyfuse3.FUSEError(errno.ENOENT)
             return node.get_full_path()
->>>>>>> 9fe0d2bb
 
     @staticmethod
     def _current_time_ns() -> int:
@@ -1336,78 +1263,13 @@
 
         return int(time.time() * 1e9)
 
-<<<<<<< HEAD
-    def _invalidate_directory_cache(
-        self, file_path: str, parent_inodes: list[pyfuse3.InodeT]
+    def _invalidate_entry(
+        self,
+        parent_path: str,
+        entry_name: str,
+        deleted_inode: Optional[pyfuse3.InodeT] = None,
+        operation: str = "modify",
     ) -> None:
-        """Invalidate FUSE cache when adding files."""
-        try:
-            # Invalidate the immediate parent directory where the file was added
-            immediate_parent = self._normalize_path(self._get_parent_path(file_path))
-            if immediate_parent in self._path_to_inode:
-                parent_ino = self._path_to_inode[immediate_parent]
-                pyfuse3.invalidate_entry_async(
-                    parent_ino,
-                    pyfuse3.FileNameT(os.path.basename(file_path).encode("utf-8")),
-                    ignore_enoent=True,
-                )
-                log.trace(
-                    f"Invalidated directory entry for {file_path} in parent {immediate_parent}"
-                )
-
-            # Also invalidate any newly created parent directories
-            for ino in parent_inodes:
-                try:
-                    pyfuse3.invalidate_inode(ino, attr_only=True)
-                    log.trace(
-                        f"Invalidated inode {ino} for newly created parent directory"
-                    )
-                except OSError as e:
-                    # Benign if kernel has not cached the inode yet
-                    if getattr(e, "errno", None) == errno.ENOENT:
-                        log.trace(
-                            f"Skip invalidating uncached inode {ino} after adding {file_path}: {e}"
-                        )
-                    else:
-                        raise
-        except OSError as e:
-            # Downgrade ENOENT during add: often means kernel never cached the parent dir yet
-            if getattr(e, "errno", None) == errno.ENOENT:
-                log.trace(
-                    f"Benign ENOENT while invalidating after adding {file_path}: {e}"
-                )
-            else:
-                log.warning(
-                    f"Failed to invalidate FUSE cache when adding {file_path}: {e}"
-                )
-
-    def _invalidate_removed_entry_cache(
-        self, file_path: str, inode: Optional[int]
-    ) -> None:
-        """Invalidate FUSE cache when removing files."""
-        try:
-            parent_path = self._normalize_path(self._get_parent_path(file_path))
-            if parent_path in self._path_to_inode:
-                parent_ino = self._path_to_inode[parent_path]
-                pyfuse3.invalidate_entry_async(
-                    parent_ino,
-                    pyfuse3.FileNameT(os.path.basename(file_path).encode("utf-8")),
-                    deleted=pyfuse3.InodeT(inode or 0),
-                    ignore_enoent=True,
-                )
-                log.trace(f"Invalidated directory entry for removed {file_path}")
-        except OSError as e:
-            if getattr(e, "errno", None) == errno.ENOENT:
-                log.trace(
-                    f"Benign ENOENT while invalidating after removing {file_path}: {e}"
-                )
-            else:
-                log.warning(
-                    f"Failed to invalidate FUSE cache when removing {file_path}: {e}"
-                )
-=======
-    def _invalidate_entry(self, parent_path: str, entry_name: str, deleted_inode: Optional[int] = None,
-                         operation: str = "modify") -> None:
         """
         Helper to invalidate a directory entry in the kernel cache.
 
@@ -1422,15 +1284,22 @@
             if parent_node and parent_node.inode:
                 pyfuse3.invalidate_entry_async(
                     parent_node.inode,
-                    entry_name.encode('utf-8'),
-                    deleted=deleted_inode or 0 if deleted_inode else 0,
-                    ignore_enoent=True
+                    pyfuse3.FileNameT(entry_name.encode("utf-8")),
+                    deleted=pyfuse3.InodeT(deleted_inode or 0),
+                    ignore_enoent=True,
                 )
         except OSError as e:
-            if getattr(e, 'errno', None) != errno.ENOENT:
-                log.warning(f"Failed to invalidate entry '{entry_name}' in {parent_path}: {e}")
-
-    def _invalidate_inode_list(self, inodes: list[int], attr_only: bool = True, operation: str = "modify") -> None:
+            if getattr(e, "errno", None) != errno.ENOENT:
+                log.warning(
+                    f"Failed to invalidate entry '{entry_name}' in {parent_path}: {e}"
+                )
+
+    def _invalidate_inode_list(
+        self,
+        inodes: list[pyfuse3.InodeT],
+        attr_only: bool = True,
+        operation: str = "modify",
+    ) -> None:
         """
         Helper to invalidate a list of inodes.
 
@@ -1443,13 +1312,15 @@
             try:
                 pyfuse3.invalidate_inode(ino, attr_only=attr_only)
             except OSError as e:
-                if getattr(e, 'errno', None) == errno.ENOENT:
+                if getattr(e, "errno", None) == errno.ENOENT:
                     # Expected - inode not cached by kernel yet
                     pass
                 else:
                     log.warning(f"Failed to invalidate inode {ino}: {e}")
 
-    def _invalidate_directory_cache(self, file_path: str, parent_inodes: list[int]) -> None:
+    def _invalidate_directory_cache(
+        self, file_path: str, parent_inodes: list[pyfuse3.InodeT]
+    ) -> None:
         """
         Invalidate FUSE cache when adding files.
 
@@ -1459,12 +1330,18 @@
         """
         # Invalidate the immediate parent directory entry
         immediate_parent = self._get_parent_path(file_path)
-        self._invalidate_entry(immediate_parent, os.path.basename(file_path), operation="add")
+        self._invalidate_entry(
+            immediate_parent, os.path.basename(file_path), operation="add"
+        )
 
         # Invalidate any newly created parent directories
-        self._invalidate_inode_list(parent_inodes, attr_only=True, operation="add parent")
-
-    def _invalidate_removed_entry_cache(self, file_path: str, inode: Optional[int]) -> None:
+        self._invalidate_inode_list(
+            parent_inodes, attr_only=True, operation="add parent"
+        )
+
+    def _invalidate_removed_entry_cache(
+        self, file_path: str, inode: Optional[pyfuse3.InodeT]
+    ) -> None:
         """
         Invalidate FUSE cache when removing files.
 
@@ -1473,8 +1350,12 @@
             inode: Inode of removed file
         """
         parent_path = self._get_parent_path(file_path)
-        self._invalidate_entry(parent_path, os.path.basename(file_path), deleted_inode=inode, operation="remove")
->>>>>>> 9fe0d2bb
+        self._invalidate_entry(
+            parent_path,
+            os.path.basename(file_path),
+            deleted_inode=inode,
+            operation="remove",
+        )
 
     def _invalidate_potentially_removed_dirs(self, file_path: str) -> None:
         """
@@ -1488,91 +1369,24 @@
             grandparent = self._get_parent_path(parent)
 
             # Invalidate the entry for 'parent' under its parent directory (grandparent)
-<<<<<<< HEAD
-            if grandparent in self._path_to_inode:
-                name = os.path.basename(parent.rstrip("/"))
-                if name:
-                    pyfuse3.invalidate_entry_async(
-                        self._path_to_inode[grandparent],
-                        pyfuse3.FileNameT(name.encode("utf-8")),
-                        ignore_enoent=True,
-                    )
-                    log.trace(
-                        f"Invalidated potential removed dir entry '{name}' under {grandparent}"
-                    )
+            name = os.path.basename(parent.rstrip("/"))
+            if name:
+                self._invalidate_entry(grandparent, name, operation="prune")
 
             # One more level up (e.g., title dir)
-            ggparent = self._normalize_path(self._get_parent_path(grandparent))
+            ggparent = self._get_parent_path(grandparent)
             gname = os.path.basename(grandparent.rstrip("/"))
-            if ggparent in self._path_to_inode and gname:
-                pyfuse3.invalidate_entry_async(
-                    self._path_to_inode[ggparent],
-                    pyfuse3.FileNameT(gname.encode("utf-8")),
-                    ignore_enoent=True,
-                )
-                log.trace(
-                    f"Invalidated potential removed dir entry '{gname}' under {ggparent}"
-                )
-        except OSError as e:
-            log.warning(
-                f"Failed to invalidate FUSE cache when removing {file_path}: {e}"
-            )
+            if gname:
+                self._invalidate_entry(ggparent, gname, operation="prune")
         except Exception as e:
-            if getattr(e, "errno", None) == errno.ENOENT:
-                log.trace(
-                    f"Benign ENOENT while invalidating parent dirs for {file_path}: {e}"
-                )
-            else:
+            if getattr(e, "errno", None) != errno.ENOENT:
                 log.warning(
                     f"Failed to invalidate parent dir entries for {file_path}: {e}"
                 )
 
     def _invalidate_rename_cache(
-        self, old_path: str, new_path: str, inode: Optional[int]
+        self, old_path: str, new_path: str, inode: Optional[pyfuse3.InodeT]
     ) -> None:
-        """Invalidate FUSE cache when renaming files."""
-        try:
-            # Invalidate old parent directory
-            old_parent = self._normalize_path(self._get_parent_path(old_path))
-            if old_parent in self._path_to_inode:
-                old_parent_ino = self._path_to_inode[old_parent]
-                pyfuse3.invalidate_entry_async(
-                    old_parent_ino,
-                    pyfuse3.FileNameT(os.path.basename(old_path).encode("utf-8")),
-                    deleted=pyfuse3.InodeT(inode or 0),
-                    ignore_enoent=True,
-                )
-                log.trace(f"Invalidated old directory entry for renamed {old_path}")
-
-            # Invalidate new parent directory
-            new_parent = self._normalize_path(self._get_parent_path(new_path))
-            if new_parent in self._path_to_inode:
-                new_parent_ino = self._path_to_inode[new_parent]
-                pyfuse3.invalidate_entry_async(
-                    new_parent_ino,
-                    pyfuse3.FileNameT(os.path.basename(new_path).encode("utf-8")),
-                    ignore_enoent=True,
-                )
-                log.debug(f"Invalidated new directory entry for renamed {new_path}")
-        except OSError as e:
-            log.warning(
-                f"Failed to invalidate FUSE cache when renaming {old_path} to {new_path}: {e}"
-            )
-=======
-            name = os.path.basename(parent.rstrip('/'))
-            if name:
-                self._invalidate_entry(grandparent, name, operation="prune")
-
-            # One more level up (e.g., title dir)
-            ggparent = self._get_parent_path(grandparent)
-            gname = os.path.basename(grandparent.rstrip('/'))
-            if gname:
-                self._invalidate_entry(ggparent, gname, operation="prune")
-        except Exception as e:
-            if getattr(e, 'errno', None) != errno.ENOENT:
-                log.warning(f"Failed to invalidate parent dir entries for {file_path}: {e}")
-
-    def _invalidate_rename_cache(self, old_path: str, new_path: str, inode: Optional[int]) -> None:
         """
         Invalidate FUSE cache when renaming files.
 
@@ -1583,12 +1397,18 @@
         """
         # Invalidate old parent directory (mark as deleted)
         old_parent = self._get_parent_path(old_path)
-        self._invalidate_entry(old_parent, os.path.basename(old_path), deleted_inode=inode, operation="rename (old)")
+        self._invalidate_entry(
+            old_parent,
+            os.path.basename(old_path),
+            deleted_inode=inode,
+            operation="rename (old)",
+        )
 
         # Invalidate new parent directory (mark as added)
         new_parent = self._get_parent_path(new_path)
-        self._invalidate_entry(new_parent, os.path.basename(new_path), operation="rename (new)")
->>>>>>> 9fe0d2bb
+        self._invalidate_entry(
+            new_parent, os.path.basename(new_path), operation="rename (new)"
+        )
 
     # FUSE Operations
     async def getattr(self, inode: pyfuse3.InodeT, ctx=None) -> pyfuse3.EntryAttributes:
@@ -1628,7 +1448,7 @@
             # Check if it's a directory
             if node.is_directory:
                 # This is a virtual directory (e.g., /kids, /anime, /movies)
-                attrs.st_mode = stat.S_IFDIR | 0o755
+                attrs.st_mode = pyfuse3.ModeT(stat.S_IFDIR | 0o755)
                 attrs.st_nlink = 2
                 attrs.st_size = 0
                 now_ns = self._current_time_ns()
@@ -1665,35 +1485,18 @@
 
             # Set timestamps: ctime = creation, mtime = modification, atime = access (use mtime)
             attrs.st_ctime_ns = created_ns
-<<<<<<< HEAD
-            attrs.st_mtime_ns = modified_ns
+            attrs.st_mtime_ns = updated_ns
             attrs.st_atime_ns = (
-                modified_ns  # Use mtime for atime to avoid constant updates
+                updated_ns  # Use mtime for atime to avoid constant updates
             )
 
-            if entry_info["is_directory"]:
-                attrs.st_mode = pyfuse3.ModeT(stat.S_IFDIR | 0o755)
-                attrs.st_nlink = 2
-                attrs.st_size = 0
-            else:
-                attrs.st_mode = pyfuse3.ModeT(stat.S_IFREG | 0o644)
-                attrs.st_nlink = 1
-                size = int(entry_info.get("size") or 0)
-                if size == 0:
-                    size = 1337 * 1024 * 1024  # Default size when unknown
-                attrs.st_size = size
-=======
-            attrs.st_mtime_ns = updated_ns
-            attrs.st_atime_ns = updated_ns  # Use mtime for atime to avoid constant updates
-
             # We already know it's a file from node.is_directory check above
-            attrs.st_mode = stat.S_IFREG | 0o644
+            attrs.st_mode = pyfuse3.ModeT(stat.S_IFREG | 0o644)
             attrs.st_nlink = 1
             size = int(node.file_size or 0)
             if size == 0:
                 size = 1337 * 1024 * 1024  # Default size when unknown
             attrs.st_size = size
->>>>>>> 9fe0d2bb
 
             return attrs
         except pyfuse3.FUSEError:
@@ -1702,24 +1505,9 @@
             log.exception("getattr error for inode=%s: %s", inode, ex)
             raise pyfuse3.FUSEError(errno.EIO)
 
-<<<<<<< HEAD
     async def lookup(
         self, parent_inode: pyfuse3.InodeT, name: bytes, ctx=None
     ) -> pyfuse3.EntryAttributes:
-        """Look up a directory entry."""
-        try:
-            parent_path = self._get_path_from_inode(parent_inode)
-            name_str = name.decode("utf-8")
-
-            if name_str == ".":
-                return await self.getattr(parent_inode)
-            if name_str == "..":
-                parent_inode = self._path_to_inode.get(
-                    self._get_parent_path(parent_path), pyfuse3.ROOT_INODE
-                )
-                return await self.getattr(parent_inode)
-=======
-    async def lookup(self, parent_inode: int, name: bytes, ctx=None) -> pyfuse3.EntryAttributes:
         """Look up a directory entry using VFS tree."""
         try:
             with self._tree_lock:
@@ -1728,12 +1516,11 @@
                 if parent_node is None:
                     raise pyfuse3.FUSEError(errno.ENOENT)
 
-                name_str = name.decode('utf-8')
->>>>>>> 9fe0d2bb
-
-                if name_str == '.':
+                name_str = name.decode("utf-8")
+
+                if name_str == ".":
                     child_inode = parent_inode
-                elif name_str == '..':
+                elif name_str == "..":
                     # Get parent's parent
                     if parent_node.parent:
                         child_inode = parent_node.parent.inode
@@ -1746,6 +1533,9 @@
                         raise pyfuse3.FUSEError(errno.ENOENT)
                     child_inode = child_node.inode
 
+                if child_inode is None:
+                    raise pyfuse3.FUSEError(errno.ENOENT)
+
             return await self.getattr(child_inode)
         except pyfuse3.FUSEError:
             raise
@@ -1782,38 +1572,20 @@
             entries = self._list_directory_cached(path)
 
             # Build directory listing
-<<<<<<< HEAD
-            items = [
-                (b".", inode),
-                (
-                    b"..",
-                    self._path_to_inode.get(
-                        self._get_parent_path(path), pyfuse3.ROOT_INODE
-                    ),
-                ),
-            ]
-
-            for entry in entries:
-                name_bytes = entry["name"].encode("utf-8")
-                child_inode = self._assign_inode(self._join_paths(path, entry["name"]))
-                items.append((name_bytes, child_inode))
-=======
             with self._tree_lock:
                 node = self._inode_to_node.get(inode)
-                parent_inode = node.parent.inode if node and node.parent else pyfuse3.ROOT_INODE
-
-                items = [
-                    (b'.', inode),
-                    (b'..', parent_inode)
-                ]
+                parent_inode = (
+                    node.parent.inode if node and node.parent else pyfuse3.ROOT_INODE
+                )
+
+                items = [(b".", inode), (b"..", parent_inode)]
 
                 for entry in entries:
-                    name_bytes = entry["name"].encode('utf-8')
+                    name_bytes = entry["name"].encode("utf-8")
                     # Get child node from tree
                     child_node = node.get_child(entry["name"]) if node else None
                     if child_node and child_node.inode:
                         items.append((name_bytes, child_node.inode))
->>>>>>> 9fe0d2bb
 
             # Send directory entries starting from offset
             for idx in range(off, len(items)):
@@ -1836,7 +1608,9 @@
                 # Get node from tree and verify it's a file
                 node = self._inode_to_node.get(inode)
                 if node is None or node.is_directory:
-                    raise pyfuse3.FUSEError(errno.EISDIR if node and node.is_directory else errno.ENOENT)
+                    raise pyfuse3.FUSEError(
+                        errno.EISDIR if node and node.is_directory else errno.ENOENT
+                    )
 
                 path = node.get_full_path()
                 # Cache metadata from node
@@ -1852,12 +1626,7 @@
             # Create file handle with cached node metadata (no DB query!)
             fh = self._next_fh
             self._next_fh += 1
-<<<<<<< HEAD
-
-            # Minimal handle info
-=======
             # Store metadata in handle (don't store node reference to avoid holding lock)
->>>>>>> 9fe0d2bb
             self._file_handles[fh] = {
                 "path": path,
                 "file_size": file_size,
@@ -1941,26 +1710,19 @@
             import time
 
             now = time.time()
-<<<<<<< HEAD
-            cached_url_info = self._url_cache.get(path)
+            cached_url_info = self._url_cache.get(resolved_path)
             if (
                 not cached_url_info
                 or (now - float(cached_url_info.get("timestamp", 0)))
                 > self.url_cache_ttl
             ):
-                url = self.db.get_download_url(path, for_http=True, force_resolve=False)
-                if not url:
-                    raise pyfuse3.FUSEError(errno.ENOENT)
-                self._url_cache[path] = URLCacheItem(url=url, timestamp=now)
-=======
-            cached_url_info = self._url_cache.get(resolved_path)
-            if not cached_url_info or (now - float(cached_url_info.get("timestamp", 0))) > self.url_cache_ttl:
                 # Query database for download URL using resolved path
-                url = self.db.get_download_url(resolved_path, for_http=True, force_resolve=False)
+                url = self.db.get_download_url(
+                    resolved_path, for_http=True, force_resolve=False
+                )
                 if not url:
                     raise pyfuse3.FUSEError(errno.ENOENT)
                 self._url_cache[resolved_path] = {"url": url, "timestamp": now}
->>>>>>> 9fe0d2bb
             else:
                 url = str(cached_url_info.get("url"))
 
@@ -2010,18 +1772,14 @@
                             except Exception as e:
                                 log.trace(f"Footer prefetch failed: {e}")
 
-<<<<<<< HEAD
+                        # Use resolved_path for footer prefetch to share cache between base and alias paths
                         trio.lowlevel.spawn_system_task(
                             _prefetch_footer,
-                            path,
+                            resolved_path,
                             url,
                             footer_chunk_start,
                             footer_chunk_end,
                         )
-=======
-                        # Use resolved_path for footer prefetch to share cache between base and alias paths
-                        trio.lowlevel.spawn_system_task(_prefetch_footer, resolved_path, url, footer_chunk_start, footer_chunk_end)
->>>>>>> 9fe0d2bb
 
             # Update last read offset for next jump detection
             handle_info["last_read_offset"] = off
@@ -2055,13 +1813,9 @@
                     returned_data = cached_bytes
                 else:
                     # Fetch the determined range (exact for non-promoted, larger for promoted)
-<<<<<<< HEAD
                     data = await self._fetch_data_block(
-                        path, url, fetch_start, fetch_end
+                        resolved_path, url, fetch_start, fetch_end
                     )
-=======
-                    data = await self._fetch_data_block(resolved_path, url, fetch_start, fetch_end)
->>>>>>> 9fe0d2bb
                     if data:
                         # Cache immediately (async to avoid blocking event loop)
                         await trio.to_thread.run_sync(
@@ -2148,34 +1902,24 @@
 
                         # Check if this chunk is cached (full chunk)
                         chunk_data = await trio.to_thread.run_sync(
-<<<<<<< HEAD
                             lambda cs=current_chunk_start, ce=chunk_end: self.cache.get(
-                                path, cs, ce
+                                resolved_path, cs, ce
                             )
-=======
-                            lambda cs=current_chunk_start, ce=chunk_end: self.cache.get(resolved_path, cs, ce)
->>>>>>> 9fe0d2bb
                         )
 
                         if chunk_data is None:
                             # Fetch this chunk
-<<<<<<< HEAD
                             chunk_data = await self._fetch_data_block(
-                                path, url, current_chunk_start, chunk_end
+                                resolved_path, url, current_chunk_start, chunk_end
                             )
                             if chunk_data:
                                 # Cache immediately (async to avoid blocking event loop)
                                 await trio.to_thread.run_sync(
                                     lambda chunk_to_cache=chunk_data: self.cache.put(
-                                        path, current_chunk_start, chunk_to_cache
+                                        resolved_path,
+                                        current_chunk_start,
+                                        chunk_to_cache,
                                     )
-=======
-                            chunk_data = await self._fetch_data_block(resolved_path, url, current_chunk_start, chunk_end)
-                            if chunk_data:
-                                # Cache immediately (async to avoid blocking event loop)
-                                await trio.to_thread.run_sync(
-                                    lambda: self.cache.put(resolved_path, current_chunk_start, chunk_data)
->>>>>>> 9fe0d2bb
                                 )
 
                         if chunk_data:
@@ -2221,25 +1965,20 @@
                 # Prefetch if promoted
                 if handle_info["sequential_reads"] >= 3:
                     if file_size is None or next_aligned_start < file_size:
-<<<<<<< HEAD
                         pf_end = (
                             next_aligned_end
                             if file_size is None
                             else min(next_aligned_end, file_size - 1)
                         )
+                        # Use resolved_path for prefetch to share cache between base and alias paths
                         trio.lowlevel.spawn_system_task(
                             self._prefetch_next_chunk,
                             fh,
-                            path,
+                            resolved_path,
                             url,
                             next_aligned_start,
                             pf_end,
                         )
-=======
-                        pf_end = next_aligned_end if file_size is None else min(next_aligned_end, file_size - 1)
-                        # Use resolved_path for prefetch to share cache between base and alias paths
-                        trio.lowlevel.spawn_system_task(self._prefetch_next_chunk, fh, resolved_path, url, next_aligned_start, pf_end)
->>>>>>> 9fe0d2bb
 
                 opener = handle_info.get("opener_name")
                 if opener and returned_data:
