--- conflicted
+++ resolved
@@ -497,7 +497,6 @@
             logger.debug(f"Direct unrestrict_link failed for {link}: {e}")
             return None
 
-<<<<<<< HEAD
     def unrestrict_check(self, link: str) -> bool:
         """
         Checks a link using direct requests library, bypassing SmartSession rate limiting.
@@ -533,27 +532,6 @@
             logger.debug(f"Unrestrict check failed for {link}: {e}")
             return False
 
-    def resolve_link(self, link: str) -> Optional[Dict]:
-        """
-        Resolve a link to get download URL, bypassing rate limiting for VFS usage.
-
-        Uses unrestrict_link_direct() to avoid rate limiting issues during Plex scans.
-        """
-        try:
-            resp = self.unrestrict_link(link)
-            if not resp:
-                return None
-            return {
-                "download_url": resp.download,
-                "name": resp.filename or resp.original_filename,
-                "size": int(resp.filesize or 0),
-            }
-        except Exception as e:
-            logger.debug(f"resolve_link failed for {link}: {e}")
-            return None
-
-=======
->>>>>>> 4c5ac3b7
     def get_user_info(self) -> Optional[UserInfo]:
         """
         Get normalized user information from Real-Debrid.
