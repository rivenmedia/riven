from __future__ import annotations

from datetime import datetime
from typing import Literal

from pydantic import BaseModel
from loguru import logger
from requests import exceptions

from program.services.downloaders.models import (
    VALID_VIDEO_EXTENSIONS,
    DebridFile,
    InvalidDebridFileException,
    TorrentContainer,
    TorrentFile,
    TorrentInfo,
    UserInfo,
    UnrestrictedLink,
)
from program.settings import settings_manager
from program.utils.request import CircuitBreakerOpen, SmartResponse, SmartSession
from program.services.streaming.exceptions.debrid_service_exception import (
    DebridServiceLinkUnavailable,
)
from program.media.item import ProcessedItemType

from .shared import DownloaderBase, premium_days_left


class RealDebridUserInfoResponse(BaseModel):
    id: int
    username: str
    email: str
    premium: int
    expiration: str
    points: int


class RealDebridDownload(BaseModel):
    id: str
    filename: str
    mimeType: str
    filesize: int
    link: str
    host: str
    chunks: int
    download: str
    generated: str


class RealDebridFile(BaseModel):
    id: int
    path: str
    bytes: int
    selected: Literal[0, 1]


class RealDebridTorrentInfo(BaseModel):
    id: str
    filename: str
    original_filename: str
    hash: str
    bytes: int
    progress: float
    status: str
    added: str
    files: list[RealDebridFile]
    links: list[str]


class RealDebridError(Exception):
    """Base exception for Real-Debrid related errors."""


class RealDebridAPI:
    """
    Minimal Real-Debrid API client using SmartSession for retries, rate limits, and circuit breaker.
    """

    BASE_URL = "https://api.real-debrid.com/rest/1.0"

    def __init__(self, api_key: str, proxy_url: str | None = None) -> None:
        """
        Args:
            api_key: Real-Debrid API key.
            proxy_url: Optional proxy URL used for both HTTP and HTTPS.
        """
        self.api_key = api_key
        self.proxy_url = proxy_url

        proxies = {"http": proxy_url, "https": proxy_url} if proxy_url else None

        self.session = SmartSession(
            base_url=self.BASE_URL,
            rate_limits={
                # 250 req/min ~= 4.17 rps with capacity 250
                "api.real-debrid.com": {
                    "rate": 250 / 60,
                    "capacity": 250,
                },
            },
            proxies=proxies,
            retries=2,
            backoff_factor=0.5,
        )
        self.session.headers.update({"Authorization": f"Bearer {api_key}"})


class RealDebridDownloader(DownloaderBase):
    """
    Real-Debrid downloader with lean exception handling.

    Notes on failure & breaker behaviour:
    - Network/transport failures are retried by SmartSession, then counted against the per-domain
      CircuitBreaker; once OPEN, SmartSession raises CircuitBreakerOpen before the request.
    - HTTP status codes are not exceptions; we check response.ok and map to messages via _handle_error(...).
    """

    def __init__(self) -> None:
        self.key = "realdebrid"
        self.settings = settings_manager.settings.downloaders.real_debrid
        self.api: RealDebridAPI | None = None
        self.initialized = self.validate()

    def validate(self) -> bool:
        """
        Validate settings and current premium status.

        Returns:
            True if ready, else False.
        """
        if not self._validate_settings():
            return False

        proxy_url = self.PROXY_URL or None
        self.api = RealDebridAPI(api_key=self.settings.api_key, proxy_url=proxy_url)

        return self._validate_premium()

    def _validate_settings(self) -> bool:
        """
        Returns:
            True when enabled and API key present; otherwise False.
        """

        if not self.settings.enabled:
            return False

        if not self.settings.api_key:
            logger.warning("Real-Debrid API key is not set")
            return False

        return True

    def _validate_premium(self) -> bool:
        """
        Returns:
            True if premium membership is active; otherwise False.
        """

        user_info = self.get_user_info()

        if not user_info:
            logger.error("Failed to retrieve Real-Debrid user info")
            return False

        if not user_info.premium_status:
            logger.error("Premium membership required")
            return False

        if user_info.premium_expires_at:
            logger.info(premium_days_left(user_info.premium_expires_at))

        return True

    def get_instant_availability(
        self,
        infohash: str,
        item_type: ProcessedItemType,
<<<<<<< HEAD
        limit_filesize: bool = True,
    ) -> TorrentContainer | None:
        """
        Get instant availability for a single infohash.
        """
        if not self.api:
            return None

        # Check if we already have a torrent_id for this infohash
        # This happens if we added it previously but didn't select files yet
        # or if it's already downloading/downloaded
        torrent_id = None
=======
    ) -> TorrentContainer | None:
        """
        Attempt a quick availability check by adding the torrent, selecting video files (if required),
        and returning a TorrentContainer when the status is 'downloaded'.
        """

        container: TorrentContainer | None = None
        torrent_id: str | None = None
>>>>>>> 41505d40

        try:
            # 1. Add the torrent to check its status/files
            # Real-Debrid requires adding the magnet to see files/status
            torrent_id = self.add_torrent(infohash)

            # 2. Process the torrent to get files and status
            container, reason, info = self._process_torrent(
                torrent_id, infohash, item_type, limit_filesize
            )

<<<<<<< HEAD
            if not container:
=======
            if container is None and reason:
                # Failed validation - delete the torrent

>>>>>>> 41505d40
                logger.debug(f"Availability check failed [{infohash}]: {reason}")

                if torrent_id:
                    try:
                        self.delete_torrent(torrent_id)
                    except Exception as e:
                        logger.debug(
                            f"Failed to delete failed torrent {torrent_id}: {e}"
                        )

                return None

            # Success - cache torrent_id AND info in container to avoid re-adding/re-fetching during download
            # This eliminates 2 API calls per stream (add_torrent + get_torrent_info in download phase)
            if container:
                container.torrent_id = torrent_id
                container.torrent_info = info

            return container

        except CircuitBreakerOpen:
            # Don't swallow the breaker; upstream orchestration decides backoff policy.
            logger.debug(f"Circuit breaker OPEN for Real-Debrid; skipping {infohash}")

            # Clean up on circuit breaker
            if torrent_id:
                try:
                    self.delete_torrent(torrent_id)
                except Exception:
                    pass

            raise
        except RealDebridError as e:
            # add_torrent/select_files/delete_torrent surface HTTP error context via _handle_error
            logger.warning(f"Availability check failed [{infohash}]: {e}")

            if torrent_id:
                try:
                    self.delete_torrent(torrent_id)
                except Exception:
                    pass

            return None
        except InvalidDebridFileException as e:
            logger.debug(
                f"Availability check failed [{infohash}]: Invalid debrid file(s) - {e}"
            )

            if torrent_id:
                try:
                    self.delete_torrent(torrent_id)
                except Exception:
                    pass

            return None
        except exceptions.ReadTimeout as e:
            logger.debug(f"Availability check failed [{infohash}]: Timeout - {e}")

            if torrent_id:
                try:
                    self.delete_torrent(torrent_id)
                except Exception:
                    pass

            return None
        except Exception as e:
            logger.error(
                f"Availability check failed [{infohash}]: Unexpected error - {e}"
            )

            if torrent_id:
                try:
                    self.delete_torrent(torrent_id)
                except Exception:
                    pass

            return None

    def _process_torrent(
        self,
        torrent_id: str,
        infohash: str,
        item_type: ProcessedItemType,
<<<<<<< HEAD
        limit_filesize: bool = True,
=======
>>>>>>> 41505d40
    ) -> tuple[TorrentContainer | None, str | None, TorrentInfo | None]:
        """
        Process a single torrent and return (container, reason, info).

        Returns:
            (TorrentContainer or None, human-readable reason string if None, TorrentInfo or None)
        """

        info = self.get_torrent_info(torrent_id)

        if not info:
            return None, "no torrent info returned by Real-Debrid", None

        if not info.files:
            return None, "no files present in the torrent", None

        if info.status == "waiting_files_selection":
            video_exts = tuple(ext.lower() for ext in VALID_VIDEO_EXTENSIONS)
            video_ids = list[int](
                [
                    file_id
                    for file_id, meta in info.files.items()
                    if meta.filename.lower().endswith(video_exts)
                ]
            )

            if not video_ids:
                return None, "no video files found to select", None

            # Select only video files
            self.select_files(torrent_id, video_ids)

            # Refresh info - REQUIRED to verify torrent is actually downloaded after selection
            # Real-Debrid may still be processing, so we need to check the actual status
            info = self.get_torrent_info(torrent_id)

            if not info:
                return None, "failed to refresh torrent info after selection", None

        if info.status == "downloaded":
            files = list[DebridFile]()

            for file_id, meta in info.files.items():
                if meta.selected != 1:
                    continue

                try:
                    df = DebridFile.create(
                        path=meta.path,
                        filename=meta.filename,
                        filesize_bytes=meta.bytes,
                        filetype=item_type,
                        file_id=file_id,
                        limit_filesize=limit_filesize,
                    )

                    # Download URL is already available from get_torrent_info()
                    if (
                        download_url := meta.download_url
                    ):  # Empty string is falsy, so this works
                        df.download_url = download_url
                        logger.debug(
                            f"Using correlated download URL for {meta.filename}"
                        )
                    else:
                        logger.warning(f"No download URL available for {meta.filename}")

                    files.append(df)
                except InvalidDebridFileException as e:
                    # noisy per-file details kept at debug
                    logger.debug(f"{infohash}: {e}")

            if not files:
                return None, "no valid files after validation", None

            # Return container WITH the TorrentInfo to avoid re-fetching in download phase
            return TorrentContainer(infohash=infohash, files=files), None, info

        if info.status in ("downloading", "queued"):
            return None, f"Not instantly available (status={info.status})", None

        if info.status in (
            "magnet_error",
            "error",
            "virus",
            "dead",
            "compressing",
            "uploading",
        ):
            return None, f"Invalid on Real-Debrid (status={info.status})", None

        return None, f"unsupported torrent status: {info.status}", None

    def add_torrent(self, infohash: str) -> str:
        """
        Add a torrent by infohash.

        Returns:
            Real-Debrid torrent id.

        Raises:
            CircuitBreakerOpen: If the per-domain breaker is OPEN.
            RealDebridError: If the API returns a failing status.
        """

        assert self.api

        magnet = f"magnet:?xt=urn:btih:{infohash}"
        response = self.api.session.post(
            "torrents/addMagnet", data={"magnet": magnet.lower()}
        )
        self._maybe_backoff(response)

        if not response.ok:
            raise RealDebridError(self._handle_error(response))

        class RealDebridAddMagnetResponse(BaseModel):
            id: str

        tid = RealDebridAddMagnetResponse.model_validate(response.json()).id

        if not tid:
            raise RealDebridError("No torrent ID returned by Real-Debrid.")

        return tid

    def select_files(
        self,
        torrent_id: int | str,
        file_ids: list[int] | None = None,
    ) -> None:
        """
        Select files within a torrent. If ids is None/empty, selects all files.
        """

        assert self.api

        selection = ",".join(str(x) for x in file_ids) if file_ids else "all"
        response = self.api.session.post(
            f"torrents/selectFiles/{torrent_id}",
            data={"files": selection},
        )

        if not response.ok:
            raise RealDebridError(self._handle_error(response))

    def get_torrent_info(self, torrent_id: int | str) -> TorrentInfo:
        """
        Retrieve torrent information and normalize into TorrentInfo.
        """

        assert self.api
<<<<<<< HEAD

        response = self.api.session.get(f"torrents/info/{torrent_id}")
        self._maybe_backoff(response)

=======

        response = self.api.session.get(f"torrents/info/{torrent_id}")
        self._maybe_backoff(response)

>>>>>>> 41505d40
        if not response.ok:
            logger.debug(
                f"Failed to get torrent info for {torrent_id}: {self._handle_error(response)}"
            )
            raise RealDebridError(response.data)

        torrent_info = RealDebridTorrentInfo.model_validate(response.json())

        # Build initial files dict
        files = {
            file.id: TorrentFile(
                id=file.id,
                path=file.path,  # we're gonna need this to weed out the junk files
                bytes=file.bytes,
                selected=file.selected,
                download_url="",  # Will be populated by correlation, empty string instead of None
            )
            for file in torrent_info.files
        }

        # Correlate files to torrent links if torrent is downloaded
        links = torrent_info.links

        if torrent_info.status == "downloaded" and links:
            try:
                # Get selected files in order (these correspond to links by index)
                selected_files = [
                    (file.id, file) for file in torrent_info.files if file.selected == 1
                ]

                logger.debug(
                    f"Correlating {len(selected_files)} selected files with {len(links)} links for torrent {torrent_id}"
                )

                # Correlate selected files to links by index - use torrent links directly
                for i in range(min(len(selected_files), len(links))):
                    file_id, file_data = selected_files[i]
                    torrent_link = links[i]

                    # Use the torrent link directly as download_url - VFS will handle unrestricting
                    if file_id in files:
                        files[file_id].download_url = torrent_link
                        logger.debug(f"Added torrent link for file {file_data.path}")
                    else:
                        logger.warning(f"File key {file_id} not found in files dict")

            except Exception as e:
                logger.warning(
                    f"Failed to correlate torrent links for torrent {torrent_id}: {e}"
                )
                # Continue without download URLs - files will have download_url=""

        return TorrentInfo(
            id=torrent_info.id,
            name=torrent_info.filename,
            status=torrent_info.status,
            infohash=torrent_info.hash,
            bytes=torrent_info.bytes,
            created_at=datetime.fromisoformat(torrent_info.added),
            alternative_filename=torrent_info.original_filename,
            progress=torrent_info.progress,
            files=files,
            links=links,
        )

    def delete_torrent(self, torrent_id: int | str) -> None:
        """
        Delete a torrent on Real-Debrid.

        Raises:
            CircuitBreakerOpen: If the per-domain breaker is OPEN.
            RealDebridError: If the API returns a failing status.
        """

        assert self.api

        response = self.api.session.delete(f"torrents/delete/{torrent_id}")
        self._maybe_backoff(response)

        if not response.ok:
            raise RealDebridError(self._handle_error(response))

    def _maybe_backoff(self, response: SmartResponse) -> None:
        """
        Promote Real-Debrid 429/5xx responses to a service-level backoff signal.
        """

        code = response.status_code

        if code == 429 or (500 <= code < 600):
            # Name matches the breaker key in SmartSession rate_limits/breakers
            raise CircuitBreakerOpen("api.real-debrid.com")

    def _handle_error(self, response: SmartResponse) -> str:
        """
        Map HTTP status codes to normalized error messages for logs/exceptions.
        """

        code = response.status_code

        if code == 451:
            return "[451] Infringing Torrent"

        if code == 503:
            return "[503] Service Unavailable"

        if code == 429:
            return "[429] Rate Limit Exceeded"

        if code == 404:
            return "[404] Torrent Not Found or Service Unavailable"

        if code == 400:
            return "[400] Torrent file is not valid"

        if code == 502:
            return "[502] Bad Gateway"

        return response.reason or f"HTTP {code}"

    def get_downloads(self) -> list[RealDebridDownload]:
        """Get all downloads from Real-Debrid"""

        assert self.api

        response = self.api.session.get(f"downloads")
        self._maybe_backoff(response)

        if not response.ok:
            raise RealDebridError(self._handle_error(response))

        class DownloadList(BaseModel):
            data: list[RealDebridDownload]

        return DownloadList.model_validate({"data": response.json()}).data

    def unrestrict_link(self, link: str) -> UnrestrictedLink | None:
        """
        Unrestrict a link using direct requests library, bypassing SmartSession rate limiting.

        This is used by VFS for frequent file access where rate limiting would cause issues
        (e.g., Plex scanning 100+ files). The VFS already caches unrestricted URLs in the
        database, so this is only called on cache misses or URL expiration.

        Returns:
            Response data dict with 'download', 'filename', 'filesize' fields, or None on error
        """

        try:
            assert self.api

            response = self.api.session.post(
                f"{self.api.BASE_URL}/unrestrict/link",
                data={"link": link},
                timeout=10,
            )

            self._maybe_backoff(response)

            if not response.ok:
                logger.debug(
                    f"Direct unrestrict failed with status {response.status_code}: {response.text}"
                )

                raise DebridServiceLinkUnavailable(provider=self.key, link=link)

            return UnrestrictedLink.model_validate(response.json())
        except DebridServiceLinkUnavailable:
            raise
        except Exception as e:
            logger.debug(f"Direct unrestrict_link failed for {link}: {e}")
            return None

    def get_user_info(self) -> UserInfo | None:
        """
        Get normalized user information from Real-Debrid.

        Returns:
            UserInfo: Normalized user information including premium status and expiration
        """

        try:
            assert self.api

            response = self.api.session.get("user")
            self._maybe_backoff(response)

            if not response.ok:
                logger.error(f"Failed to get user info: {self._handle_error(response)}")
                return None

            data = RealDebridUserInfoResponse.model_validate(response.json())

            # Parse expiration datetime
            expiration = None
            premium_days = None

            if data.expiration:
                try:
                    expiration = datetime.fromisoformat(
                        data.expiration.replace("Z", "+00:00")
                    )
                    time_left = expiration - datetime.now(expiration.tzinfo)
                    premium_days = time_left.days
                except Exception as e:
                    logger.debug(f"Failed to parse expiration date: {e}")

            return UserInfo(
                service="realdebrid",
                username=data.username,
                email=data.email,
                user_id=data.id,
                premium_status="premium" if data.premium > 0 else "free",
                premium_expires_at=(
                    expiration.replace(tzinfo=None) if expiration else None
                ),
                premium_days_left=premium_days,
                points=data.points,
            )
        except CircuitBreakerOpen as e:
            logger.warning(f"Circuit breaker OPEN while getting user info: {e}")
            return None
        except Exception as e:
            logger.error(f"Failed to get user info: {e}")
            return None<|MERGE_RESOLUTION|>--- conflicted
+++ resolved
@@ -177,20 +177,11 @@
         self,
         infohash: str,
         item_type: ProcessedItemType,
-<<<<<<< HEAD
         limit_filesize: bool = True,
     ) -> TorrentContainer | None:
-        """
-        Get instant availability for a single infohash.
-        """
-        if not self.api:
-            return None
-
-        # Check if we already have a torrent_id for this infohash
-        # This happens if we added it previously but didn't select files yet
-        # or if it's already downloading/downloaded
-        torrent_id = None
-=======
+        self,
+        infohash: str,
+        item_type: ProcessedItemType,
     ) -> TorrentContainer | None:
         """
         Attempt a quick availability check by adding the torrent, selecting video files (if required),
@@ -199,11 +190,8 @@
 
         container: TorrentContainer | None = None
         torrent_id: str | None = None
->>>>>>> 41505d40
 
         try:
-            # 1. Add the torrent to check its status/files
-            # Real-Debrid requires adding the magnet to see files/status
             torrent_id = self.add_torrent(infohash)
 
             # 2. Process the torrent to get files and status
@@ -211,13 +199,9 @@
                 torrent_id, infohash, item_type, limit_filesize
             )
 
-<<<<<<< HEAD
-            if not container:
-=======
             if container is None and reason:
                 # Failed validation - delete the torrent
 
->>>>>>> 41505d40
                 logger.debug(f"Availability check failed [{infohash}]: {reason}")
 
                 if torrent_id:
@@ -301,10 +285,6 @@
         torrent_id: str,
         infohash: str,
         item_type: ProcessedItemType,
-<<<<<<< HEAD
-        limit_filesize: bool = True,
-=======
->>>>>>> 41505d40
     ) -> tuple[TorrentContainer | None, str | None, TorrentInfo | None]:
         """
         Process a single torrent and return (container, reason, info).
@@ -457,17 +437,10 @@
         """
 
         assert self.api
-<<<<<<< HEAD
 
         response = self.api.session.get(f"torrents/info/{torrent_id}")
         self._maybe_backoff(response)
 
-=======
-
-        response = self.api.session.get(f"torrents/info/{torrent_id}")
-        self._maybe_backoff(response)
-
->>>>>>> 41505d40
         if not response.ok:
             logger.debug(
                 f"Failed to get torrent info for {torrent_id}: {self._handle_error(response)}"
