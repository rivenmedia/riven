--- conflicted
+++ resolved
@@ -233,10 +233,7 @@
         self,
         infohash: str,
         item_type: ProcessedItemType,
-<<<<<<< HEAD
         limit_filesize: bool = True,
-=======
->>>>>>> 41505d40
     ) -> TorrentContainer | None:
         """
         Attempt a quick availability check by adding the torrent to the seedbox
@@ -255,10 +252,10 @@
                 torrent_id,
                 infohash,
                 item_type,
-<<<<<<< HEAD
                 limit_filesize,
-=======
->>>>>>> 41505d40
+                torrent_id,
+                infohash,
+                item_type,
             )
 
             if container is None and reason:
@@ -330,10 +327,6 @@
         torrent_id: str,
         infohash: str,
         item_type: ProcessedItemType,
-<<<<<<< HEAD
-        limit_filesize: bool = True,
-=======
->>>>>>> 41505d40
     ) -> tuple[TorrentContainer | None, str | None, TorrentInfo | None]:
         """
         Process a single torrent and return (container, reason, info).
