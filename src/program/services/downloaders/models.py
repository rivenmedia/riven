--- conflicted
+++ resolved
@@ -1,29 +1,9 @@
-<<<<<<< HEAD
-from datetime import datetime, timezone
-from typing import Annotated, Any, Literal
-=======
 from datetime import datetime
 from typing import Any, Literal
->>>>>>> 41505d40
 
 import regex
-from pydantic import BaseModel, Field, PlainSerializer, field_validator
-
-<<<<<<< HEAD
-
-def serialize_datetime(dt: datetime | None) -> str | None:
-    """Serialize datetime to ISO format with Z suffix for UTC"""
-    if dt is None:
-        return None
-    # If the datetime is naive (no timezone), assume UTC
-    if dt.tzinfo is None:
-        return dt.isoformat() + "Z"
-    
-    # If it's aware, convert to UTC and format with Z
-    return dt.astimezone(timezone.utc).strftime('%Y-%m-%dT%H:%M:%S.%f')[:-3] + "Z"
-
-=======
->>>>>>> 41505d40
+from pydantic import BaseModel, Field
+
 from program.settings import settings_manager
 from program.media.item import ProcessedItemType
 
@@ -149,10 +129,6 @@
     files: list[DebridFile] = Field(default_factory=list[DebridFile])
     torrent_id: int | str | None = None  # Cached torrent_id to avoid re-adding
     torrent_info: "TorrentInfo | None" = None  # Cached info to avoid re-fetching
-<<<<<<< HEAD
-    service: str | None = None  # The service key this container belongs to
-=======
->>>>>>> 41505d40
 
     @property
     def cached(self) -> bool:
@@ -200,15 +176,9 @@
     infohash: str | None = None
     progress: float | None = None
     bytes: int | None = None
-<<<<<<< HEAD
-    created_at: Annotated[datetime | None, PlainSerializer(serialize_datetime)] = None
-    expires_at: Annotated[datetime | None, PlainSerializer(serialize_datetime)] = None
-    completed_at: Annotated[datetime | None, PlainSerializer(serialize_datetime)] = None
-=======
     created_at: datetime | None = None
     expires_at: datetime | None = None
     completed_at: datetime | None = None
->>>>>>> 41505d40
     alternative_filename: str | None = None
 
     # Real-Debrid only
@@ -216,23 +186,6 @@
 
     # Real-Debrid download links
     links: list[str] = Field(default_factory=list)
-<<<<<<< HEAD
-
-    @field_validator("created_at", "expires_at", "completed_at", mode="before")
-    @classmethod
-    def parse_dates(cls, v: Any) -> Any:
-        if v is None:
-            return None
-        if isinstance(v, datetime):
-            return v
-        if isinstance(v, str):
-            try:
-                return datetime.fromisoformat(v.replace("Z", "+00:00"))
-            except ValueError:
-                return v
-        return v
-=======
->>>>>>> 41505d40
 
     @property
     def size_mb(self) -> float:
@@ -264,21 +217,13 @@
     email: str | None = None
     user_id: int | str
     premium_status: Literal["free", "premium"]
-<<<<<<< HEAD
-    premium_expires_at: Annotated[datetime | None, PlainSerializer(serialize_datetime)] = None
-=======
     premium_expires_at: datetime | None = None
->>>>>>> 41505d40
     premium_days_left: int | None = None
 
     # Service-specific fields (optional)
     points: int | None = None  # Real-Debrid
     total_downloaded_bytes: int | None = None
-<<<<<<< HEAD
-    cooldown_until: Annotated[datetime | None, PlainSerializer(serialize_datetime)] = None
-=======
     cooldown_until: datetime | None = None
->>>>>>> 41505d40
 
 
 class UnrestrictedLink(BaseModel):
