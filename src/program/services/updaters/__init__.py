--- conflicted
+++ resolved
@@ -23,10 +23,7 @@
 
     def __init__(self):
         super().__init__()
-<<<<<<< HEAD
-=======
 
->>>>>>> 41505d40
         self.library_path = settings_manager.settings.updaters.library_path
         self.services = {
             PlexUpdater: PlexUpdater(),
