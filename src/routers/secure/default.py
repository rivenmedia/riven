--- conflicted
+++ resolved
@@ -149,20 +149,6 @@
 
     if services:
         for service in services.to_dict().values():
-<<<<<<< HEAD
-            data[service.key] = service.initialized
-
-            sub_services = getattr(service, "services", None)
-
-            if not sub_services:
-                continue
-
-            for sub_service in sub_services.values():
-                if hasattr(sub_service, "initialized"):
-                    data[sub_service.key] = sub_service.initialized
-                elif hasattr(service, "initialized"):
-                    data[service.key] = service.initialized
-=======
             if service.services:
                 data.update(
                     {
@@ -172,7 +158,6 @@
                 )
             else:
                 data[service.key] = service.initialized
->>>>>>> 41505d40
 
     return data
 
@@ -237,14 +222,6 @@
     total_symlinks: int
     incomplete_items: int
     states: dict[States, int]
-<<<<<<< HEAD
-    activity: dict[str, int] = Field(
-        description="Dictionary mapping date strings to count of items requested on that day"
-    )
-    media_year_releases: list[dict[str, int | None]] = Field(
-        description="List of dictionaries with 'year' and 'count' keys representing media item releases per year"
-    )
-=======
     activity: Annotated[
         dict[str, int],
         Field(
@@ -257,7 +234,6 @@
             description="List of dictionaries with 'year' and 'count' keys representing media item releases per year"
         ),
     ]
->>>>>>> 41505d40
 
 
 @router.get(
@@ -457,18 +433,12 @@
 
 class UploadLogsResponse(BaseModel):
     success: bool
-<<<<<<< HEAD
-    url: HttpUrl = Field(
-        description="URL to the uploaded log file. 50M Filesize limit. 180 day retention."
-    )
-=======
     url: Annotated[
         HttpUrl,
         Field(
             description="URL to the uploaded log file. 50M Filesize limit. 180 day retention."
         ),
     ]
->>>>>>> 41505d40
 
 
 @router.post(
@@ -524,18 +494,12 @@
 
 
 class CalendarResponse(BaseModel):
-<<<<<<< HEAD
-    data: dict[int, dict[str, Any]] = Field(
-        description="Dictionary with dates as keys and lists of media items as values"
-    )
-=======
     data: Annotated[
         dict[int, dict[str, Any]],
         Field(
             description="Dictionary with dates as keys and lists of media items as values"
         ),
     ]
->>>>>>> 41505d40
 
 
 @router.get(
@@ -553,14 +517,10 @@
 
 
 class VFSStatsResponse(BaseModel):
-<<<<<<< HEAD
-    stats: dict[str, dict[str, Any]] = Field(description="VFS statistics")
-=======
     stats: Annotated[
         dict[str, dict[str, Any]],
         Field(description="VFS statistics"),
     ]
->>>>>>> 41505d40
 
 
 @router.get(
