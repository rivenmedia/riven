import asyncio
import os
from datetime import datetime
from typing import List, Literal, Optional

import Levenshtein
from fastapi import APIRouter, Depends, HTTPException, Request, status
from loguru import logger
from pydantic import BaseModel
from RTN import parse_media_file
from sqlalchemy import and_, func, or_, select
from sqlalchemy.orm import Session

from program.db import db_functions
from program.db.db import db, get_db
from program.media.item import MediaItem
from program.media.state import States
from program.services.content import Overseerr
<<<<<<< HEAD
from program.services.filesystem import FilesystemService
from program.types import Event
=======
from program.services.indexers import CompositeIndexer
from program.services.libraries.symlink import fix_broken_symlinks
>>>>>>> 56f36d9b
from program.settings.manager import settings_manager
from program.symlink import Symlinker
from program.types import Event

from ..models.shared import MessageResponse

router = APIRouter(
    prefix="/items",
    tags=["items"],
    responses={404: {"description": "Not found"}},
)


def handle_ids(ids: str) -> list[str]:
    ids = [str(id) for id in ids.split(",")] if "," in ids else [str(ids)]
    if not ids:
        raise HTTPException(status_code=status.HTTP_400_BAD_REQUEST, detail="No item ID provided")
    return ids


class StateResponse(BaseModel):
    success: bool
    states: list[str]


@router.get("/states", operation_id="get_states")
async def get_states() -> StateResponse:
    return {
        "success": True,
        "states": [state for state in States],
    }


class ItemsResponse(BaseModel):
    success: bool
    items: list[dict]
    page: int
    limit: int
    total_items: int
    total_pages: int


@router.get(
    "",
    summary="Retrieve Media Items",
    description="Fetch media items with optional filters and pagination",
    operation_id="get_items",
)
async def get_items(
    _: Request,
    limit: Optional[int] = 50,
    page: Optional[int] = 1,
    type: Optional[str] = None,
    states: Optional[str] = None,
    sort: Optional[
        Literal["date_desc", "date_asc", "title_asc", "title_desc"]
    ] = "date_desc",
    search: Optional[str] = None,
    extended: Optional[bool] = False,
    is_anime: Optional[bool] = False,
) -> ItemsResponse:
    if page < 1:
        raise HTTPException(status_code=400, detail="Page number must be 1 or greater.")

    if limit < 1:
        raise HTTPException(status_code=400, detail="Limit must be 1 or greater.")

    query = select(MediaItem)

    if search:
        search_lower = search.lower()
        if search_lower.startswith("tt"):
            query = query.where(MediaItem.imdb_id == search_lower)
        else:
            query = query.where(
                (func.lower(MediaItem.title).like(f"%{search_lower}%"))
                | (func.lower(MediaItem.imdb_id).like(f"%{search_lower}%"))
            )

    if states:
        states = states.split(",")
        filter_states = []
        for state in states:
            filter_lower = state.lower()
            for state_enum in States:
                if Levenshtein.ratio(filter_lower, state_enum.name.lower()) >= 0.82:
                    filter_states.append(state_enum)
                    break
        if "All" not in states:
            if len(filter_states) == len(states):
                query = query.where(MediaItem.last_state.in_(filter_states))
            else:
                valid_states = [state_enum.name for state_enum in States]
                raise HTTPException(
                    status_code=400,
                    detail=f"Invalid filter states: {states}. Valid states are: {valid_states}",
                )

    if type:
        if "," in type:
            types = type.split(",")
            for type in types:
                if type not in ["movie", "show", "season", "episode", "anime"]:
                    raise HTTPException(
                        status_code=400,
                        detail=f"Invalid type: {type}. Valid types are: ['movie', 'show', 'season', 'episode', 'anime']",
                    )
        else:
            types = [type]
        if "anime" in types:
            types = [type for type in types if type != "anime"]
            query = query.where(
                or_(
                    and_(
                        MediaItem.type.in_(["movie", "show"]),
                        MediaItem.is_anime == True,
                    ),
                    MediaItem.type.in_(types),
                )
            )
        else:
            query = query.where(MediaItem.type.in_(types))

    if is_anime:
        query = query.where(MediaItem.is_anime is True)

    if sort and not search:
        sort_lower = sort.lower()
        if sort_lower == "title_asc":
            query = query.order_by(MediaItem.title.asc())
        elif sort_lower == "title_desc":
            query = query.order_by(MediaItem.title.desc())
        elif sort_lower == "date_asc":
            query = query.order_by(MediaItem.requested_at.asc())
        elif sort_lower == "date_desc":
            query = query.order_by(MediaItem.requested_at.desc())
        else:
            raise HTTPException(
                status_code=400,
                detail=f"Invalid sort: {sort}. Valid sorts are: ['title_asc', 'title_desc', 'date_asc', 'date_desc']",
            )

    with db.Session() as session:
        total_items = session.execute(
            select(func.count()).select_from(query.subquery())
        ).scalar_one()
        items = (
            session.execute(query.offset((page - 1) * limit).limit(limit))
            .unique()
            .scalars()
            .all()
        )

        total_pages = (total_items + limit - 1) // limit

        return {
            "success": True,
            "items": [
                item.to_extended_dict() if extended else item.to_dict()
                for item in items
            ],
            "page": page,
            "limit": limit,
            "total_items": total_items,
            "total_pages": total_pages,
        }


@router.post(
    "/add",
    summary="Add Media Items",
    description="Add media items with bases on TMDB ID or TVDB ID",
    operation_id="add_items",
)
async def add_items(request: Request, tmdb_ids: Optional[str] = None, tvdb_ids: Optional[str] = None, media_type: Optional[Literal["movie", "tv"]] = None) -> MessageResponse:
    if (not tmdb_ids and not tvdb_ids) or not media_type:
        raise HTTPException(status_code=400, detail="No ID(s) or media type provided")

    if tmdb_ids:
        all_tmdb_ids = [id.strip() for id in tmdb_ids.split(",")] if "," in tmdb_ids else [tmdb_ids.strip()]
        all_tmdb_ids = [id for id in all_tmdb_ids if id]
    else:
        all_tmdb_ids = []

    if tvdb_ids:
        all_tvdb_ids = [id.strip() for id in tvdb_ids.split(",")] if "," in tvdb_ids else [tvdb_ids.strip()]
        all_tvdb_ids = [id for id in all_tvdb_ids if id]
    else:
        all_tvdb_ids = []

    added_count = 0
    items = []

    with db.Session() as session:
        for id in all_tmdb_ids:
            if media_type == "movie" and not db_functions.item_exists_by_any_id(tmdb_id=id):
                item = MediaItem({"tmdb_id": id, "requested_by": "riven", "requested_at": datetime.now()})
                if item:
                    items.append(item)
            else:
                logger.debug(f"Item with TMDB ID {id} already exists")

        for id in all_tvdb_ids:
            if media_type == "tv" and not db_functions.item_exists_by_any_id(tvdb_id=id):
                item = MediaItem({"tvdb_id": id, "requested_by": "riven", "requested_at": datetime.now()})
                if item:
                    items.append(item)
            else:
                logger.debug(f"Item with TVDB ID {id} already exists")

        if items:
            for item in items:
                request.app.program.em.add_item(item)
                added_count += 1

    return {"message": f"Added {added_count} item(s) to the queue", "tmdb_ids": all_tmdb_ids, "tvdb_ids": all_tvdb_ids}

@router.get(
    "/{id}",
    summary="Retrieve Media Item",
    description="Fetch a single media item by TMDB ID or TVDB ID",
    operation_id="get_item",
)
async def get_item(_: Request, id: str = None, media_type: Literal["movie", "tv"] = None, with_streams: Optional[bool] = False) -> dict:
    if not id or not media_type:
        raise HTTPException(status_code=400, detail="No ID or media type provided")

    with db.Session() as session:
        if media_type == "movie":
            query = select(MediaItem).where(
                MediaItem.tmdb_id == id,
                MediaItem.type.in_(["movie"])
            )
        elif media_type == "tv":
            query = select(MediaItem).where(
                MediaItem.tvdb_id == id,
                MediaItem.type.in_(["show"])
            )
        else:
            raise HTTPException(status_code=400, detail="Invalid media type")

        try:
            item = session.execute(query).unique().scalar_one_or_none()
            if item:
                return item.to_extended_dict(with_streams=with_streams)
            else:
                raise HTTPException(status_code=404, detail="Item not found")
        except Exception as e:
            # Handle multiple results
            if "Multiple rows were found when one or none was required" in str(e):
                items = session.execute(query).unique().scalars().all()
                duplicate_ids = {item.id for item in items}
                logger.debug(f"Multiple items found with ID {id}: {duplicate_ids}")
                raise HTTPException(
                    status_code=500,
                    detail=f"Multiple items found with ID {id}: {duplicate_ids}"
                )
            logger.error(f"Error fetching item with ID {id}: {str(e)}")
            raise HTTPException(status_code=500, detail=str(e)) from e

@router.get(
    "/imdb/{imdb_ids}",
    summary="Retrieve Media Items By IMDb IDs",
    description="Fetch media items by IMDb IDs",
    operation_id="get_items_by_imdb_ids",
)
async def get_items_by_imdb_ids(request: Request, imdb_ids: str) -> list[dict]:
    ids = imdb_ids.split(",")
    with db.Session() as session:
        items = []
        for id in ids:
            item = (
                session.execute(select(MediaItem).where(MediaItem.imdb_id == id).where(MediaItem.type.in_(["movie", "show"])))
                .unique()
                .scalar_one()
            )
            if item:
                items.append(item)
        return [item.to_extended_dict() for item in items]


class ResetResponse(BaseModel):
    message: str
    ids: list[str]


@router.post(
    "/reset",
    summary="Reset Media Items",
    description="Reset media items with bases on item IDs",
    operation_id="reset_items",
)
async def reset_items(request: Request, ids: str) -> ResetResponse:
    ids = handle_ids(ids)
    try:
        for media_item in db_functions.get_items_by_ids(ids):
            try:
                request.app.program.em.cancel_job(media_item.id)
                active_hash = media_item.active_stream.get("infohash", None)
                active_stream = next((stream for stream in media_item.streams if stream.infohash == active_hash), None)
                db_functions.clear_streams(media_item)
                db_functions.reset_media_item(media_item)
                if active_stream:
                    # lets blacklist the active stream so it doesnt get used again
                    db_functions.blacklist_stream(media_item, active_stream)
                    logger.debug(f"Blacklisted stream {active_hash} for item {media_item.log_string}")
            except ValueError as e:
                logger.error(f"Failed to reset item with id {media_item.id}: {str(e)}")
                continue
            except Exception as e:
                logger.error(f"Unexpected error while resetting item with id {media_item.id}: {str(e)}")
                continue
    except ValueError as e:
        raise HTTPException(status_code=400, detail=str(e)) from e
    return {"message": f"Reset items with id {ids}", "ids": ids}


class RetryResponse(BaseModel):
    message: str
    ids: list[str]


@router.post(
    "/retry",
    summary="Retry Media Items",
    description="Retry media items with bases on item IDs",
    operation_id="retry_items",
)
async def retry_items(request: Request, ids: str) -> RetryResponse:
    """Re-add items to the queue"""
    ids = handle_ids(ids)
    for id in ids:
        try:
            item = db_functions.get_item_by_id(id)
            if item:
                with db.Session() as session:
                    item.scraped_at = None
                    item.scraped_times = 1
                    session.merge(item)
                    session.commit()
                request.app.program.em.add_event(Event("RetryItem", id))
        except ValueError as e:
            raise HTTPException(status_code=status.HTTP_500_INTERNAL_SERVER_ERROR, detail=str(e))

    return {"message": f"Retried items with ids {ids}", "ids": ids}


@router.post(
    "/retry_library",
    summary="Retry Library Items",
    description="Retry items in the library that failed to download",
    operation_id="retry_library_items",
)
async def retry_library_items(request: Request) -> RetryResponse:
    with db.Session() as session:
        item_ids = db_functions.retry_library(session)
        for item_id in item_ids:
            request.app.program.em.add_event(Event(emitted_by="RetryLibrary", item_id=item_id))
    return {"message": f"Retried {len(item_ids)} items", "ids": item_ids}


class UpdateOngoingResponse(BaseModel):
    message: str
    updated_items: list[dict]


@router.post(
    "/update_ongoing",
    summary="Update Ongoing Items",
    description="Update state for ongoing and unreleased items",
    operation_id="update_ongoing_items",
)
async def update_ongoing_items(request: Request) -> UpdateOngoingResponse:
    with db.Session() as session:
        updated_items = db_functions.update_ongoing(session)
        for item_id, previous_state, new_state in updated_items:
            request.app.program.em.add_event(Event(emitted_by="UpdateOngoing", item_id=item_id))
    return {
        "message": f"Updated {len(updated_items)} items",
        "updated_items": [
            {"item_id": item_id, "previous_state": previous_state, "new_state": new_state}
            for item_id, previous_state, new_state in updated_items
        ]
    }

<<<<<<< HEAD
=======

class UpdateNewReleasesResponse(BaseModel):
    message: str
    updated_items: list[dict]

@router.post(
    "/update_new_releases",
    summary="Update New Releases",
    description="Update state for new releases",
    operation_id="update_new_releases_items",
)
async def update_new_releases_items(request: Request, update_type: Literal["series", "seasons", "episodes"] = "episodes", hours: Optional[int] = 24) -> UpdateNewReleasesResponse:
    with db.Session() as session:
        updated_items = db_functions.update_new_releases(session, update_type=update_type, hours=hours)
        for item_id in updated_items:
            request.app.program.em.add_event(Event(emitted_by="UpdateNewReleases", item_id=item_id))
        if updated_items:
            logger.log("API", f"Successfully updated {len(updated_items)} items")
        else:
            logger.log("API", "No items required state updates")
    return {"message": f"Updated {len(updated_items)} items", "updated_items": updated_items}

class RepairSymlinksResponse(BaseModel):
    message: str

@router.post(
    "/repair_symlinks",
    summary="Repair Broken Symlinks",
    description="Repair broken symlinks in the library. Optionally, provide a directory path to only scan that directory.",
    operation_id="repair_symlinks",
)
async def repair_symlinks(request: Request, directory: Optional[str] = None) -> RepairSymlinksResponse:
    library_path = settings_manager.settings.symlink.library_path
    rclone_path = settings_manager.settings.symlink.rclone_path

    if directory:
        specific_directory = os.path.join(library_path, directory)
        if not os.path.isdir(specific_directory):
            raise HTTPException(status_code=400, detail=f"Directory {specific_directory} does not exist.")
    else:
        specific_directory = None

    fix_broken_symlinks(library_path, rclone_path, specific_directory=specific_directory)
>>>>>>> 56f36d9b



class RemoveResponse(BaseModel):
    message: str
    ids: list[str]


@router.delete(
    "/remove",
    summary="Remove Media Items",
    description="Remove media items based on item IDs",
    operation_id="remove_item",
    response_model=RemoveResponse,  # keep if you already use this
)
async def remove_item(request: Request, ids: str) -> RemoveResponse:
    """
    Remove one or more media items by their IDs.

    This uses ON DELETE CASCADE, so deleting the root MediaItem row also removes:
      - joined-table rows (Movie/Show/Season/Episode),
      - hierarchy children (Season/Episode via parent_id),
      - Subtitle rows (Subtitle.parent_id → MediaItem.id),
      - StreamRelation / StreamBlacklistRelation rows.

    We explicitly avoid pre-deleting seasons/episodes or clearing stream links—
    that work is delegated to the database for speed and consistency.
    """
    ids: List[str] = handle_ids(ids)
    if not ids:
        raise HTTPException(status_code=status.HTTP_400_BAD_REQUEST, detail="No IDs provided")
    media_items: list[MediaItem] = db_functions.get_items_by_ids(ids, ["movie", "show"])
    if not media_items or not all(isinstance(item, MediaItem) for item in media_items):
        raise HTTPException(status_code=status.HTTP_404_NOT_FOUND, detail="Item(s) not found")
    for item in media_items:
        if not item or not isinstance(item, MediaItem):
            continue
        logger.debug(f"Removing item with ID {item.id}")
        request.app.program.em.cancel_job(item.id)  # this will cancel the item and all its children
        await asyncio.sleep(0.2)  # Ensure cancellation is processed

        # Remove VFS entries recursively before DB deletions
        filesystem_service = request.app.program.services.get(FilesystemService)
        filesystem_service.delete_item_files_by_id(item.id)
        if item.type == "show":
            for season in item.seasons:
                for episode in season.episodes:
                    db_functions.delete_media_item_by_id(episode.id)
                db_functions.delete_media_item_by_id(season.id)
        db_functions.clear_streams_by_id(item.id)

        if item.overseerr_id:
            overseerr: Overseerr = request.app.program.services.get(Overseerr)
            if overseerr:
                overseerr.delete_request(item.overseerr_id)
                logger.debug(f"Deleted request from Overseerr with ID {item.overseerr_id}")

    # Load items (allow any concrete type; callers may pass show/movie/season/episode)
    items: List[MediaItem] = db_functions.get_items_by_ids(ids)
    found_ids = {it.id for it in items}
    missing = [i for i in ids if i not in found_ids]
    if missing:
        # Keep existing behavior: all must exist, otherwise 404
        raise HTTPException(
            status_code=status.HTTP_404_NOT_FOUND,
            detail=f"Item(s) not found: {missing}",
        )

    # Cancel active jobs first (your EventManager cancels children too)
    for item in items:
        logger.debug(f"Canceling jobs for {item.id}")
        request.app.program.em.cancel_job(item.id)

    # Give the scheduler a tick to process cancellations (non-blocking)
    await asyncio.sleep(0.2)

    # Side-effects outside the DB (symlinks, Overseerr) before deleting rows
    overseerr: Overseerr | None = request.app.program.services.get(Overseerr)

    for item in items:
        if item.overseerr_id and overseerr:
            try:
                overseerr.delete_request(item.overseerr_id)
                logger.debug(f"Deleted Overseerr request {item.overseerr_id} for {item.id}")
            except Exception as e:
                logger.warning(f"Failed to delete Overseerr request {item.overseerr_id} for {item.id}: {e}")

    # Single responsibility: remove root MediaItem(s); cascades handle the rest
    for item in items:
        logger.debug(f"Deleting item {item.id} via cascade")
        ok = db_functions.delete_media_item_by_id(item.id)
        if not ok:
            # If one fails, continue deleting the rest but report a 500 afterward
            logger.error(f"Failed to delete item {item.id}")

    logger.info(f"Successfully removed items: {ids}")
    return {"message": f"Removed items with ids {ids}", "ids": ids}

@router.get(
    "/{item_id}/streams"
)
async def get_item_streams(_: Request, item_id: str, db: Session = Depends(get_db)):
    item: MediaItem = (
        db.execute(
            select(MediaItem)
            .where(MediaItem.id == item_id)
        )
        .unique()
        .scalar_one_or_none()
    )

    if not item:
        raise HTTPException(status_code=status.HTTP_404_NOT_FOUND, detail="Item not found")

    return {
        "message": f"Retrieved streams for item {item_id}",
        "streams": item.streams,
        "blacklisted_streams": item.blacklisted_streams
    }

@router.post(
    "/{item_id}/streams/{stream_id}/blacklist"
)
async def blacklist_stream(_: Request, item_id: str, stream_id: int, db: Session = Depends(get_db)):
    item: MediaItem = (
        db.execute(
            select(MediaItem)
            .where(MediaItem.id == item_id)
        )
        .unique()
        .scalar_one_or_none()
    )
    stream = next((stream for stream in item.streams if stream.id == stream_id), None)

    if not item or not stream:
        raise HTTPException(status_code=status.HTTP_404_NOT_FOUND, detail="Item or stream not found")

    db_functions.set_stream_blacklisted(item, stream, blacklisted=True, session=db)

    return {
        "message": f"Blacklisted stream {stream_id} for item {item_id}",
    }

@router.post(
    "/{item_id}/streams/{stream_id}/unblacklist"
)
async def unblacklist_stream(_: Request, item_id: str, stream_id: int, db: Session = Depends(get_db)):
    item: MediaItem = (
        db.execute(
            select(MediaItem)
            .where(MediaItem.id == item_id)
        )
        .unique()
        .scalar_one_or_none()
    )

    stream = next((stream for stream in item.blacklisted_streams if stream.id == stream_id), None)

    if not item or not stream:
        raise HTTPException(status_code=status.HTTP_404_NOT_FOUND, detail="Item or stream not found")

    db_functions.set_stream_blacklisted(item, stream, blacklisted=False, session=db)

    return {
        "message": f"Unblacklisted stream {stream_id} for item {item_id}",
    }

@router.post(
    "/{item_id}/streams/reset",
    summary="Reset Media Item Streams",
    description="Reset all streams for a media item",
    operation_id="reset_item_streams",
)
async def reset_item_streams(_: Request, item_id: str, db: Session = Depends(get_db)):
    item: MediaItem = (
        db.execute(
            select(MediaItem)
            .where(MediaItem.id == item_id)
        )
        .unique()
        .scalar_one_or_none()
    )

    if not item:
        raise HTTPException(status_code=status.HTTP_404_NOT_FOUND, detail="Item not found")

    db_functions.clear_streams(item)

    return {
        "message": f"Successfully reset streams for item {item_id}",
    }

class PauseResponse(BaseModel):
    message: str
    ids: list[str]

@router.post(
    "/pause",
    summary="Pause Media Items",
    description="Pause media items based on item IDs",
    operation_id="pause_items",
)
async def pause_items(request: Request, ids: str) -> PauseResponse:
    """Pause items and their children from being processed"""
    ids = handle_ids(ids)
    try:
        with db.Session() as session:
            for media_item in db_functions.get_items_by_ids(ids):
                try:
                    item_id, related_ids = db_functions.get_item_ids(session, media_item.id)
                    all_ids = [item_id] + related_ids

                    for id in all_ids:
                        request.app.program.em.cancel_job(id)
                        request.app.program.em.remove_id_from_queues(id)

                    if media_item.last_state not in [States.Paused, States.Failed, States.Completed]:
                        media_item.store_state(States.Paused)
                        session.merge(media_item)
                        session.commit()

                    logger.info("Successfully paused items.")
                except Exception as e:
                    logger.error(f"Failed to pause {media_item.log_string}: {str(e)}")
                    continue
    except ValueError as e:
        raise HTTPException(status_code=400, detail=str(e)) from e

    return {"message": "Successfully paused items.", "ids": ids}

@router.post(
    "/unpause",
    summary="Unpause Media Items",
    description="Unpause media items based on item IDs",
    operation_id="unpause_items",
)
async def unpause_items(request: Request, ids: str) -> PauseResponse:
    """Unpause items and their children to resume processing"""
    ids = handle_ids(ids)
    try:
        with db.Session() as session:
            for media_item in db_functions.get_items_by_ids(ids):
                try:
                    if media_item.last_state == States.Paused:
                        media_item.store_state(States.Requested)
                        session.merge(media_item)
                        session.commit()
                        request.app.program.em.add_event(Event("RetryItem", media_item.id))
                        logger.info(f"Successfully unpaused {media_item.log_string}")
                    else:
                        logger.debug(f"Skipping unpause for {media_item.log_string} - not in paused state")
                except Exception as e:
                    logger.error(f"Failed to unpause {media_item.log_string}: {str(e)}")
                    continue
    except ValueError as e:
        raise HTTPException(status_code=400, detail=str(e))

    return {"message": "Successfully unpaused items.", "ids": ids}

class ReindexResponse(BaseModel):
    message: str

@router.post(
    "/reindex",
    summary="Reindex item with Composite Indexer to pick up new season & episode releases.",
    description="Submits an item to be re-indexed through the indexer to manually fix shows that don't have release dates. Only works for movies and shows. Requires item id as a parameter.",
    operation_id="composite_reindexer"
)
async def reindex_item(request: Request, item_id: Optional[str] = None, tvdb_id: Optional[str] = None, tmdb_id: Optional[str] = None, imdb_id: Optional[str] = None) -> ReindexResponse:
    """Reindex item through Composite Indexer manually"""
    if item_id:
        item: MediaItem = db_functions.get_item_by_id(item_id)
    elif tvdb_id:
        item: MediaItem = db_functions.get_item_by_external_id(tvdb_id=tvdb_id)
    elif tmdb_id:
        item: MediaItem = db_functions.get_item_by_external_id(tmdb_id=tmdb_id)
    elif imdb_id:
        item: MediaItem = db_functions.get_item_by_external_id(imdb_id=imdb_id)
    if any([item_id, tvdb_id, tmdb_id, imdb_id]):
        item: MediaItem = db_functions.get_item_by_any_external_id(tvdb_id=tvdb_id, tmdb_id=tmdb_id, imdb_id=imdb_id)
    else:
        raise HTTPException(status_code=status.HTTP_400_BAD_REQUEST, detail="Item id or imdb id is required")

    if not item:
        raise HTTPException(status_code=status.HTTP_404_NOT_FOUND, detail="Item not found")

    if item.type not in ("movie", "show"):
        raise HTTPException(status_code=status.HTTP_400_BAD_REQUEST, detail="Item must be a movie or show")

    try:
        c_indexer = request.app.program.all_services[CompositeIndexer]
        item.indexed_at = None
        reindexed_item = next(c_indexer.run(item, log_msg=True))
        
        if reindexed_item:
            with db.Session() as session:
                session.merge(reindexed_item)
                session.commit()
            
            logger.info(f"Successfully reindexed {item.log_string}")
            request.app.program.em.add_event(Event("RetryItem", item.id))
            return ReindexResponse(message=f"Successfully reindexed {item.log_string}")
        else:
            raise HTTPException(status_code=status.HTTP_500_INTERNAL_SERVER_ERROR, detail="Failed to reindex item - no data returned from Composite Indexer")

    except Exception as e:
        logger.error(f"Failed to reindex {item.log_string}: {str(e)}")
        raise HTTPException(status_code=status.HTTP_500_INTERNAL_SERVER_ERROR, detail=f"Failed to reindex item: {str(e)}")

class FfprobeResponse(BaseModel):
    message: str
    data: dict

@router.post(
    "/ffprobe",
    summary="Parse Media File",
    description="Parse a media file",
    operation_id="ffprobe_media_files",
)
async def ffprobe_symlinks(request: Request, id: str) -> FfprobeResponse:
    """Parse all symlinks from item. Requires ffmpeg to be installed."""
    item: MediaItem = db_functions.get_item_by_id(id)
    if not item:
        raise HTTPException(status_code=status.HTTP_404_NOT_FOUND, detail="Item not found")

    data = {}
    try:
        if item.type in ("movie", "episode"):
            if item.filesystem_path:
                data[item.id] = parse_media_file(item.filesystem_path)

        elif item.type == "show":
            for season in item.seasons:
                for episode in season.episodes:
                    if episode.filesystem_path:
                        data[episode.id] = parse_media_file(episode.filesystem_path)

        elif item.type == "season":
            for episode in item.episodes:
                if episode.filesystem_path:
                    data[episode.id] = parse_media_file(episode.filesystem_path)
    except Exception as e:
        raise HTTPException(status_code=status.HTTP_500_INTERNAL_SERVER_ERROR, detail=str(e))

    if data:
        return FfprobeResponse(message=f"Successfully parsed media files for item {id}", data=data)
    return FfprobeResponse(message=f"No media files found for item {id}", data={})<|MERGE_RESOLUTION|>--- conflicted
+++ resolved
@@ -16,15 +16,9 @@
 from program.media.item import MediaItem
 from program.media.state import States
 from program.services.content import Overseerr
-<<<<<<< HEAD
 from program.services.filesystem import FilesystemService
 from program.types import Event
-=======
 from program.services.indexers import CompositeIndexer
-from program.services.libraries.symlink import fix_broken_symlinks
->>>>>>> 56f36d9b
-from program.settings.manager import settings_manager
-from program.symlink import Symlinker
 from program.types import Event
 
 from ..models.shared import MessageResponse
@@ -408,54 +402,6 @@
         ]
     }
 
-<<<<<<< HEAD
-=======
-
-class UpdateNewReleasesResponse(BaseModel):
-    message: str
-    updated_items: list[dict]
-
-@router.post(
-    "/update_new_releases",
-    summary="Update New Releases",
-    description="Update state for new releases",
-    operation_id="update_new_releases_items",
-)
-async def update_new_releases_items(request: Request, update_type: Literal["series", "seasons", "episodes"] = "episodes", hours: Optional[int] = 24) -> UpdateNewReleasesResponse:
-    with db.Session() as session:
-        updated_items = db_functions.update_new_releases(session, update_type=update_type, hours=hours)
-        for item_id in updated_items:
-            request.app.program.em.add_event(Event(emitted_by="UpdateNewReleases", item_id=item_id))
-        if updated_items:
-            logger.log("API", f"Successfully updated {len(updated_items)} items")
-        else:
-            logger.log("API", "No items required state updates")
-    return {"message": f"Updated {len(updated_items)} items", "updated_items": updated_items}
-
-class RepairSymlinksResponse(BaseModel):
-    message: str
-
-@router.post(
-    "/repair_symlinks",
-    summary="Repair Broken Symlinks",
-    description="Repair broken symlinks in the library. Optionally, provide a directory path to only scan that directory.",
-    operation_id="repair_symlinks",
-)
-async def repair_symlinks(request: Request, directory: Optional[str] = None) -> RepairSymlinksResponse:
-    library_path = settings_manager.settings.symlink.library_path
-    rclone_path = settings_manager.settings.symlink.rclone_path
-
-    if directory:
-        specific_directory = os.path.join(library_path, directory)
-        if not os.path.isdir(specific_directory):
-            raise HTTPException(status_code=400, detail=f"Directory {specific_directory} does not exist.")
-    else:
-        specific_directory = None
-
-    fix_broken_symlinks(library_path, rclone_path, specific_directory=specific_directory)
->>>>>>> 56f36d9b
-
-
 
 class RemoveResponse(BaseModel):
     message: str
