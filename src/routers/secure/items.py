import os

from collections.abc import Callable, Sequence
from datetime import datetime
from enum import Enum
<<<<<<< HEAD
from typing import Annotated, Any, Literal
from fastapi import APIRouter, Body, Depends, HTTPException, Path, status, Query
from kink import di
from loguru import logger
from pydantic import BaseModel
=======
from typing import Annotated, Any, Literal, Self
from fastapi import APIRouter, Body, HTTPException, Path, status, Query
from kink import di
from loguru import logger
from pydantic import BaseModel, Field, model_validator
>>>>>>> 41505d40
from sqlalchemy import and_, func, select
from sqlalchemy.orm import Session, object_session

from program.db import db_functions
from program.db.db import db_session
from program.media.item import Episode, MediaItem, Movie, Season, Show
from program.media.state import States
from program.types import Event
from program.program import Program
from program.media.models import MediaMetadata

from ..models.shared import IdListPayload, MessageResponse


class MediaTypeEnum(str, Enum):
    MOVIE = "movie"
    SHOW = "show"
    SEASON = "season"
    EPISODE = "episode"
    ANIME = "anime"


class SortOrderEnum(str, Enum):
    TITLE_ASC = "title_asc"
    TITLE_DESC = "title_desc"
    DATE_ASC = "date_asc"
    DATE_DESC = "date_desc"

    @property
    def sort_type(self) -> str:
        return "title" if self.value.startswith("title") else "date"


router = APIRouter(
    prefix="/items",
    tags=["items"],
    responses={404: {"description": "Not found"}},
)


def handle_ids(ids: Sequence[str | int]) -> list[int]:
    try:
        id_list = [int(id) for id in ids]

        if not id_list:
            raise HTTPException(
                status_code=status.HTTP_400_BAD_REQUEST,
                detail="No item ID provided",
            )

        return id_list
    except ValueError:
        raise HTTPException(
            status_code=status.HTTP_400_BAD_REQUEST,
            detail="Invalid item ID(s) provided",
        )
    except Exception as e:
        raise HTTPException(
            status_code=status.HTTP_500_INTERNAL_SERVER_ERROR,
            detail=f"Error processing item ID(s): {str(e)}",
        ) from e


# Convenience helper to mutate an item and update states consistently
def apply_item_mutation(
    program: Program,
    session: Session,
    item: MediaItem,
    mutation_fn: "Callable[[MediaItem, Session], None]",
    bubble_parents: bool = True,
) -> None:
    """Cancel jobs, apply mutation, then update item and ancestor states.
    - Uses base MediaItem.store_state to avoid recursive child updates for seasons/shows.
    - Caller is responsible for session.commit().
    """

    try:
        program.em.cancel_job(item.id)
    except Exception:
        logger.debug(f"No active job to cancel for item {getattr(item, 'id', None)}")

    # Ensure attached instance
    if object_session(item) is not session:
        item = session.merge(item)

    # Apply mutation
    mutation_fn(item, session)

    # Update self state (non-recursive)
    try:
        MediaItem.store_state(item)
    except Exception as e:
        logger.warning(f"Failed to store state for {item.id}: {e}")

    if not bubble_parents:
        return

    # Update parent states (non-recursive)
    try:
        if isinstance(item, Episode):
            season = session.get(Season, item.parent_id)

            if season:
                MediaItem.store_state(season)
                show = session.get(Show, season.parent_id)
<<<<<<< HEAD
=======

>>>>>>> 41505d40
                if show:
                    MediaItem.store_state(show)
        elif isinstance(item, Season):
            show = session.get(Show, item.parent_id)

            if show:
                MediaItem.store_state(show)
    except Exception as e:
        logger.warning(f"Failed to update parent state(s) for item {item.id}: {e}")


class StateResponse(BaseModel):
    success: Annotated[
        bool,
        Field(description="Boolean signifying whether the request was successful"),
    ]
    states: Annotated[
        list[str],
        Field(description="The list of states"),
    ]


@router.get(
    "/states",
    operation_id="get_states",
    response_model=StateResponse,
)
async def get_states() -> StateResponse:
    return StateResponse(states=[state._name_ for state in States], success=True)


class ItemsResponse(BaseModel):
<<<<<<< HEAD
    success: bool
    items: list[dict[str, Any]]
    page: int
    limit: int
    total_items: int
    total_pages: int
=======
    success: Annotated[
        bool,
        Field(description="Boolean signifying whether the request was successful"),
    ]
    items: Annotated[
        list[dict[str, Any]],
        Field(description="The list of media items"),
    ]
    page: Annotated[
        int,
        Field(description="Current page number"),
    ]
    limit: Annotated[
        int,
        Field(description="Number of items per page"),
    ]
    total_items: Annotated[
        int,
        Field(description="Total number of items"),
    ]
    total_pages: Annotated[
        int,
        Field(description="Total number of pages"),
    ]
>>>>>>> 41505d40


class StatesFilter(str, Enum):
    All = "All"


@router.get(
    "",
    summary="Search Media Items",
    description="Fetch media items with optional filters and pagination",
    operation_id="get_items",
    response_model=ItemsResponse,
)
async def get_items(
    limit: Annotated[
        int,
        Query(
<<<<<<< HEAD
            gt=0,
            description="Number of items per page",
=======
            description="Number of items per page",
            ge=1,
>>>>>>> 41505d40
        ),
    ] = 50,
    page: Annotated[
        int,
        Query(
<<<<<<< HEAD
            gt=0,
            description="Page number",
=======
            description="Page number",
            ge=1,
>>>>>>> 41505d40
        ),
    ] = 1,
    type: Annotated[
        list[MediaTypeEnum] | None,
<<<<<<< HEAD
        Query(
            description="Filter by media type(s)",
        ),
    ] = None,
    states: Annotated[
        list[States | StatesFilter] | None,
        Query(
            description="Filter by state(s)",
        ),
=======
        Query(description="Filter by media type(s)"),
    ] = None,
    states: Annotated[
        list[States | StatesFilter] | None,
        Query(description="Filter by state(s)"),
>>>>>>> 41505d40
    ] = None,
    sort: Annotated[
        list[SortOrderEnum] | None,
        Query(
            description="Sort order(s). Multiple sorts allowed but only one per type (title or date)"
        ),
    ] = None,
    search: Annotated[
        str | None,
        Query(
<<<<<<< HEAD
            min_length=1,
            description="Search by title or IMDB/TVDB/TMDB ID",
=======
            description="Search by title or IMDB/TVDB/TMDB ID",
            min_length=1,
>>>>>>> 41505d40
        ),
    ] = None,
    extended: Annotated[
        bool,
<<<<<<< HEAD
        Query(
            description="Include extended item details",
        ),
    ] = False,
    count_only: Annotated[
        bool, Query(description="Only return the count of items")
=======
        Query(description="Include extended item details"),
>>>>>>> 41505d40
    ] = False,
) -> ItemsResponse:
    query = select(MediaItem)

    if search:
        search_lower = search.lower()

        if search_lower.startswith("tt"):
            query = query.where(MediaItem.imdb_id == search_lower)
        elif search_lower.startswith("tmdb_"):
            tmdb_id = search_lower.replace("tmdb_", "")
            query = query.where(MediaItem.tmdb_id == tmdb_id)
        elif search_lower.startswith("tvdb_"):
            tvdb_id = search_lower.replace("tvdb_", "")
            query = query.where(MediaItem.tvdb_id == tvdb_id)
        else:
            query = query.where(func.lower(MediaItem.title).like(f"%{search_lower}%"))

    if states and StatesFilter.All not in states:
        query = query.where(
            MediaItem.last_state.in_([s for s in states if isinstance(s, States)])
        )

    if type:
        media_types = {t.value for t in type}

        if MediaTypeEnum.ANIME in type:
            media_types.remove(MediaTypeEnum.ANIME.value)

            if not media_types:
                query = query.where(MediaItem.is_anime == True)
            else:
                query = query.where(
                    and_(
                        MediaItem.type.in_(
                            media_types if media_types else ["movie", "show"]
                        ),
                        MediaItem.is_anime == True,
                    )
                )

        elif media_types:
            query = query.where(MediaItem.type.in_(media_types))

    # Validation moved, sorting logic delayed
    if sort:
        # Verify we don't have multiple sorts of the same type
        sort_types = set[str]()

        for sort_criterion in sort:
            sort_type = sort_criterion.sort_type

            if sort_type in sort_types:
                raise HTTPException(
                    status_code=status.HTTP_400_BAD_REQUEST,
                    detail=f"Multiple {sort_type} sort criteria provided. Only one sort per type is allowed.",
                )
<<<<<<< HEAD
=======

            sort_types.add(sort_type)

        for sort_criterion in sort:
            if sort_criterion == SortOrderEnum.TITLE_ASC:
                query = query.order_by(MediaItem.title.asc())
            elif sort_criterion == SortOrderEnum.TITLE_DESC:
                query = query.order_by(MediaItem.title.desc())
            elif sort_criterion == SortOrderEnum.DATE_ASC:
                query = query.order_by(MediaItem.requested_at.asc())
            elif sort_criterion == SortOrderEnum.DATE_DESC:
                query = query.order_by(MediaItem.requested_at.desc())
>>>>>>> 41505d40

            sort_types.add(sort_type)

    with db_session() as session:
        total_items = session.execute(
            select(func.count()).select_from(query.subquery())
        ).scalar_one()

        if count_only:
            items = []
        else:
            if sort:
                for sort_criterion in sort:
                    if sort_criterion == SortOrderEnum.TITLE_ASC:
                        query = query.order_by(MediaItem.title.asc())
                    elif sort_criterion == SortOrderEnum.TITLE_DESC:
                        query = query.order_by(MediaItem.title.desc())
                    elif sort_criterion == SortOrderEnum.DATE_ASC:
                        query = query.order_by(MediaItem.requested_at.asc())
                    elif sort_criterion == SortOrderEnum.DATE_DESC:
                        query = query.order_by(MediaItem.requested_at.desc())
            else:
                query = query.order_by(MediaItem.requested_at.desc())

            items = (
                session.execute(query.offset((page - 1) * limit).limit(limit))
                .unique()
                .scalars()
                .all()
            )

        total_pages = (total_items + limit - 1) // limit

        return ItemsResponse(
            success=True,
            items=[
                item.to_extended_dict() if extended else item.to_dict()
                for item in items
            ],
            page=page,
            limit=limit,
            total_items=total_items,
            total_pages=total_pages,
        )


class AddMediaItemPayload(BaseModel):
    tmdb_ids: Annotated[
        list[str] | None,
        Field(
            default=None,
            description="Comma-separated list of TMDB IDs",
        ),
    ]
    tvdb_ids: Annotated[
        list[str] | None,
        Field(
            default=None,
            description="Comma-separated list of TVDB IDs",
        ),
    ]
    media_type: Annotated[
        Literal["movie", "tv"],
        Field(description="Media type"),
    ]


@router.post(
    "/add",
    summary="Add Media Items",
    description="""
        Add media items with bases on TMDB ID or TVDB ID,
        you can add multiple IDs by comma separating them.
    """,
    operation_id="add_items",
    response_model=MessageResponse,
)
async def add_items(
<<<<<<< HEAD
    tmdb_ids: Annotated[
        str | None,
        Body(description="Comma-separated list of TMDB IDs"),
    ] = None,
    tvdb_ids: Annotated[
        str | None,
        Body(description="Comma-separated list of TVDB IDs"),
    ] = None,
    media_type: Annotated[
        Literal["movie", "tv"] | None,
        Body(description="Media type"),
    ] = None,
=======
    payload: Annotated[
        AddMediaItemPayload,
        Body(description="Add media items payload"),
    ],
>>>>>>> 41505d40
) -> MessageResponse:
    if not payload.tmdb_ids and not payload.tvdb_ids:
        raise HTTPException(status_code=400, detail="No ID(s) provided")

<<<<<<< HEAD
    all_tmdb_ids = list[str]()
    all_tvdb_ids = list[str]()

    if tmdb_ids and media_type == "movie":
        all_tmdb_ids = (
            [id.strip() for id in tmdb_ids.split(",")]
            if "," in tmdb_ids
            else [tmdb_ids.strip()]
        )
        all_tmdb_ids = [id for id in all_tmdb_ids if id]
=======
    all_tmdb_ids = (
        [id.strip() for id in payload.tmdb_ids if id]
        if payload.tmdb_ids and payload.media_type == "movie"
        else None
    )
>>>>>>> 41505d40

    all_tvdb_ids = (
        [id.strip() for id in payload.tvdb_ids if id]
        if payload.tvdb_ids and payload.media_type == "tv"
        else None
    )

    added_count = 0
    items = list[MediaItem]()

    with db_session() as session:
<<<<<<< HEAD
        if media_type == "movie" and tmdb_ids:
=======
        if all_tmdb_ids:
>>>>>>> 41505d40
            for id in all_tmdb_ids:
                # Check if item exists using ORM
                existing = session.execute(
                    select(MediaItem).where(MediaItem.tmdb_id == id)
                ).scalar_one_or_none()

                if not existing:
                    item = MediaItem(
                        {
                            "tmdb_id": id,
                            "requested_by": "riven",
                            "requested_at": datetime.now(),
                        }
                    )

                    if item:
                        items.append(item)
                else:
                    logger.debug(f"Item with TMDB ID {id} already exists")

        if all_tvdb_ids:
            for id in all_tvdb_ids:
                # Check if item exists using ORM
                existing = session.execute(
                    select(MediaItem).where(MediaItem.tvdb_id == id)
                ).scalar_one_or_none()

                if not existing:
                    item = MediaItem(
                        {
                            "tvdb_id": id,
                            "requested_by": "riven",
                            "requested_at": datetime.now(),
                        }
                    )
                    if item:
                        items.append(item)
                else:
                    logger.debug(f"Item with TVDB ID {id} already exists")

        if items:
            for item in items:
                di[Program].em.add_item(item)
                added_count += 1

    return MessageResponse(message=f"Added {added_count} item(s) to the queue")


@router.get(
    "/{id}",
    summary="Get Media Item by ID",
    description="Fetch a single media item by item ID",
    operation_id="get_item",
)
async def get_item(
    id: Annotated[
        str,
        Path(
            description="""
                The ID of the media item. For 'item' type, use the numeric item ID;
                for 'movie' or 'tv' types, use the TMDB or TVDB ID respectively.
            """,
        ),
    ],
    media_type: Annotated[
<<<<<<< HEAD
        Literal["movie", "tv", "item"] | None,
        Query(description="The type of media item"),
    ] = None,
=======
        Literal["movie", "tv", "item"],
        Query(description="The type of media item"),
    ],
>>>>>>> 41505d40
    extended: Annotated[
        bool,
        Query(description="Whether to include extended information"),
    ] = False,
) -> dict[str, Any]:
    if not id:
        raise HTTPException(status_code=400, detail="No ID or media type provided")

    with db_session() as session:
<<<<<<< HEAD
        if media_type == "movie":
            # needs to be a string
            query = select(MediaItem).where(
                MediaItem.tmdb_id == id,
            )
        elif media_type == "tv":
            # needs to be a string
            query = select(MediaItem).where(
                MediaItem.tvdb_id == id,
            )
        elif media_type == "item":
            # needs to be an integer
            _id = int(id)
            query = select(MediaItem).where(
                MediaItem.id == _id,
            )
        else:
            raise HTTPException(status_code=400, detail="Invalid media type")
=======
        match media_type:
            case "movie":
                # needs to be a string
                query = select(MediaItem).where(
                    MediaItem.tmdb_id == id,
                )
            case "tv":
                # needs to be a string
                query = select(MediaItem).where(
                    MediaItem.tvdb_id == id,
                )
            case "item":
                # needs to be an integer
                _id = int(id)
                query = select(MediaItem).where(
                    MediaItem.id == _id,
                )
>>>>>>> 41505d40

        try:
            item = session.execute(query).unique().scalar_one_or_none()

<<<<<<< HEAD
            if item:
                if extended:
                    return item.to_extended_dict()

                return item.to_dict()
            else:
                raise HTTPException(status_code=404, detail="Item not found")
        except HTTPException:
            raise
=======
            if not item:
                raise HTTPException(status_code=404, detail="Item not found")

            if extended:
                return item.to_extended_dict()

            return item.to_dict()
>>>>>>> 41505d40
        except Exception as e:
            # Handle multiple results
            if "Multiple rows were found when one or none was required" in str(e):
                items = session.execute(query).unique().scalars().all()
                duplicate_ids = {item.id for item in items}
                logger.debug(f"Multiple items found with ID {id}: {duplicate_ids}")

                raise HTTPException(
                    status_code=500,
                    detail=f"Multiple items found with ID {id}: {duplicate_ids}",
                )

            logger.error(f"Error fetching item with ID {id}: {str(e)}")

            raise HTTPException(status_code=500, detail=str(e)) from e


class ResetResponse(MessageResponse):
    ids: list[int]


@router.post(
    "/reset",
    summary="Reset Media Items",
    description="Reset media items with bases on item IDs",
    operation_id="reset_items",
    response_model=ResetResponse,
)
async def reset_items(
<<<<<<< HEAD
    ids: Annotated[
        str,
        Body(
            description="Comma-separated list of item IDs to reset",
            min_length=1,
        ),
    ],
    session: Session = Depends(db_session.__wrapped__),
=======
    payload: Annotated[
        IdListPayload,
        Body(description="Reset items payload"),
    ],
>>>>>>> 41505d40
) -> ResetResponse:
    """
    Reset the specified media items to their initial state and trigger a media-server library refresh when applicable.

    Parameters:
        request (Request): FastAPI request object used to access application services.
        ids (str): Comma-separated list of item IDs (e.g., "1,2,3") to reset.

    Returns:
        ResetResponse: Dictionary with a human-readable message and the list of processed item IDs:
            - message (str): Summary of the performed reset.
            - ids (list[int]): The numeric IDs that were processed.

    Raises:
        HTTPException: Raised with status 400 when the provided `ids` string cannot be parsed into valid IDs.
    """

<<<<<<< HEAD
    parsed_ids = handle_ids(ids)
=======
    parsed_ids = handle_ids(payload.ids)
>>>>>>> 41505d40

    services = di[Program].services

    assert services, "Program services not initialized"

    # Get updater service for media server refresh
    updater = services.updater

    try:
        # Load items using ORM
<<<<<<< HEAD
        items = (
            session.execute(select(MediaItem).where(MediaItem.id.in_(parsed_ids)))
            .scalars()
            .all()
        )

        for media_item in items:
            try:
                # Gather all refresh paths before reset (entry may appear at multiple VFS paths)
                refresh_paths = list[str]()

                media_entry = media_item.media_entry

                if updater and media_entry:
                    vfs_paths = media_entry.get_all_vfs_paths()

                    for vfs_path in vfs_paths:
                        abs_path = os.path.join(
                            updater.library_path, vfs_path.lstrip("/")
                        )

                        if isinstance(media_item, Movie):
                            refresh_path = os.path.dirname(os.path.dirname(abs_path))
                        else:  # show
                            refresh_path = os.path.dirname(
                                os.path.dirname(os.path.dirname(abs_path))
=======
        with db_session() as session:
            items = (
                session.execute(select(MediaItem).where(MediaItem.id.in_(parsed_ids)))
                .scalars()
                .all()
            )

            for media_item in items:
                try:
                    # Gather all refresh paths before reset (entry may appear at multiple VFS paths)
                    refresh_paths = list[str]()

                    media_entry = media_item.media_entry

                    if updater and media_entry:
                        vfs_paths = media_entry.get_all_vfs_paths()

                        for vfs_path in vfs_paths:
                            abs_path = os.path.join(
                                updater.library_path, vfs_path.lstrip("/")
>>>>>>> 41505d40
                            )

<<<<<<< HEAD
                def mutation(i: MediaItem, s: Session):
                    """
                    Blacklist the MediaItem's currently active stream and reset the item's state.

                    Parameters:
                        i (MediaItem): The item to mutate.
                        s (Session): Database session (provided for caller context; not used directly here).
                    """

                    i.blacklist_active_stream()
                    i.reset()

                apply_item_mutation(
                    di[Program],
                    session,
                    media_item,
                    mutation,
                    bubble_parents=True,
                )

                session.commit()
=======
                            if isinstance(media_item, Movie):
                                refresh_path = os.path.dirname(
                                    os.path.dirname(abs_path)
                                )
                            else:  # show
                                refresh_path = os.path.dirname(
                                    os.path.dirname(os.path.dirname(abs_path))
                                )
                            if refresh_path not in refresh_paths:
                                refresh_paths.append(refresh_path)
>>>>>>> 41505d40

                    def mutation(i: MediaItem, s: Session):
                        """
                        Blacklist the MediaItem's currently active stream and reset the item's state.

                        Parameters:
                            i (MediaItem): The item to mutate.
                            s (Session): Database session (provided for caller context; not used directly here).
                        """

                        i.blacklist_active_stream()
                        i.reset()

                    apply_item_mutation(
                        di[Program],
                        session,
                        media_item,
                        mutation,
                        bubble_parents=True,
                    )

                    session.commit()

                    # Trigger media server refresh for all paths where this item appeared
                    if updater and updater.initialized:
                        for refresh_path in refresh_paths:
                            updater.refresh_path(refresh_path)
                            logger.debug(
                                f"Triggered media server refresh for {refresh_path}"
                            )

                except ValueError as e:
                    logger.error(
                        f"Failed to reset item with id {media_item.id}: {str(e)}"
                    )
                    continue
                except Exception as e:
                    logger.error(
                        f"Unexpected error while resetting item with id {media_item.id}: {str(e)}"
                    )
                    continue
    except ValueError as e:
        raise HTTPException(status_code=400, detail=str(e)) from e
<<<<<<< HEAD

    return ResetResponse(
        message=f"Reset items with id {parsed_ids}",
        ids=parsed_ids,
    )
=======
>>>>>>> 41505d40

    return ResetResponse(
        message=f"Reset items with id {parsed_ids}",
        ids=parsed_ids,
    )

<<<<<<< HEAD
class RetryResponse(BaseModel):
    message: str
    ids: Sequence[int]
=======

class RetryResponse(MessageResponse):
    ids: Annotated[
        Sequence[int],
        Field(description="The IDs to retry", min_length=1),
    ]
>>>>>>> 41505d40


@router.post(
    "/retry",
    summary="Retry Media Items",
    description="Retry media items with bases on item IDs",
    operation_id="retry_items",
    response_model=RetryResponse,
)
async def retry_items(
<<<<<<< HEAD
    ids: Annotated[
        str,
        Body(
            description="Comma-separated list of item IDs to retry",
            min_length=1,
        ),
=======
    payload: Annotated[
        IdListPayload,
        Body(description="Retry items payload"),
>>>>>>> 41505d40
    ],
) -> RetryResponse:
    """Re-add items to the queue"""

<<<<<<< HEAD
    parsed_ids = handle_ids(ids)
=======
    parsed_ids = handle_ids(payload.ids)
>>>>>>> 41505d40

    with db_session() as session:
        for id in parsed_ids:
            try:
                # Load item using ORM
                item = session.get(MediaItem, id)

                if item:

                    def mutation(i: MediaItem, s: Session):
                        i.scraped_at = None
                        i.scraped_times = 1

                    apply_item_mutation(
                        program=di[Program],
                        session=session,
                        item=item,
                        mutation_fn=mutation,
                        bubble_parents=True,
                    )

                    session.commit()

                    di[Program].em.add_event(Event("RetryItem", id))
            except ValueError as e:
                raise HTTPException(
                    status_code=status.HTTP_500_INTERNAL_SERVER_ERROR, detail=str(e)
                )

    return RetryResponse(
        message=f"Retried items with ids {parsed_ids}",
        ids=parsed_ids,
    )


@router.post(
    "/retry_library",
    summary="Retry Library Items",
    description="Retry items in the library that failed to download",
    operation_id="retry_library_items",
    response_model=RetryResponse,
)
async def retry_library_items() -> RetryResponse:
    item_ids = db_functions.retry_library()

    for item_id in item_ids:
        di[Program].em.add_event(
            Event(
                emitted_by="RetryLibrary",
                item_id=item_id,
            )
        )

    return RetryResponse(
        message=f"Retried {len(item_ids)} items",
        ids=item_ids,
    )


class RemoveResponse(BaseModel):
    message: str
    ids: Annotated[
        list[int],
        Field(description="The IDs to remove"),
    ]


@router.delete(
    "/remove",
    summary="Remove Media Items",
    description="Remove media items based on item IDs",
    operation_id="remove_item",
    response_model=RemoveResponse,
)
async def remove_item(
<<<<<<< HEAD
    ids: Annotated[
        str,
        Query(
            description="Comma-separated list of item IDs to remove",
            min_length=1,
        ),
    ],
    session: Session = Depends(db_session.__wrapped__),
=======
    payload: Annotated[
        IdListPayload,
        Body(description="Remove items payload"),
    ],
>>>>>>> 41505d40
) -> RemoveResponse:
    """
    Remove one or more media items identified by their IDs.

    Deletes the MediaItem rows and their related data (joined-table rows, hierarchical children, subtitles, and stream relations) and coordinates related side effects: cancels active jobs for the item, deletes an associated Overseerr request when present, and triggers a media server library refresh for the item's library path when an Updater service is available and initialized.

    Parameters:
        request (Request): FastAPI request object (used to access application services).
        ids (str): Comma-separated string of one or more numeric item IDs.

    Returns:
        dict: Response containing a human-readable message and the list of removed item IDs, e.g. {"message": "...", "ids": [1,2]}.

    Raises:
        HTTPException: If no IDs are provided or if an item type is not removable (only "movie" and "show" are allowed).
    """

<<<<<<< HEAD
    parsed_ids = handle_ids(ids)
=======
    parsed_ids = handle_ids(payload.ids)
>>>>>>> 41505d40

    if not parsed_ids:
        raise HTTPException(
            status_code=status.HTTP_400_BAD_REQUEST, detail="No IDs provided"
        )

    services = di[Program].services
<<<<<<< HEAD

    assert services, "Program services not initialized"

    # Get services
    overseerr = services.overseerr
    updater = services.updater
    removed_ids = list[int]()

    for item_id in parsed_ids:
        # Load item using ORM
        item = session.get(MediaItem, item_id)

        if not item:
            logger.warning(f"Item {item_id} not found, skipping")
            continue

        # Only allow movies and shows to be removed
        if not isinstance(item, (Movie, Show)):            raise HTTPException(
                status_code=status.HTTP_400_BAD_REQUEST,
                detail=f"Only movies and shows can be removed. Item {item_id} is a {item.type}",
            )

        logger.debug(f"Removing item with ID {item.id}")

        # 1. Cancel active jobs (EventManager cancels children too)
        di[Program].em.cancel_job(item.id)

        # 2. Gather all refresh paths before deletion (entry may appear at multiple VFS paths)
        refresh_paths = list[str]()

        media_entry = item.media_entry

        if not media_entry:
            logger.warning(f"Media entry not found for item {item.id}, skipping refresh path calculation")
        elif updater and item.filesystem_entry:
            vfs_paths = media_entry.get_all_vfs_paths()

            for vfs_path in vfs_paths:
                # Check if VFS path is already absolute (filesystem path)
                # VFS paths are normally VFS-relative (e.g., /movies/...) but could be
                # absolute filesystem paths in some configurations
                if os.path.isabs(vfs_path) and not vfs_path.startswith(
                    str(updater.library_path)
                ):
                    # VFS path is absolute but not under library_path - use as-is
                    abs_path = vfs_path
                elif os.path.isabs(vfs_path) and vfs_path.startswith(
                    str(updater.library_path)
                ):
                    # VFS path is already an absolute path under library_path - use as-is
                    abs_path = vfs_path
                else:
                    # VFS path is VFS-relative - join with library_path
                    abs_path = os.path.join(updater.library_path, vfs_path.lstrip("/"))

                if isinstance(item, Movie):
                    refresh_path = os.path.dirname(os.path.dirname(abs_path))
                else:  # show
                    refresh_path = os.path.dirname(
                        os.path.dirname(os.path.dirname(abs_path))
=======

    assert services, "Program services not initialized"

    # Get services
    overseerr = services.overseerr
    updater = services.updater
    removed_ids = list[int]()

    with db_session() as session:
        for item_id in parsed_ids:
            # Load item using ORM
            item = session.get(MediaItem, item_id)

            if not item:
                logger.warning(f"Item {item_id} not found, skipping")
                continue

            # Only allow movies and shows to be removed
            if not isinstance(item, (Movie, Show)):
                raise HTTPException(
                    status_code=status.HTTP_400_BAD_REQUEST,
                    detail=f"Only movies and shows can be removed. Item {item_id} is a {item.type}",
                )

            logger.debug(f"Removing item with ID {item.id}")

            # 1. Cancel active jobs (EventManager cancels children too)
            di[Program].em.cancel_job(item.id)

            # 2. Gather all refresh paths before deletion (entry may appear at multiple VFS paths)
            refresh_paths = list[str]()

            if updater and item.filesystem_entry:
                if media_entry := item.media_entry:
                    for vfs_path in media_entry.get_all_vfs_paths():
                        # Check if VFS path is already absolute (filesystem path)
                        # VFS paths are normally VFS-relative (e.g., /movies/...) but could be
                        # absolute filesystem paths in some configurations
                        if os.path.isabs(vfs_path) and not vfs_path.startswith(
                            str(updater.library_path)
                        ):
                            # VFS path is absolute but not under library_path - use as-is
                            abs_path = vfs_path
                        elif os.path.isabs(vfs_path) and vfs_path.startswith(
                            str(updater.library_path)
                        ):
                            # VFS path is already an absolute path under library_path - use as-is
                            abs_path = vfs_path
                        else:
                            # VFS path is VFS-relative - join with library_path
                            abs_path = os.path.join(
                                updater.library_path, vfs_path.lstrip("/")
                            )

                        if isinstance(item, Movie):
                            refresh_path = os.path.dirname(os.path.dirname(abs_path))
                        else:  # show
                            refresh_path = os.path.dirname(
                                os.path.dirname(os.path.dirname(abs_path))
                            )
                        if refresh_path not in refresh_paths:
                            refresh_paths.append(refresh_path)

            # 3. Delete from Overseerr
            if item.overseerr_id and overseerr:
                try:
                    overseerr.api.delete_request(item.overseerr_id)

                    logger.debug(
                        f"Deleted Overseerr request {item.overseerr_id} for {item.id}"
                    )
                except Exception as e:
                    logger.warning(
                        f"Failed to delete Overseerr request {item.overseerr_id}: {e}"
>>>>>>> 41505d40
                    )

<<<<<<< HEAD
        # 3. Delete from Overseerr
        if item.overseerr_id and overseerr:
            try:
                overseerr.api.delete_request(item.overseerr_id)

                logger.debug(
                    f"Deleted Overseerr request {item.overseerr_id} for {item.id}"
                )
            except Exception as e:
                logger.warning(
                    f"Failed to delete Overseerr request {item.overseerr_id}: {e}"
                )

        # 4. Remove from VFS
        if services.filesystem.riven_vfs:
            services.filesystem.riven_vfs.remove(item)

        # 5. Delete from database using ORM
        session.delete(item)
        session.commit()
        removed_ids.append(item_id)

        logger.debug(f"Deleted item {item_id} from database")
=======
            # 4. Remove from VFS
            if services.filesystem.riven_vfs:
                services.filesystem.riven_vfs.remove(item)

            # 5. Delete from database using ORM
            session.delete(item)
            session.commit()

            removed_ids.append(item_id)
>>>>>>> 41505d40

            logger.debug(f"Deleted item {item_id} from database")

<<<<<<< HEAD
    logger.info(f"Successfully removed items: {removed_ids}")

    return RemoveResponse(
        message=f"Removed items with ids {removed_ids}",
        ids=removed_ids,
    )


class StreamsResponse(BaseModel):
    message: str
    streams: list[dict[str, Any]]
    blacklisted_streams: list[dict[str, Any]]
=======
            # 6. Trigger media server refresh for all paths where this item appeared
            if updater and updater.initialized:
                for refresh_path in refresh_paths:
                    updater.refresh_path(refresh_path)
                    logger.debug(f"Triggered media server refresh for {refresh_path}")
>>>>>>> 41505d40

    logger.info(f"Successfully removed items: {removed_ids}")

<<<<<<< HEAD
@router.get(
    "/{item_id}/streams",
    summary="Get Media Item Streams",
    description="Get streams for a media item",
    operation_id="get_item_streams",
    response_model=StreamsResponse,
)
async def get_item_streams(
    item_id: Annotated[
        int,
        Path(description="The ID of the media item", min_length=1),
    ],
    db: Session = Depends(db_session.__wrapped__),
) -> StreamsResponse:
    item = (
        db.execute(select(MediaItem).where(MediaItem.id == item_id))
        .unique()
        .scalar_one_or_none()
=======
    return RemoveResponse(
        message=f"Removed items with ids {removed_ids}",
        ids=removed_ids,
>>>>>>> 41505d40
    )


class StreamsResponse(MessageResponse):
    streams: Annotated[
        list[dict[str, Any]],
        Field(description="The list of streams"),
    ]
    blacklisted_streams: Annotated[
        list[dict[str, Any]],
        Field(description="The list of blacklisted streams"),
    ]


@router.get(
    "/{item_id}/streams",
    summary="Get Media Item Streams",
    description="Get streams for a media item",
    operation_id="get_item_streams",
    response_model=StreamsResponse,
)
async def get_item_streams(
    item_id: Annotated[
        int,
        Path(description="The ID of the media item", ge=1),
    ],
) -> StreamsResponse:
    with db_session() as session:
        item = (
            session.execute(select(MediaItem).where(MediaItem.id == item_id))
            .unique()
            .scalar_one_or_none()
        )

    if not item:
        raise HTTPException(
            status_code=status.HTTP_404_NOT_FOUND, detail="Item not found"
        )

    return StreamsResponse(
        message=f"Retrieved streams for item {item_id}",
        streams=[stream.to_dict() for stream in item.streams],
        blacklisted_streams=[stream.to_dict() for stream in item.blacklisted_streams],
    )
<<<<<<< HEAD
    return StreamsResponse(
        message=f"Retrieved streams for item {item_id}",
        streams=[stream.to_dict() for stream in item.streams],
        blacklisted_streams=[stream.to_dict() for stream in item.blacklisted_streams],
    )
=======
>>>>>>> 41505d40


@router.post(
    "/{item_id}/streams/{stream_id}/blacklist",
    summary="Blacklist Media Item Stream",
    description="Blacklist a stream for a media item",
    operation_id="blacklist_item_stream",
    response_model=MessageResponse,
)
async def blacklist_stream(
    item_id: Annotated[
        int,
        Path(
            description="The ID of the media item",
<<<<<<< HEAD
            min_length=1,
=======
            ge=1,
>>>>>>> 41505d40
        ),
    ],
    stream_id: Annotated[
        int,
        Path(
            description="The ID of the stream",
<<<<<<< HEAD
            min_length=1,
        ),
    ],
    db: Session = Depends(db_session.__wrapped__),
):
    item = (
        db.execute(select(MediaItem).where(MediaItem.id == item_id))
        .unique()
        .scalar_one_or_none()
    )

    if not item:
        raise HTTPException(
            status_code=status.HTTP_404_NOT_FOUND,
            detail="Item not found",
        )

    stream = next((stream for stream in item.streams if stream.id == stream_id), None)

    if not stream:
        raise HTTPException(
            status_code=status.HTTP_404_NOT_FOUND,
            detail="Stream not found",
=======
            ge=1,
        ),
    ],
) -> MessageResponse:
    with db_session() as session:
        item = (
            session.execute(select(MediaItem).where(MediaItem.id == item_id))
            .unique()
            .scalar_one_or_none()
        )

        if not item:
            raise HTTPException(
                status_code=status.HTTP_404_NOT_FOUND,
                detail="Item not found",
            )

        stream = next(
            (stream for stream in item.streams if stream.id == stream_id), None
>>>>>>> 41505d40
        )

        if not stream:
            raise HTTPException(
                status_code=status.HTTP_404_NOT_FOUND,
                detail="Stream not found",
            )

        def mutation(i: MediaItem, s: Session):
            i.blacklist_stream(stream)

        apply_item_mutation(
            di[Program],
            session,
            item,
            mutation,
            bubble_parents=True,
        )

<<<<<<< HEAD
    apply_item_mutation(di[Program], db, item, mutation, bubble_parents=True)

    db.commit()

    return MessageResponse(
        message=f"Blacklisted stream {stream_id} for item {item_id}",
    )
=======
        session.commit()

        return MessageResponse(
            message=f"Blacklisted stream {stream_id} for item {item_id}",
        )
>>>>>>> 41505d40


@router.post(
    "/{item_id}/streams/{stream_id}/unblacklist",
    summary="Unblacklist Media Item Stream",
    description="Unblacklist a stream for a media item",
    operation_id="unblacklist_item_stream",
    response_model=MessageResponse,
)
async def unblacklist_stream(
    item_id: Annotated[
        int,
        Path(
            description="The ID of the media item",
<<<<<<< HEAD
            min_length=1,
=======
            ge=1,
>>>>>>> 41505d40
        ),
    ],
    stream_id: Annotated[
        int,
        Path(
            description="The ID of the stream",
<<<<<<< HEAD
            min_length=1,
        ),
    ],
    db: Session = Depends(db_session.__wrapped__),
):
    item = (
        db.execute(select(MediaItem).where(MediaItem.id == item_id))
        .unique()
        .scalar_one_or_none()
    )

    if not item:
        raise HTTPException(
            status_code=status.HTTP_404_NOT_FOUND, detail="Item not found"
        )

    stream = next(
        (stream for stream in item.blacklisted_streams if stream.id == stream_id), None
    )

    if not stream:
        raise HTTPException(
            status_code=status.HTTP_404_NOT_FOUND, detail="Stream not found"
=======
            ge=1,
        ),
    ],
) -> MessageResponse:
    with db_session() as db:
        item = (
            db.execute(select(MediaItem).where(MediaItem.id == item_id))
            .unique()
            .scalar_one_or_none()
        )

        if not item:
            raise HTTPException(
                status_code=status.HTTP_404_NOT_FOUND, detail="Item not found"
            )

        stream = next(
            (stream for stream in item.blacklisted_streams if stream.id == stream_id),
            None,
>>>>>>> 41505d40
        )

        if not stream:
            raise HTTPException(
                status_code=status.HTTP_404_NOT_FOUND, detail="Stream not found"
            )

        def mutation(i: MediaItem, s: Session):
            i.unblacklist_stream(stream)

<<<<<<< HEAD
    apply_item_mutation(di[Program], db, item, mutation, bubble_parents=True)

    db.commit()

    return MessageResponse(
        message=f"Unblacklisted stream {stream_id} for item {item_id}",
    )
=======
        apply_item_mutation(di[Program], db, item, mutation, bubble_parents=True)

        db.commit()

        return MessageResponse(
            message=f"Unblacklisted stream {stream_id} for item {item_id}",
        )
>>>>>>> 41505d40


@router.post(
    path="/{item_id}/streams/reset",
    summary="Reset Media Item Streams",
    description="Reset all streams for a media item",
    operation_id="reset_item_streams",
    response_model=MessageResponse,
)
async def reset_item_streams(
    item_id: Annotated[
        int,
        Path(
            description="The ID of the media item",
<<<<<<< HEAD
            min_length=1,
        ),
    ],
    db: Session = Depends(db_session.__wrapped__),
):
    item = (
        db.execute(select(MediaItem).where(MediaItem.id == item_id))
        .unique()
        .scalar_one_or_none()
    )

    if not item:
        raise HTTPException(
            status_code=status.HTTP_404_NOT_FOUND, detail="Item not found"
        )

    def mutation(i: MediaItem, s: Session):
        i.streams.clear()
        i.blacklisted_streams.clear()
        i.active_stream = None

    apply_item_mutation(di[Program], db, item, mutation, bubble_parents=True)

    db.commit()

    return MessageResponse(
        message=f"Successfully reset streams for item {item_id}",
    )
=======
            ge=1,
        ),
    ],
) -> MessageResponse:
    with db_session() as session:
        item = (
            session.execute(select(MediaItem).where(MediaItem.id == item_id))
            .unique()
            .scalar_one_or_none()
        )

        if not item:
            raise HTTPException(
                status_code=status.HTTP_404_NOT_FOUND, detail="Item not found"
            )

        def mutation(i: MediaItem, s: Session):
            i.streams.clear()
            i.blacklisted_streams.clear()
            i.active_stream = None

        apply_item_mutation(
            di[Program],
            session,
            item,
            mutation,
            bubble_parents=True,
        )

        session.commit()
>>>>>>> 41505d40

        return MessageResponse(
            message=f"Successfully reset streams for item {item_id}",
        )


class PauseResponse(MessageResponse):
    ids: Annotated[
        list[int],
        Field(description="The IDs to pause", min_length=1),
    ]


@router.post(
    "/pause",
    summary="Pause Media Items",
    description="Pause media items based on item IDs",
    operation_id="pause_items",
    response_model=PauseResponse,
)
async def pause_items(
<<<<<<< HEAD
    ids: Annotated[
        str,
        Body(
            description="Comma-separated list of item IDs to pause",
            min_length=1,
        ),
=======
    payload: Annotated[
        IdListPayload,
        Body(description="Pause items payload"),
>>>>>>> 41505d40
    ],
) -> PauseResponse:
    """Pause items and their children from being processed"""

<<<<<<< HEAD
    parsed_ids = handle_ids(ids)
=======
    parsed_ids = handle_ids(payload.ids)
>>>>>>> 41505d40

    try:
        with db_session() as session:
            # Load items using ORM
            items = (
                session.execute(select(MediaItem).where(MediaItem.id.in_(parsed_ids)))
                .scalars()
                .all()
            )

            for media_item in items:
                try:
                    item_id, related_ids = db_functions.get_item_ids(
                        session, media_item.id
                    )
                    all_ids = [item_id] + related_ids

                    # Cancel all related jobs
                    for id in all_ids:
                        di[Program].em.cancel_job(id)
                        di[Program].em.remove_id_from_queues(id)

                    if media_item.last_state not in [
                        States.Paused,
                        States.Failed,
                        States.Completed,
                    ]:

                        def mutation(i: MediaItem, s: Session):
                            i.store_state(States.Paused)

                        apply_item_mutation(
                            di[Program],
                            session,
                            media_item,
                            mutation,
                            bubble_parents=False,
                        )
                        session.commit()

                    logger.info("Successfully paused items.")
                except Exception as e:
                    logger.error(f"Failed to pause {media_item.log_string}: {str(e)}")
                    continue
    except ValueError as e:
        raise HTTPException(status_code=400, detail=str(e)) from e

    return PauseResponse(
        message="Successfully paused items.",
        ids=parsed_ids,
    )


@router.post(
    "/unpause",
    summary="Unpause Media Items",
    description="Unpause media items based on item IDs",
    operation_id="unpause_items",
    response_model=PauseResponse,
)
async def unpause_items(
<<<<<<< HEAD
    ids: Annotated[
        str,
        Body(
            description="Comma-separated list of item IDs to unpause",
            min_length=1,
        ),
=======
    payload: Annotated[
        IdListPayload,
        Body(description="Unpause items payload"),
>>>>>>> 41505d40
    ],
) -> PauseResponse:
    """Unpause items and their children to resume processing"""

<<<<<<< HEAD
    parsed_ids = handle_ids(ids)
=======
    parsed_ids = handle_ids(payload.ids)
>>>>>>> 41505d40

    try:
        with db_session() as session:
            # Load items using ORM
            items = (
                session.execute(select(MediaItem).where(MediaItem.id.in_(parsed_ids)))
                .scalars()
                .all()
            )

            for media_item in items:
                try:
                    if media_item.last_state == States.Paused:

                        def mutation(i: MediaItem, s: Session):
                            i.store_state(States.Requested)

                        apply_item_mutation(
                            di[Program],
                            session,
                            media_item,
                            mutation,
                            bubble_parents=True,
                        )

                        session.commit()

                        di[Program].em.add_event(Event("RetryItem", media_item.id))

                        logger.info(f"Successfully unpaused {media_item.log_string}")
                    else:
                        logger.debug(
                            f"Skipping unpause for {media_item.log_string} - not in paused state"
                        )
                except Exception as e:
                    logger.error(f"Failed to unpause {media_item.log_string}: {str(e)}")
                    continue
    except ValueError as e:
        raise HTTPException(status_code=400, detail=str(e))

    return PauseResponse(
        message="Successfully unpaused items.",
        ids=parsed_ids,
    )


class ReindexPayload(BaseModel):
    item_id: Annotated[
        int | None,
        Field(
            default=None,
            description="The ID of the media item",
        ),
    ]
    tvdb_id: Annotated[
        str | None,
        Field(
            default=None,
            description="The TVDB ID of the media item",
        ),
    ]
    tmdb_id: Annotated[
        str | None,
        Field(
            default=None,
            description="The TMDB ID of the media item",
        ),
    ]
    imdb_id: Annotated[
        str | None,
        Field(
            default=None,
            description="The IMDB ID of the media item",
        ),
    ]

    @model_validator(mode="after")
    def check_at_least_one_id_provided(self) -> Self:
        if not any([self.item_id, self.tvdb_id, self.tmdb_id, self.imdb_id]):
            raise ValueError("At least one ID must be provided")

        return self


@router.post(
    path="/reindex",
    summary="Reindex item to pick up new season & episode releases.",
    description="""
        Submits an item to be re-indexed through the indexer to manually fix shows that don't have release dates.
        Only works for movies and shows. Requires item id as a parameter.
    """,
    operation_id="composite_reindexer",
<<<<<<< HEAD
    response_model=ReindexResponse,
)
async def reindex_item(
    item_id: Annotated[
        int | None,
        Body(description="The ID of the media item"),
    ] = None,
    tvdb_id: Annotated[
        str | None,
        Body(description="The TVDB ID of the media item"),
    ] = None,
    tmdb_id: Annotated[
        str | None,
        Body(description="The TMDB ID of the media item"),
    ] = None,
    imdb_id: Annotated[
        str | None,
        Body(description="The IMDB ID of the media item"),
    ] = None,
) -> ReindexResponse:
=======
    response_model=MessageResponse,
)
async def reindex_item(
    payload: Annotated[
        ReindexPayload,
        Body(description="Reindex item payload"),
    ],
) -> MessageResponse:
>>>>>>> 41505d40
    """Reindex item through Composite Indexer manually"""

    with db_session() as session:
        # Load item using ORM based on provided ID
        item: MediaItem | None = None

<<<<<<< HEAD
        if item_id:
            item = session.get(MediaItem, item_id)
        elif tvdb_id:
=======
        if payload.item_id:
            item = session.get(MediaItem, payload.item_id)
        elif payload.tvdb_id:
>>>>>>> 41505d40
            item = session.execute(
                select(MediaItem).where(MediaItem.tvdb_id == payload.tvdb_id)
            ).scalar_one_or_none()
        elif payload.tmdb_id:
            item = session.execute(
                select(MediaItem).where(MediaItem.tmdb_id == payload.tmdb_id)
            ).scalar_one_or_none()
        elif payload.imdb_id:
            item = session.execute(
                select(MediaItem).where(MediaItem.imdb_id == payload.imdb_id)
            ).scalar_one_or_none()

        if not item:
            raise HTTPException(
                status_code=status.HTTP_404_NOT_FOUND, detail="Item not found"
            )

        if not isinstance(item, Movie | Show):
            raise HTTPException(
                status_code=status.HTTP_400_BAD_REQUEST,
                detail="Item must be a movie or show",
            )

        try:
            services = di[Program].services

            assert services, "Services not initialized"

            indexer_service = services.indexer

            def mutation(i: MediaItem, s: Session):
                # Reset indexed_at to trigger reindexing
                i.indexed_at = None

                # Run the indexer within the session context
<<<<<<< HEAD
                reindexed_item = next(indexer_service.run(i, log_msg=True))
=======
                runner_result = next(indexer_service.run(i, log_msg=True))
>>>>>>> 41505d40

                if not runner_result.media_items:
                    raise ValueError(
                        "Failed to reindex item - no data returned from indexer"
                    )

                # Merge the reindexed item back into the session
                # Use no_autoflush to prevent SQLAlchemy from trying to flush
                # the new Season/Episode objects before the merge is complete
                with s.no_autoflush:
                    s.merge(runner_result.media_items[0])

            apply_item_mutation(
                program=di[Program],
                session=session,
                item=item,
                mutation_fn=mutation,
                bubble_parents=True,
            )

<<<<<<< HEAD
            logger.info(f"Successfully reindexed {item.log_string}")
            di[Program].em.add_event(Event("RetryItem", item.id))

            return ReindexResponse(message=f"Successfully reindexed {item.log_string}")
        except Exception as e:
            logger.error(f"Failed to reindex {item.log_string}: {str(e)}")
=======
            logger.info(f"Successfully re-indexed {item.log_string}")

            di[Program].em.add_event(Event("RetryItem", item.id))

            return MessageResponse(message=f"Successfully re-indexed {item.log_string}")
        except Exception as e:
            logger.error(f"Failed to re-index {item.log_string}: {str(e)}")
>>>>>>> 41505d40

            raise HTTPException(
                status_code=status.HTTP_500_INTERNAL_SERVER_ERROR,
                detail=f"Failed to re-index item: {str(e)}",
            )


class ItemAliasesResponse(BaseModel):
    aliases: Annotated[
        dict[str, list[str]] | None,
        Field(description="The item aliases"),
    ]


@router.get(
    "/{item_id}/aliases",
    summary="Get Media Item Aliases",
    description="Get aliases for a media item",
    operation_id="get_item_aliases",
    response_model=ItemAliasesResponse,
)
async def get_item_aliases(
    item_id: Annotated[
        int,
        Path(
            description="The ID of the media item",
<<<<<<< HEAD
            min_length=1,
        ),
    ],
    db: Session = Depends(db_session.__wrapped__),
) -> ItemAliasesResponse:
    """Get aliases for a media item"""

    item = (
        db.execute(select(MediaItem).where(MediaItem.id == item_id))
        .unique()
        .scalar_one_or_none()
    )
=======
            ge=1,
        ),
    ],
) -> ItemAliasesResponse:
    """Get aliases for a media item"""

    with db_session() as session:
        item = (
            session.execute(select(MediaItem).where(MediaItem.id == item_id))
            .unique()
            .scalar_one_or_none()
        )
>>>>>>> 41505d40

    if not item:
        raise HTTPException(
            status_code=status.HTTP_404_NOT_FOUND, detail="Item not found"
        )

    return ItemAliasesResponse(aliases=item.aliases)


@router.get(
    "/{item_id}/metadata",
    summary="Get Media Item Metadata",
    description="Get metadata for a media item using item ID",
    operation_id="get_item_metadata",
    response_model=MediaMetadata,
)
async def get_item_metadata(
    item_id: Annotated[
        int,
        Path(
            description="The ID of the media item",
<<<<<<< HEAD
            min_length=1,
        ),
    ],
    db: Session = Depends(db_session.__wrapped__),
) -> MediaMetadata:
    """Get all metadata for a media item using item ID"""

    item = (
        db.execute(select(MediaItem).where(MediaItem.id == item_id))
        .unique()
        .scalar_one_or_none()
    )
=======
            ge=1,
        ),
    ],
) -> MediaMetadata:
    """Get all metadata for a media item using item ID"""
>>>>>>> 41505d40

    with db_session() as session:
        item = (
            session.execute(select(MediaItem).where(MediaItem.id == item_id))
            .unique()
            .scalar_one_or_none()
        )

<<<<<<< HEAD
    media_entry = item.media_entry

    if not media_entry or not media_entry.media_metadata:
        raise HTTPException(
            status_code=status.HTTP_404_NOT_FOUND,
            detail="No metadata available for this item",
        )

    return media_entry.media_metadata
=======
        if not item:
            raise HTTPException(
                status_code=status.HTTP_404_NOT_FOUND, detail="Item not found"
            )

        media_entry = item.media_entry

        if not media_entry or not media_entry.media_metadata:
            raise HTTPException(
                status_code=status.HTTP_404_NOT_FOUND,
                detail="No metadata available for this item",
            )

        return media_entry.media_metadata
>>>>>>> 41505d40
<|MERGE_RESOLUTION|>--- conflicted
+++ resolved
@@ -3,19 +3,11 @@
 from collections.abc import Callable, Sequence
 from datetime import datetime
 from enum import Enum
-<<<<<<< HEAD
-from typing import Annotated, Any, Literal
-from fastapi import APIRouter, Body, Depends, HTTPException, Path, status, Query
-from kink import di
-from loguru import logger
-from pydantic import BaseModel
-=======
 from typing import Annotated, Any, Literal, Self
 from fastapi import APIRouter, Body, HTTPException, Path, status, Query
 from kink import di
 from loguru import logger
 from pydantic import BaseModel, Field, model_validator
->>>>>>> 41505d40
 from sqlalchemy import and_, func, select
 from sqlalchemy.orm import Session, object_session
 
@@ -121,10 +113,7 @@
             if season:
                 MediaItem.store_state(season)
                 show = session.get(Show, season.parent_id)
-<<<<<<< HEAD
-=======
-
->>>>>>> 41505d40
+
                 if show:
                     MediaItem.store_state(show)
         elif isinstance(item, Season):
@@ -157,14 +146,6 @@
 
 
 class ItemsResponse(BaseModel):
-<<<<<<< HEAD
-    success: bool
-    items: list[dict[str, Any]]
-    page: int
-    limit: int
-    total_items: int
-    total_pages: int
-=======
     success: Annotated[
         bool,
         Field(description="Boolean signifying whether the request was successful"),
@@ -189,7 +170,6 @@
         int,
         Field(description="Total number of pages"),
     ]
->>>>>>> 41505d40
 
 
 class StatesFilter(str, Enum):
@@ -207,46 +187,24 @@
     limit: Annotated[
         int,
         Query(
-<<<<<<< HEAD
-            gt=0,
-            description="Number of items per page",
-=======
             description="Number of items per page",
             ge=1,
->>>>>>> 41505d40
         ),
     ] = 50,
     page: Annotated[
         int,
         Query(
-<<<<<<< HEAD
-            gt=0,
-            description="Page number",
-=======
             description="Page number",
             ge=1,
->>>>>>> 41505d40
         ),
     ] = 1,
     type: Annotated[
         list[MediaTypeEnum] | None,
-<<<<<<< HEAD
-        Query(
-            description="Filter by media type(s)",
-        ),
-    ] = None,
-    states: Annotated[
-        list[States | StatesFilter] | None,
-        Query(
-            description="Filter by state(s)",
-        ),
-=======
         Query(description="Filter by media type(s)"),
     ] = None,
     states: Annotated[
         list[States | StatesFilter] | None,
         Query(description="Filter by state(s)"),
->>>>>>> 41505d40
     ] = None,
     sort: Annotated[
         list[SortOrderEnum] | None,
@@ -257,27 +215,13 @@
     search: Annotated[
         str | None,
         Query(
-<<<<<<< HEAD
-            min_length=1,
-            description="Search by title or IMDB/TVDB/TMDB ID",
-=======
             description="Search by title or IMDB/TVDB/TMDB ID",
             min_length=1,
->>>>>>> 41505d40
         ),
     ] = None,
     extended: Annotated[
         bool,
-<<<<<<< HEAD
-        Query(
-            description="Include extended item details",
-        ),
-    ] = False,
-    count_only: Annotated[
-        bool, Query(description="Only return the count of items")
-=======
         Query(description="Include extended item details"),
->>>>>>> 41505d40
     ] = False,
 ) -> ItemsResponse:
     query = select(MediaItem)
@@ -335,21 +279,6 @@
                     status_code=status.HTTP_400_BAD_REQUEST,
                     detail=f"Multiple {sort_type} sort criteria provided. Only one sort per type is allowed.",
                 )
-<<<<<<< HEAD
-=======
-
-            sort_types.add(sort_type)
-
-        for sort_criterion in sort:
-            if sort_criterion == SortOrderEnum.TITLE_ASC:
-                query = query.order_by(MediaItem.title.asc())
-            elif sort_criterion == SortOrderEnum.TITLE_DESC:
-                query = query.order_by(MediaItem.title.desc())
-            elif sort_criterion == SortOrderEnum.DATE_ASC:
-                query = query.order_by(MediaItem.requested_at.asc())
-            elif sort_criterion == SortOrderEnum.DATE_DESC:
-                query = query.order_by(MediaItem.requested_at.desc())
->>>>>>> 41505d40
 
             sort_types.add(sort_type)
 
@@ -374,12 +303,17 @@
             else:
                 query = query.order_by(MediaItem.requested_at.desc())
 
-            items = (
-                session.execute(query.offset((page - 1) * limit).limit(limit))
-                .unique()
-                .scalars()
-                .all()
-            )
+    with db_session() as session:
+        total_items = session.execute(
+            select(func.count()).select_from(query.subquery())
+        ).scalar_one()
+
+        items = (
+            session.execute(query.offset((page - 1) * limit).limit(limit))
+            .unique()
+            .scalars()
+            .all()
+        )
 
         total_pages = (total_items + limit - 1) // limit
 
@@ -428,47 +362,19 @@
     response_model=MessageResponse,
 )
 async def add_items(
-<<<<<<< HEAD
-    tmdb_ids: Annotated[
-        str | None,
-        Body(description="Comma-separated list of TMDB IDs"),
-    ] = None,
-    tvdb_ids: Annotated[
-        str | None,
-        Body(description="Comma-separated list of TVDB IDs"),
-    ] = None,
-    media_type: Annotated[
-        Literal["movie", "tv"] | None,
-        Body(description="Media type"),
-    ] = None,
-=======
     payload: Annotated[
         AddMediaItemPayload,
         Body(description="Add media items payload"),
     ],
->>>>>>> 41505d40
 ) -> MessageResponse:
     if not payload.tmdb_ids and not payload.tvdb_ids:
         raise HTTPException(status_code=400, detail="No ID(s) provided")
 
-<<<<<<< HEAD
-    all_tmdb_ids = list[str]()
-    all_tvdb_ids = list[str]()
-
-    if tmdb_ids and media_type == "movie":
-        all_tmdb_ids = (
-            [id.strip() for id in tmdb_ids.split(",")]
-            if "," in tmdb_ids
-            else [tmdb_ids.strip()]
-        )
-        all_tmdb_ids = [id for id in all_tmdb_ids if id]
-=======
     all_tmdb_ids = (
         [id.strip() for id in payload.tmdb_ids if id]
         if payload.tmdb_ids and payload.media_type == "movie"
         else None
     )
->>>>>>> 41505d40
 
     all_tvdb_ids = (
         [id.strip() for id in payload.tvdb_ids if id]
@@ -480,11 +386,7 @@
     items = list[MediaItem]()
 
     with db_session() as session:
-<<<<<<< HEAD
-        if media_type == "movie" and tmdb_ids:
-=======
         if all_tmdb_ids:
->>>>>>> 41505d40
             for id in all_tmdb_ids:
                 # Check if item exists using ORM
                 existing = session.execute(
@@ -550,15 +452,9 @@
         ),
     ],
     media_type: Annotated[
-<<<<<<< HEAD
-        Literal["movie", "tv", "item"] | None,
-        Query(description="The type of media item"),
-    ] = None,
-=======
         Literal["movie", "tv", "item"],
         Query(description="The type of media item"),
     ],
->>>>>>> 41505d40
     extended: Annotated[
         bool,
         Query(description="Whether to include extended information"),
@@ -568,26 +464,6 @@
         raise HTTPException(status_code=400, detail="No ID or media type provided")
 
     with db_session() as session:
-<<<<<<< HEAD
-        if media_type == "movie":
-            # needs to be a string
-            query = select(MediaItem).where(
-                MediaItem.tmdb_id == id,
-            )
-        elif media_type == "tv":
-            # needs to be a string
-            query = select(MediaItem).where(
-                MediaItem.tvdb_id == id,
-            )
-        elif media_type == "item":
-            # needs to be an integer
-            _id = int(id)
-            query = select(MediaItem).where(
-                MediaItem.id == _id,
-            )
-        else:
-            raise HTTPException(status_code=400, detail="Invalid media type")
-=======
         match media_type:
             case "movie":
                 # needs to be a string
@@ -605,22 +481,10 @@
                 query = select(MediaItem).where(
                     MediaItem.id == _id,
                 )
->>>>>>> 41505d40
 
         try:
             item = session.execute(query).unique().scalar_one_or_none()
 
-<<<<<<< HEAD
-            if item:
-                if extended:
-                    return item.to_extended_dict()
-
-                return item.to_dict()
-            else:
-                raise HTTPException(status_code=404, detail="Item not found")
-        except HTTPException:
-            raise
-=======
             if not item:
                 raise HTTPException(status_code=404, detail="Item not found")
 
@@ -628,7 +492,6 @@
                 return item.to_extended_dict()
 
             return item.to_dict()
->>>>>>> 41505d40
         except Exception as e:
             # Handle multiple results
             if "Multiple rows were found when one or none was required" in str(e):
@@ -658,21 +521,10 @@
     response_model=ResetResponse,
 )
 async def reset_items(
-<<<<<<< HEAD
-    ids: Annotated[
-        str,
-        Body(
-            description="Comma-separated list of item IDs to reset",
-            min_length=1,
-        ),
-    ],
-    session: Session = Depends(db_session.__wrapped__),
-=======
     payload: Annotated[
         IdListPayload,
         Body(description="Reset items payload"),
     ],
->>>>>>> 41505d40
 ) -> ResetResponse:
     """
     Reset the specified media items to their initial state and trigger a media-server library refresh when applicable.
@@ -690,11 +542,7 @@
         HTTPException: Raised with status 400 when the provided `ids` string cannot be parsed into valid IDs.
     """
 
-<<<<<<< HEAD
-    parsed_ids = handle_ids(ids)
-=======
     parsed_ids = handle_ids(payload.ids)
->>>>>>> 41505d40
 
     services = di[Program].services
 
@@ -705,34 +553,6 @@
 
     try:
         # Load items using ORM
-<<<<<<< HEAD
-        items = (
-            session.execute(select(MediaItem).where(MediaItem.id.in_(parsed_ids)))
-            .scalars()
-            .all()
-        )
-
-        for media_item in items:
-            try:
-                # Gather all refresh paths before reset (entry may appear at multiple VFS paths)
-                refresh_paths = list[str]()
-
-                media_entry = media_item.media_entry
-
-                if updater and media_entry:
-                    vfs_paths = media_entry.get_all_vfs_paths()
-
-                    for vfs_path in vfs_paths:
-                        abs_path = os.path.join(
-                            updater.library_path, vfs_path.lstrip("/")
-                        )
-
-                        if isinstance(media_item, Movie):
-                            refresh_path = os.path.dirname(os.path.dirname(abs_path))
-                        else:  # show
-                            refresh_path = os.path.dirname(
-                                os.path.dirname(os.path.dirname(abs_path))
-=======
         with db_session() as session:
             items = (
                 session.execute(select(MediaItem).where(MediaItem.id.in_(parsed_ids)))
@@ -753,32 +573,8 @@
                         for vfs_path in vfs_paths:
                             abs_path = os.path.join(
                                 updater.library_path, vfs_path.lstrip("/")
->>>>>>> 41505d40
                             )
 
-<<<<<<< HEAD
-                def mutation(i: MediaItem, s: Session):
-                    """
-                    Blacklist the MediaItem's currently active stream and reset the item's state.
-
-                    Parameters:
-                        i (MediaItem): The item to mutate.
-                        s (Session): Database session (provided for caller context; not used directly here).
-                    """
-
-                    i.blacklist_active_stream()
-                    i.reset()
-
-                apply_item_mutation(
-                    di[Program],
-                    session,
-                    media_item,
-                    mutation,
-                    bubble_parents=True,
-                )
-
-                session.commit()
-=======
                             if isinstance(media_item, Movie):
                                 refresh_path = os.path.dirname(
                                     os.path.dirname(abs_path)
@@ -789,7 +585,6 @@
                                 )
                             if refresh_path not in refresh_paths:
                                 refresh_paths.append(refresh_path)
->>>>>>> 41505d40
 
                     def mutation(i: MediaItem, s: Session):
                         """
@@ -833,32 +628,18 @@
                     continue
     except ValueError as e:
         raise HTTPException(status_code=400, detail=str(e)) from e
-<<<<<<< HEAD
 
     return ResetResponse(
         message=f"Reset items with id {parsed_ids}",
         ids=parsed_ids,
     )
-=======
->>>>>>> 41505d40
-
-    return ResetResponse(
-        message=f"Reset items with id {parsed_ids}",
-        ids=parsed_ids,
-    )
-
-<<<<<<< HEAD
-class RetryResponse(BaseModel):
-    message: str
-    ids: Sequence[int]
-=======
+
 
 class RetryResponse(MessageResponse):
     ids: Annotated[
         Sequence[int],
         Field(description="The IDs to retry", min_length=1),
     ]
->>>>>>> 41505d40
 
 
 @router.post(
@@ -869,27 +650,14 @@
     response_model=RetryResponse,
 )
 async def retry_items(
-<<<<<<< HEAD
-    ids: Annotated[
-        str,
-        Body(
-            description="Comma-separated list of item IDs to retry",
-            min_length=1,
-        ),
-=======
     payload: Annotated[
         IdListPayload,
         Body(description="Retry items payload"),
->>>>>>> 41505d40
     ],
 ) -> RetryResponse:
     """Re-add items to the queue"""
 
-<<<<<<< HEAD
-    parsed_ids = handle_ids(ids)
-=======
     parsed_ids = handle_ids(payload.ids)
->>>>>>> 41505d40
 
     with db_session() as session:
         for id in parsed_ids:
@@ -965,21 +733,10 @@
     response_model=RemoveResponse,
 )
 async def remove_item(
-<<<<<<< HEAD
-    ids: Annotated[
-        str,
-        Query(
-            description="Comma-separated list of item IDs to remove",
-            min_length=1,
-        ),
-    ],
-    session: Session = Depends(db_session.__wrapped__),
-=======
     payload: Annotated[
         IdListPayload,
         Body(description="Remove items payload"),
     ],
->>>>>>> 41505d40
 ) -> RemoveResponse:
     """
     Remove one or more media items identified by their IDs.
@@ -997,11 +754,7 @@
         HTTPException: If no IDs are provided or if an item type is not removable (only "movie" and "show" are allowed).
     """
 
-<<<<<<< HEAD
-    parsed_ids = handle_ids(ids)
-=======
     parsed_ids = handle_ids(payload.ids)
->>>>>>> 41505d40
 
     if not parsed_ids:
         raise HTTPException(
@@ -1009,68 +762,6 @@
         )
 
     services = di[Program].services
-<<<<<<< HEAD
-
-    assert services, "Program services not initialized"
-
-    # Get services
-    overseerr = services.overseerr
-    updater = services.updater
-    removed_ids = list[int]()
-
-    for item_id in parsed_ids:
-        # Load item using ORM
-        item = session.get(MediaItem, item_id)
-
-        if not item:
-            logger.warning(f"Item {item_id} not found, skipping")
-            continue
-
-        # Only allow movies and shows to be removed
-        if not isinstance(item, (Movie, Show)):            raise HTTPException(
-                status_code=status.HTTP_400_BAD_REQUEST,
-                detail=f"Only movies and shows can be removed. Item {item_id} is a {item.type}",
-            )
-
-        logger.debug(f"Removing item with ID {item.id}")
-
-        # 1. Cancel active jobs (EventManager cancels children too)
-        di[Program].em.cancel_job(item.id)
-
-        # 2. Gather all refresh paths before deletion (entry may appear at multiple VFS paths)
-        refresh_paths = list[str]()
-
-        media_entry = item.media_entry
-
-        if not media_entry:
-            logger.warning(f"Media entry not found for item {item.id}, skipping refresh path calculation")
-        elif updater and item.filesystem_entry:
-            vfs_paths = media_entry.get_all_vfs_paths()
-
-            for vfs_path in vfs_paths:
-                # Check if VFS path is already absolute (filesystem path)
-                # VFS paths are normally VFS-relative (e.g., /movies/...) but could be
-                # absolute filesystem paths in some configurations
-                if os.path.isabs(vfs_path) and not vfs_path.startswith(
-                    str(updater.library_path)
-                ):
-                    # VFS path is absolute but not under library_path - use as-is
-                    abs_path = vfs_path
-                elif os.path.isabs(vfs_path) and vfs_path.startswith(
-                    str(updater.library_path)
-                ):
-                    # VFS path is already an absolute path under library_path - use as-is
-                    abs_path = vfs_path
-                else:
-                    # VFS path is VFS-relative - join with library_path
-                    abs_path = os.path.join(updater.library_path, vfs_path.lstrip("/"))
-
-                if isinstance(item, Movie):
-                    refresh_path = os.path.dirname(os.path.dirname(abs_path))
-                else:  # show
-                    refresh_path = os.path.dirname(
-                        os.path.dirname(os.path.dirname(abs_path))
-=======
 
     assert services, "Program services not initialized"
 
@@ -1145,34 +836,8 @@
                 except Exception as e:
                     logger.warning(
                         f"Failed to delete Overseerr request {item.overseerr_id}: {e}"
->>>>>>> 41505d40
                     )
 
-<<<<<<< HEAD
-        # 3. Delete from Overseerr
-        if item.overseerr_id and overseerr:
-            try:
-                overseerr.api.delete_request(item.overseerr_id)
-
-                logger.debug(
-                    f"Deleted Overseerr request {item.overseerr_id} for {item.id}"
-                )
-            except Exception as e:
-                logger.warning(
-                    f"Failed to delete Overseerr request {item.overseerr_id}: {e}"
-                )
-
-        # 4. Remove from VFS
-        if services.filesystem.riven_vfs:
-            services.filesystem.riven_vfs.remove(item)
-
-        # 5. Delete from database using ORM
-        session.delete(item)
-        session.commit()
-        removed_ids.append(item_id)
-
-        logger.debug(f"Deleted item {item_id} from database")
-=======
             # 4. Remove from VFS
             if services.filesystem.riven_vfs:
                 services.filesystem.riven_vfs.remove(item)
@@ -1182,34 +847,34 @@
             session.commit()
 
             removed_ids.append(item_id)
->>>>>>> 41505d40
 
             logger.debug(f"Deleted item {item_id} from database")
 
-<<<<<<< HEAD
-    logger.info(f"Successfully removed items: {removed_ids}")
-
-    return RemoveResponse(
-        message=f"Removed items with ids {removed_ids}",
-        ids=removed_ids,
-    )
-
-
-class StreamsResponse(BaseModel):
-    message: str
-    streams: list[dict[str, Any]]
-    blacklisted_streams: list[dict[str, Any]]
-=======
             # 6. Trigger media server refresh for all paths where this item appeared
             if updater and updater.initialized:
                 for refresh_path in refresh_paths:
                     updater.refresh_path(refresh_path)
                     logger.debug(f"Triggered media server refresh for {refresh_path}")
->>>>>>> 41505d40
 
     logger.info(f"Successfully removed items: {removed_ids}")
 
-<<<<<<< HEAD
+    return RemoveResponse(
+        message=f"Removed items with ids {removed_ids}",
+        ids=removed_ids,
+    )
+
+
+class StreamsResponse(MessageResponse):
+    streams: Annotated[
+        list[dict[str, Any]],
+        Field(description="The list of streams"),
+    ]
+    blacklisted_streams: Annotated[
+        list[dict[str, Any]],
+        Field(description="The list of blacklisted streams"),
+    ]
+
+
 @router.get(
     "/{item_id}/streams",
     summary="Get Media Item Streams",
@@ -1220,43 +885,6 @@
 async def get_item_streams(
     item_id: Annotated[
         int,
-        Path(description="The ID of the media item", min_length=1),
-    ],
-    db: Session = Depends(db_session.__wrapped__),
-) -> StreamsResponse:
-    item = (
-        db.execute(select(MediaItem).where(MediaItem.id == item_id))
-        .unique()
-        .scalar_one_or_none()
-=======
-    return RemoveResponse(
-        message=f"Removed items with ids {removed_ids}",
-        ids=removed_ids,
->>>>>>> 41505d40
-    )
-
-
-class StreamsResponse(MessageResponse):
-    streams: Annotated[
-        list[dict[str, Any]],
-        Field(description="The list of streams"),
-    ]
-    blacklisted_streams: Annotated[
-        list[dict[str, Any]],
-        Field(description="The list of blacklisted streams"),
-    ]
-
-
-@router.get(
-    "/{item_id}/streams",
-    summary="Get Media Item Streams",
-    description="Get streams for a media item",
-    operation_id="get_item_streams",
-    response_model=StreamsResponse,
-)
-async def get_item_streams(
-    item_id: Annotated[
-        int,
         Path(description="The ID of the media item", ge=1),
     ],
 ) -> StreamsResponse:
@@ -1277,14 +905,6 @@
         streams=[stream.to_dict() for stream in item.streams],
         blacklisted_streams=[stream.to_dict() for stream in item.blacklisted_streams],
     )
-<<<<<<< HEAD
-    return StreamsResponse(
-        message=f"Retrieved streams for item {item_id}",
-        streams=[stream.to_dict() for stream in item.streams],
-        blacklisted_streams=[stream.to_dict() for stream in item.blacklisted_streams],
-    )
-=======
->>>>>>> 41505d40
 
 
 @router.post(
@@ -1299,42 +919,13 @@
         int,
         Path(
             description="The ID of the media item",
-<<<<<<< HEAD
-            min_length=1,
-=======
             ge=1,
->>>>>>> 41505d40
         ),
     ],
     stream_id: Annotated[
         int,
         Path(
             description="The ID of the stream",
-<<<<<<< HEAD
-            min_length=1,
-        ),
-    ],
-    db: Session = Depends(db_session.__wrapped__),
-):
-    item = (
-        db.execute(select(MediaItem).where(MediaItem.id == item_id))
-        .unique()
-        .scalar_one_or_none()
-    )
-
-    if not item:
-        raise HTTPException(
-            status_code=status.HTTP_404_NOT_FOUND,
-            detail="Item not found",
-        )
-
-    stream = next((stream for stream in item.streams if stream.id == stream_id), None)
-
-    if not stream:
-        raise HTTPException(
-            status_code=status.HTTP_404_NOT_FOUND,
-            detail="Stream not found",
-=======
             ge=1,
         ),
     ],
@@ -1354,7 +945,6 @@
 
         stream = next(
             (stream for stream in item.streams if stream.id == stream_id), None
->>>>>>> 41505d40
         )
 
         if not stream:
@@ -1374,21 +964,11 @@
             bubble_parents=True,
         )
 
-<<<<<<< HEAD
-    apply_item_mutation(di[Program], db, item, mutation, bubble_parents=True)
-
-    db.commit()
-
-    return MessageResponse(
-        message=f"Blacklisted stream {stream_id} for item {item_id}",
-    )
-=======
         session.commit()
 
         return MessageResponse(
             message=f"Blacklisted stream {stream_id} for item {item_id}",
         )
->>>>>>> 41505d40
 
 
 @router.post(
@@ -1403,42 +983,13 @@
         int,
         Path(
             description="The ID of the media item",
-<<<<<<< HEAD
-            min_length=1,
-=======
             ge=1,
->>>>>>> 41505d40
         ),
     ],
     stream_id: Annotated[
         int,
         Path(
             description="The ID of the stream",
-<<<<<<< HEAD
-            min_length=1,
-        ),
-    ],
-    db: Session = Depends(db_session.__wrapped__),
-):
-    item = (
-        db.execute(select(MediaItem).where(MediaItem.id == item_id))
-        .unique()
-        .scalar_one_or_none()
-    )
-
-    if not item:
-        raise HTTPException(
-            status_code=status.HTTP_404_NOT_FOUND, detail="Item not found"
-        )
-
-    stream = next(
-        (stream for stream in item.blacklisted_streams if stream.id == stream_id), None
-    )
-
-    if not stream:
-        raise HTTPException(
-            status_code=status.HTTP_404_NOT_FOUND, detail="Stream not found"
-=======
             ge=1,
         ),
     ],
@@ -1458,7 +1009,6 @@
         stream = next(
             (stream for stream in item.blacklisted_streams if stream.id == stream_id),
             None,
->>>>>>> 41505d40
         )
 
         if not stream:
@@ -1469,15 +1019,6 @@
         def mutation(i: MediaItem, s: Session):
             i.unblacklist_stream(stream)
 
-<<<<<<< HEAD
-    apply_item_mutation(di[Program], db, item, mutation, bubble_parents=True)
-
-    db.commit()
-
-    return MessageResponse(
-        message=f"Unblacklisted stream {stream_id} for item {item_id}",
-    )
-=======
         apply_item_mutation(di[Program], db, item, mutation, bubble_parents=True)
 
         db.commit()
@@ -1485,7 +1026,6 @@
         return MessageResponse(
             message=f"Unblacklisted stream {stream_id} for item {item_id}",
         )
->>>>>>> 41505d40
 
 
 @router.post(
@@ -1500,36 +1040,6 @@
         int,
         Path(
             description="The ID of the media item",
-<<<<<<< HEAD
-            min_length=1,
-        ),
-    ],
-    db: Session = Depends(db_session.__wrapped__),
-):
-    item = (
-        db.execute(select(MediaItem).where(MediaItem.id == item_id))
-        .unique()
-        .scalar_one_or_none()
-    )
-
-    if not item:
-        raise HTTPException(
-            status_code=status.HTTP_404_NOT_FOUND, detail="Item not found"
-        )
-
-    def mutation(i: MediaItem, s: Session):
-        i.streams.clear()
-        i.blacklisted_streams.clear()
-        i.active_stream = None
-
-    apply_item_mutation(di[Program], db, item, mutation, bubble_parents=True)
-
-    db.commit()
-
-    return MessageResponse(
-        message=f"Successfully reset streams for item {item_id}",
-    )
-=======
             ge=1,
         ),
     ],
@@ -1560,7 +1070,6 @@
         )
 
         session.commit()
->>>>>>> 41505d40
 
         return MessageResponse(
             message=f"Successfully reset streams for item {item_id}",
@@ -1582,27 +1091,14 @@
     response_model=PauseResponse,
 )
 async def pause_items(
-<<<<<<< HEAD
-    ids: Annotated[
-        str,
-        Body(
-            description="Comma-separated list of item IDs to pause",
-            min_length=1,
-        ),
-=======
     payload: Annotated[
         IdListPayload,
         Body(description="Pause items payload"),
->>>>>>> 41505d40
     ],
 ) -> PauseResponse:
     """Pause items and their children from being processed"""
 
-<<<<<<< HEAD
-    parsed_ids = handle_ids(ids)
-=======
     parsed_ids = handle_ids(payload.ids)
->>>>>>> 41505d40
 
     try:
         with db_session() as session:
@@ -1664,27 +1160,14 @@
     response_model=PauseResponse,
 )
 async def unpause_items(
-<<<<<<< HEAD
-    ids: Annotated[
-        str,
-        Body(
-            description="Comma-separated list of item IDs to unpause",
-            min_length=1,
-        ),
-=======
     payload: Annotated[
         IdListPayload,
         Body(description="Unpause items payload"),
->>>>>>> 41505d40
     ],
 ) -> PauseResponse:
     """Unpause items and their children to resume processing"""
 
-<<<<<<< HEAD
-    parsed_ids = handle_ids(ids)
-=======
     parsed_ids = handle_ids(payload.ids)
->>>>>>> 41505d40
 
     try:
         with db_session() as session:
@@ -1777,28 +1260,6 @@
         Only works for movies and shows. Requires item id as a parameter.
     """,
     operation_id="composite_reindexer",
-<<<<<<< HEAD
-    response_model=ReindexResponse,
-)
-async def reindex_item(
-    item_id: Annotated[
-        int | None,
-        Body(description="The ID of the media item"),
-    ] = None,
-    tvdb_id: Annotated[
-        str | None,
-        Body(description="The TVDB ID of the media item"),
-    ] = None,
-    tmdb_id: Annotated[
-        str | None,
-        Body(description="The TMDB ID of the media item"),
-    ] = None,
-    imdb_id: Annotated[
-        str | None,
-        Body(description="The IMDB ID of the media item"),
-    ] = None,
-) -> ReindexResponse:
-=======
     response_model=MessageResponse,
 )
 async def reindex_item(
@@ -1807,22 +1268,15 @@
         Body(description="Reindex item payload"),
     ],
 ) -> MessageResponse:
->>>>>>> 41505d40
     """Reindex item through Composite Indexer manually"""
 
     with db_session() as session:
         # Load item using ORM based on provided ID
         item: MediaItem | None = None
 
-<<<<<<< HEAD
-        if item_id:
-            item = session.get(MediaItem, item_id)
-        elif tvdb_id:
-=======
         if payload.item_id:
             item = session.get(MediaItem, payload.item_id)
         elif payload.tvdb_id:
->>>>>>> 41505d40
             item = session.execute(
                 select(MediaItem).where(MediaItem.tvdb_id == payload.tvdb_id)
             ).scalar_one_or_none()
@@ -1858,11 +1312,7 @@
                 i.indexed_at = None
 
                 # Run the indexer within the session context
-<<<<<<< HEAD
-                reindexed_item = next(indexer_service.run(i, log_msg=True))
-=======
                 runner_result = next(indexer_service.run(i, log_msg=True))
->>>>>>> 41505d40
 
                 if not runner_result.media_items:
                     raise ValueError(
@@ -1883,14 +1333,6 @@
                 bubble_parents=True,
             )
 
-<<<<<<< HEAD
-            logger.info(f"Successfully reindexed {item.log_string}")
-            di[Program].em.add_event(Event("RetryItem", item.id))
-
-            return ReindexResponse(message=f"Successfully reindexed {item.log_string}")
-        except Exception as e:
-            logger.error(f"Failed to reindex {item.log_string}: {str(e)}")
-=======
             logger.info(f"Successfully re-indexed {item.log_string}")
 
             di[Program].em.add_event(Event("RetryItem", item.id))
@@ -1898,7 +1340,6 @@
             return MessageResponse(message=f"Successfully re-indexed {item.log_string}")
         except Exception as e:
             logger.error(f"Failed to re-index {item.log_string}: {str(e)}")
->>>>>>> 41505d40
 
             raise HTTPException(
                 status_code=status.HTTP_500_INTERNAL_SERVER_ERROR,
@@ -1925,20 +1366,6 @@
         int,
         Path(
             description="The ID of the media item",
-<<<<<<< HEAD
-            min_length=1,
-        ),
-    ],
-    db: Session = Depends(db_session.__wrapped__),
-) -> ItemAliasesResponse:
-    """Get aliases for a media item"""
-
-    item = (
-        db.execute(select(MediaItem).where(MediaItem.id == item_id))
-        .unique()
-        .scalar_one_or_none()
-    )
-=======
             ge=1,
         ),
     ],
@@ -1951,7 +1378,6 @@
             .unique()
             .scalar_one_or_none()
         )
->>>>>>> 41505d40
 
     if not item:
         raise HTTPException(
@@ -1973,26 +1399,11 @@
         int,
         Path(
             description="The ID of the media item",
-<<<<<<< HEAD
-            min_length=1,
-        ),
-    ],
-    db: Session = Depends(db_session.__wrapped__),
+            ge=1,
+        ),
+    ],
 ) -> MediaMetadata:
     """Get all metadata for a media item using item ID"""
-
-    item = (
-        db.execute(select(MediaItem).where(MediaItem.id == item_id))
-        .unique()
-        .scalar_one_or_none()
-    )
-=======
-            ge=1,
-        ),
-    ],
-) -> MediaMetadata:
-    """Get all metadata for a media item using item ID"""
->>>>>>> 41505d40
 
     with db_session() as session:
         item = (
@@ -2001,17 +1412,6 @@
             .scalar_one_or_none()
         )
 
-<<<<<<< HEAD
-    media_entry = item.media_entry
-
-    if not media_entry or not media_entry.media_metadata:
-        raise HTTPException(
-            status_code=status.HTTP_404_NOT_FOUND,
-            detail="No metadata available for this item",
-        )
-
-    return media_entry.media_metadata
-=======
         if not item:
             raise HTTPException(
                 status_code=status.HTTP_404_NOT_FOUND, detail="Item not found"
@@ -2025,5 +1425,4 @@
                 detail="No metadata available for this item",
             )
 
-        return media_entry.media_metadata
->>>>>>> 41505d40
+        return media_entry.media_metadata