--- conflicted
+++ resolved
@@ -569,7 +569,6 @@
         ],
     }
 
-<<<<<<< HEAD
 # TODO: reimplement later
 # class UpdateNewReleasesResponse(BaseModel):
 #     message: str
@@ -591,41 +590,6 @@
 #         else:
 #             logger.log("API", "No items required state updates")
 #     return {"message": f"Updated {len(updated_items)} items", "updated_items": updated_items}
-=======
-
-class UpdateNewReleasesResponse(BaseModel):
-    message: str
-    updated_items: list[dict]
-
-
-@router.post(
-    "/update_new_releases",
-    summary="Update New Releases",
-    description="Update state for new releases",
-    operation_id="update_new_releases_items",
-)
-async def update_new_releases_items(
-    request: Request,
-    update_type: Literal["series", "seasons", "episodes"] = "episodes",
-    hours: Optional[int] = 24,
-) -> UpdateNewReleasesResponse:
-    with db.Session() as session:
-        updated_items = db_functions.update_new_releases(
-            session, update_type=update_type, hours=hours
-        )
-        for item_id in updated_items:
-            request.app.program.em.add_event(
-                Event(emitted_by="UpdateNewReleases", item_id=item_id)
-            )
-        if updated_items:
-            logger.log("API", f"Successfully updated {len(updated_items)} items")
-        else:
-            logger.log("API", "No items required state updates")
-    return {
-        "message": f"Updated {len(updated_items)} items",
-        "updated_items": updated_items,
-    }
->>>>>>> 6045ee27
 
 
 class RemoveResponse(BaseModel):
