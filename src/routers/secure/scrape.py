from datetime import datetime, timedelta
from typing import Annotated, Any, Literal, TypeAlias
from uuid import uuid4

<<<<<<< HEAD
=======
from RTN import ParsedData
>>>>>>> 41505d40
from fastapi import (
    APIRouter,
    BackgroundTasks,
    Body,
<<<<<<< HEAD
    Depends,
=======
>>>>>>> 41505d40
    HTTPException,
    Path,
    Query,
)
from kink import di
from loguru import logger
from PTT import parse_title  # pyright: ignore[reportUnknownVariableType]
<<<<<<< HEAD
from pydantic import BaseModel, ConfigDict, Field, RootModel
from sqla_wrapper import Session
=======
from pydantic import BaseModel, RootModel
>>>>>>> 41505d40
from sqlalchemy.orm import object_session

from program.db import db_functions
from program.db.db import db_session
from program.media.item import Episode, MediaItem, Season, Show
<<<<<<< HEAD
from program.media.state import States
=======
>>>>>>> 41505d40
from program.media.stream import Stream as ItemStream
from program.services.downloaders import Downloader
from program.services.downloaders.models import (
    DebridFile,
    TorrentContainer,
    TorrentInfo,
)
from program.services.indexers import IndexerService
from program.services.scrapers.shared import rtn
from program.types import Event
from program.utils.torrent import extract_infohash
from program.program import Program
from program.media.models import ActiveStream
<<<<<<< HEAD
from program.program import Program
from program.media.models import ActiveStream
=======
>>>>>>> 41505d40
from ..models.shared import MessageResponse


class Stream(BaseModel):
    model_config = ConfigDict(from_attributes=True)
    infohash: str
    raw_title: str
    parsed_title: str
    parsed_data: Any
    rank: int
    lev_ratio: float
    resolution: str


<<<<<<< HEAD
class ScrapeItemResponse(BaseModel):
    message: str
=======
class ScrapeItemResponse(MessageResponse):
>>>>>>> 41505d40
    streams: dict[str, Stream]


class StartSessionResponse(MessageResponse):
    session_id: str
    torrent_id: str | int
    torrent_info: TorrentInfo
    containers: TorrentContainer | None
    expires_at: str


class SelectFilesResponse(MessageResponse):
    download_type: Literal["cached", "uncached"]


<<<<<<< HEAD
class UpdateAttributesResponse(BaseModel):
    message: str


class SessionResponse(BaseModel):
    message: str


=======
>>>>>>> 41505d40
ContainerMap: TypeAlias = dict[str, DebridFile]


class Container(RootModel[ContainerMap]):
    """
    Root model for container mapping file IDs to file information.

    Example:
    {
        "4": {
            "filename": "show.s01e01.mkv",
            "filesize": 30791392598
        },
        "5": {
            "filename": "show.s01e02.mkv",
            "filesize": 25573181861
        }
    }
    """

    root: ContainerMap


SeasonEpisodeMap: TypeAlias = dict[int, dict[int, DebridFile]]


class ShowFileData(RootModel[SeasonEpisodeMap]):
    """
    Root model for show file data that maps seasons to episodes to file data.

    Example:
    {
        1: {  # Season 1
            1: {"filename": "path/to/s01e01.mkv"},  # Episode 1
            2: {"filename": "path/to/s01e02.mkv"}   # Episode 2
        },
        2: {  # Season 2
            1: {"filename": "path/to/s02e01.mkv"}   # Episode 1
        }
    }
    """

    root: SeasonEpisodeMap


class ScrapingSession:
    def __init__(
        self,
        id: str,
<<<<<<< HEAD
        item_id: str | None = None,
=======
        item_id: int,
>>>>>>> 41505d40
        media_type: Literal["movie", "tv"] | None = None,
        imdb_id: str | None = None,
        tmdb_id: str | None = None,
        tvdb_id: str | None = None,
        magnet: str | None = None,
<<<<<<< HEAD
        service: str | None = None,
=======
>>>>>>> 41505d40
    ):
        self.id = id
        self.item_id = item_id
        self.media_type = media_type
        self.imdb_id = imdb_id
        self.tmdb_id = tmdb_id
        self.tvdb_id = tvdb_id
        self.magnet = magnet
<<<<<<< HEAD
        self.service = service
=======
>>>>>>> 41505d40
        self.torrent_id: int | str | None = None
        self.torrent_info: TorrentInfo | None = None
        self.containers: TorrentContainer | None = None
        self.selected_files: dict[str, dict[str, str | int]] | None = None
        self.created_at: datetime = datetime.now()
        self.expires_at: datetime = datetime.now() + timedelta(minutes=5)


class ScrapingSessionManager:
    def __init__(self):
        self.sessions = dict[str, ScrapingSession]()
        self.downloader: Downloader | None = None

    def set_downloader(self, downloader: Downloader):
        """Set the downloader for the session manager"""
        self.downloader = downloader

    def create_session(
        self,
<<<<<<< HEAD
        magnet: str,
        item_id: str | None = None,
=======
        item_id: int,
        magnet: str,
>>>>>>> 41505d40
        media_type: Literal["movie", "tv"] | None = None,
        imdb_id: str | None = None,
        tmdb_id: str | None = None,
        tvdb_id: str | None = None,
<<<<<<< HEAD
        service: str | None = None,
=======
>>>>>>> 41505d40
    ) -> ScrapingSession:
        """Create a new scraping session"""
        session_id = str(uuid4())
        session = ScrapingSession(
            session_id,
            item_id,
            media_type,
            imdb_id,
            tmdb_id,
            tvdb_id,
            magnet,
<<<<<<< HEAD
            service,
=======
>>>>>>> 41505d40
        )
        self.sessions[session_id] = session
        return session

    def get_session(self, session_id: str) -> ScrapingSession | None:
        """Get a scraping session by ID"""

<<<<<<< HEAD

        session = self.sessions.get(session_id)


=======
        session = self.sessions.get(session_id)

>>>>>>> 41505d40
        if not session:
            return None

        if datetime.now() > session.expires_at:
            self.abort_session(session_id)
            return None

        return session

    def update_session(self, session_id: str, **kwargs: Any) -> ScrapingSession | None:
        """Update a scraping session"""

        session = self.get_session(session_id)

        if not session:
            return None

        for key, value in kwargs.items():
            if hasattr(session, key):
                setattr(session, key, value)

        return session

    def abort_session(self, session_id: str):
        """Abort a scraping session"""

        session = self.sessions.pop(session_id, None)

        if session and session.torrent_id and self.downloader:
            try:
                self.downloader.delete_torrent(session.torrent_id)
                logger.debug(f"Deleted torrent for aborted session {session_id}")
            except Exception as e:
                logger.error(f"Failed to delete torrent for session {session_id}: {e}")

        if session:
            logger.debug(f"Aborted session {session_id} for item {session.item_id}")

    def complete_session(self, session_id: str):
        """Complete a scraping session"""

<<<<<<< HEAD

=======
>>>>>>> 41505d40
        session = self.get_session(session_id)
        if not session:
            return

        logger.debug(f"Completing session {session_id} for item {session.item_id}")
        self.sessions.pop(session_id)

    def cleanup_expired(self, background_tasks: BackgroundTasks):
        """Cleanup expired scraping sessions"""

        current_time = datetime.now()
        expired = [
            session_id
            for session_id, session in self.sessions.items()
            if current_time > session.expires_at
        ]
        for session_id in expired:
            background_tasks.add_task(self.abort_session, session_id)

<<<<<<< HEAD
=======

>>>>>>> 41505d40
scraping_session_manager = ScrapingSessionManager()

router = APIRouter(prefix="/scrape", tags=["scrape"])


def initialize_downloader(downloader: Downloader):
    """Initialize downloader if not already set"""
<<<<<<< HEAD
=======

    if not scraping_session_manager.downloader:
        scraping_session_manager.set_downloader(downloader)
>>>>>>> 41505d40

    if not scraping_session_manager.downloader:
        scraping_session_manager.set_downloader(downloader)

<<<<<<< HEAD

@router.get(
    "/",
=======
@router.get(
    "/scrape",
>>>>>>> 41505d40
    summary="Get streams for an item",
    operation_id="scrape_item",
    response_model=ScrapeItemResponse,
)
def scrape_item(
    item_id: Annotated[
        int | None,
        Query(description="The ID of the media item"),
    ] = None,
    tmdb_id: Annotated[
<<<<<<< HEAD
        int | None,
        Query(description="The TMDB ID of the media item"),
    ] = None,
    tvdb_id: Annotated[
        int | None,
        Query(description="The TVDB ID of the media item"),
    ] = None,
    imdb_id: Annotated[
        int | None,
=======
        str | None,
        Query(description="The TMDB ID of the media item"),
    ] = None,
    tvdb_id: Annotated[
        str | None,
        Query(description="The TVDB ID of the media item"),
    ] = None,
    imdb_id: Annotated[
        str | None,
>>>>>>> 41505d40
        Query(description="The IMDB ID of the media item"),
    ] = None,
    media_type: Annotated[
        Literal["movie", "tv"] | None,
        Query(description="The media type"),
    ] = None,
) -> ScrapeItemResponse:
    """Get streams for an item by any supported ID (item_id, tmdb_id, tvdb_id, imdb_id)"""

    if services := di[Program].services:
        indexer = services.indexer
        scraper = services.scraping
    else:
        raise HTTPException(status_code=412, detail="Scraping services not initialized")

    log_string = None
    item = None
    indexer_result = None

    with db_session():
        if item_id:
            item = db_functions.get_item_by_id(int(item_id))
        elif tmdb_id and media_type == "movie":
            prepared_item = MediaItem(
                {
                    "tmdb_id": tmdb_id,
                    "requested_by": "riven",
                    "requested_at": datetime.now(),
                }
            )
<<<<<<< HEAD
=======

>>>>>>> 41505d40
            indexer_result = next(indexer.run(prepared_item), None)
        elif tvdb_id and media_type == "tv":
            prepared_item = MediaItem(
                {
                    "tvdb_id": tvdb_id,
                    "requested_by": "riven",
                    "requested_at": datetime.now(),
                }
            )
<<<<<<< HEAD
=======

>>>>>>> 41505d40
            indexer_result = next(indexer.run(prepared_item), None)
        elif imdb_id:
            prepared_item = MediaItem(
                {
                    "imdb_id": imdb_id,
                    "tvdb_id": tvdb_id,
                    "requested_by": "riven",
                    "requested_at": datetime.now(),
                }
            )
<<<<<<< HEAD
=======

>>>>>>> 41505d40
            indexer_result = next(indexer.run(prepared_item), None)
        else:
            raise HTTPException(status_code=400, detail="No valid ID provided")

<<<<<<< HEAD
        if indexer_result:
=======
        if indexer_result and indexer_result.media_items:
>>>>>>> 41505d40
            item = indexer_result.media_items[0]

        if not item:
            raise HTTPException(status_code=404, detail="Item not found")

<<<<<<< HEAD
        streams = scraper.scrape(item, manual=True)
        log_string = item.log_string

    return ScrapeItemResponse(
        message=f"Manually scraped streams for item {log_string}",
        streams={
            stream.infohash: Stream.model_validate(stream)
            for stream in streams.values()
        },
    )
    return ScrapeItemResponse(
        message=f"Manually scraped streams for item {log_string}",
        streams={
            stream.infohash: Stream.model_validate(stream)
            for stream in streams.values()
        },
    )
=======
        streams = scraper.scrape(item)
        log_string = item.log_string

        return ScrapeItemResponse(
            message=f"Manually scraped streams for item {log_string}",
            streams={
                stream.infohash: Stream(
                    infohash=stream.infohash,
                    raw_title=stream.raw_title,
                    parsed_title=stream.parsed_title,
                    parsed_data=stream.parsed_data,
                    rank=stream.rank,
                    lev_ratio=stream.lev_ratio,
                )
                for stream in streams.values()
            },
        )
>>>>>>> 41505d40


@router.post(
    "/start_session",
    summary="Start a manual scraping session",
    operation_id="start_manual_session",
    response_model=StartSessionResponse,
)
async def start_manual_session(
    background_tasks: BackgroundTasks,
    magnet: str,
    item_id: Annotated[
<<<<<<< HEAD
        str | None,
=======
        int | None,
>>>>>>> 41505d40
        Query(description="The ID of the media item"),
    ] = None,
    tmdb_id: Annotated[
        str | None,
        Query(description="The TMDB ID of the media item"),
    ] = None,
    tvdb_id: Annotated[
        str | None,
        Query(description="The TVDB ID of the media item"),
    ] = None,
    imdb_id: Annotated[
        str | None,
        Query(description="The IMDB ID of the media item"),
    ] = None,
    media_type: Annotated[
        Literal["movie", "tv"] | None,
        Query(description="The media type"),
    ] = None,
<<<<<<< HEAD
    disable_filesize_check: Annotated[
        bool,
        Query(description="Disable filesize check"),
    ] = False,
=======
>>>>>>> 41505d40
) -> StartSessionResponse:
    scraping_session_manager.cleanup_expired(background_tasks)

    info_hash = extract_infohash(magnet)

    if not info_hash:
        raise HTTPException(status_code=400, detail="Invalid magnet URI")

    if services := di[Program].services:
        indexer = services.indexer
        downloader = services.downloader
    else:
        raise HTTPException(status_code=412, detail="Required services not initialized")

    initialize_downloader(downloader)

    item = None
<<<<<<< HEAD
    
    # 1. Try to find existing item in DB
    if item_id:
        item = db_functions.get_item_by_id(int(item_id))
=======
    indexer_result = None

    if item_id:
        item = db_functions.get_item_by_id(item_id)
    elif tmdb_id and media_type == "movie":
        prepared_item = MediaItem(
            {
                "tmdb_id": tmdb_id,
                "requested_by": "riven",
                "requested_at": datetime.now(),
            }
        )
        indexer_result = next(indexer.run(prepared_item), None)
    elif tvdb_id and media_type == "tv":
        prepared_item = MediaItem(
            {
                "tvdb_id": tvdb_id,
                "requested_by": "riven",
                "requested_at": datetime.now(),
            }
        )
        indexer_result = next(indexer.run(prepared_item), None)
    elif imdb_id:
        prepared_item = MediaItem(
            {
                "imdb_id": imdb_id,
                "requested_by": "riven",
                "requested_at": datetime.now(),
            }
        )
        indexer_result = next(indexer.run(prepared_item), None)
>>>>>>> 41505d40
    else:
        try:
            item = db_functions.get_item_by_external_id(
                tmdb_id=tmdb_id,
                tvdb_id=tvdb_id,
                imdb_id=imdb_id
            )
        except ValueError:
            pass

<<<<<<< HEAD
    # 2. If not found, create/fetch it using indexer
=======
    if indexer_result:
        item = indexer_result.media_items[0]

>>>>>>> 41505d40
    if not item:
        if tmdb_id and media_type == "movie":
            prepared_item = MediaItem(
                {
                    "tmdb_id": tmdb_id,
                    "requested_by": "riven",
                    "requested_at": datetime.now(),
                }
            )
            result = next(indexer.run(prepared_item), None)
            if result and result.media_items:
                item = result.media_items[0]
        elif tvdb_id and media_type == "tv":
            prepared_item = MediaItem(
                {
                    "tvdb_id": tvdb_id,
                    "requested_by": "riven",
                    "requested_at": datetime.now(),
                }
            )
            result = next(indexer.run(prepared_item), None)
            if result and result.media_items:
                item = result.media_items[0]
        elif imdb_id:
            prepared_item = MediaItem(
                {
                    "imdb_id": imdb_id,
                    "requested_by": "riven",
                    "requested_at": datetime.now(),
                }
            )
            result = next(indexer.run(prepared_item), None)
            if result and result.media_items:
                item = result.media_items[0]
        else:
            raise HTTPException(status_code=400, detail="No valid ID provided")

        if not item:
            raise HTTPException(status_code=404, detail="Item not found")

    if item.type == "mediaitem":
        raise HTTPException(status_code=500, detail="Incorrect item type found")

<<<<<<< HEAD
    container = downloader.get_instant_availability(
        info_hash, item.type, limit_filesize=not disable_filesize_check
    )
=======
    container = downloader.get_instant_availability(info_hash, item.type)
>>>>>>> 41505d40

    if not container or not container.cached:
        raise HTTPException(
            status_code=400, detail="Torrent is not cached, please try another stream"
        )

    session = scraping_session_manager.create_session(
<<<<<<< HEAD
        magnet,
        item_id=str(item.id) if item.id else None,
=======
        item.id,
        info_hash,
>>>>>>> 41505d40
        media_type=media_type,
        imdb_id=imdb_id,
        tmdb_id=tmdb_id,
        tvdb_id=tvdb_id,
        service=container.service,
    )

    logger.debug(f"Created session {session.id} with item ID: {session.item_id}")

    try:
<<<<<<< HEAD
        service_instance = downloader.get_service(container.service) if container.service else None
        torrent_id = downloader.add_torrent(info_hash, service=service_instance)
        torrent_info = downloader.get_torrent_info(torrent_id, service=service_instance)
=======
        torrent_id = downloader.add_torrent(info_hash)
        torrent_info = downloader.get_torrent_info(torrent_id)
>>>>>>> 41505d40
        scraping_session_manager.update_session(
            session_id=session.id,
            torrent_id=torrent_id,
            torrent_info=torrent_info,
            containers=container,
        )
    except Exception as e:
        background_tasks.add_task(scraping_session_manager.abort_session, session.id)
        raise HTTPException(status_code=500, detail=str(e))

    return StartSessionResponse(
        message="Started manual scraping session",
        session_id=session.id,
        torrent_id=torrent_id,
        torrent_info=torrent_info,
        containers=container,
<<<<<<< HEAD
        expires_at=session.expires_at.isoformat() + "Z",
=======
        expires_at=session.expires_at.isoformat(),
>>>>>>> 41505d40
    )


@router.post(
    "/select_files/{session_id}",
    summary="Select files for torrent id, for this to be instant it requires files to be one of /manual/instant_availability response containers",
    operation_id="manual_select",
    response_model=SelectFilesResponse,
)
def manual_select_files(
    session_id: Annotated[
        str,
        Path(
            description="Identifier of the scraping session containing item and torrent context."
        ),
    ],
    files: Annotated[
        Container,
        Body(description="The files to select"),
    ],
) -> SelectFilesResponse:
    if services := di[Program].services:
        downloader = services.downloader
    else:
        raise HTTPException(status_code=412, detail="Required services not initialized")

    session = scraping_session_manager.get_session(session_id)

    if not session:
        raise HTTPException(status_code=404, detail="Session not found or expired")

    if not session.torrent_id:
        scraping_session_manager.abort_session(session_id)

        raise HTTPException(status_code=500, detail="No torrent ID found")

    download_type = "uncached"

    if files.model_dump() in session.containers:
        download_type = "cached"

    try:
        service_instance = downloader.get_service(session.service) if session.service else None
        downloader.select_files(
            session.torrent_id, [int(file_id) for file_id in files.root.keys()], service=service_instance
        )

        session.selected_files = files.model_dump()
    except Exception as e:
        raise HTTPException(status_code=500, detail=str(e))

    return SelectFilesResponse(
        message=f"Selected files for {session.item_id}",
        download_type=download_type,
    )


@router.post(
    "/update_attributes/{session_id}",
    summary="Match container files to item",
    operation_id="manual_update_attributes",
<<<<<<< HEAD
    response_model=UpdateAttributesResponse,
=======
    response_model=MessageResponse,
>>>>>>> 41505d40
)
async def manual_update_attributes(
    session_id: Annotated[
        str,
        Path(
            description="Identifier of the scraping session containing item and torrent context."
        ),
    ],
    data: Annotated[
        DebridFile | ShowFileData,
        Body(
            description="File metadata for a single movie (`DebridFile`) or a mapping of seasons/episodes to file metadata (`ShowFileData`) for TV content."
        ),
    ],
<<<<<<< HEAD
    session: Session = Depends(db_session.__wrapped__),
) -> UpdateAttributesResponse:
=======
) -> MessageResponse:
>>>>>>> 41505d40
    """
    Apply selected file attributes from a scraping session to the referenced media item(s).

    Locate the media item referenced by the given scraping session, create or reuse a staging FilesystemEntry for the provided file data, attach the file as the item's active stream (or attach to matching episodes for TV items), persist the changes to the database, and enqueue post-processing events for affected items.

    Parameters:
        session_id (str): Identifier of the scraping session containing item and torrent context.
        data (DebridFile | ShowFileData): File metadata for a single movie (`DebridFile`) or a mapping of seasons/episodes to file metadata (`ShowFileData`) for TV content.

    Returns:
        dict: A message indicating which item(s) were updated, including the item's log string.

    Raises:
        HTTPException: 404 if the session or target item cannot be found; 500 if the session lacks an associated item ID.
    """

    scraping_session = scraping_session_manager.get_session(session_id)
<<<<<<< HEAD

=======
>>>>>>> 41505d40
    log_string = None

    if not scraping_session:
        raise HTTPException(status_code=404, detail="Session not found or expired")

<<<<<<< HEAD
    # Note: We removed the strict check for item_id here to allow for items that haven't been persisted yet.
    # The item lookup logic below handles cases where item_id is missing.

    item = None
    item_ids_to_submit = None

    if scraping_session.item_id:
        item = db_functions.get_item_by_id(int(scraping_session.item_id))

    if not item:
        # Try to find by any external ID
        try:
            item = db_functions.get_item_by_external_id(
                tmdb_id=str(scraping_session.tmdb_id) if scraping_session.tmdb_id else None,
                tvdb_id=str(scraping_session.tvdb_id) if scraping_session.tvdb_id else None,
                imdb_id=scraping_session.imdb_id
            )
        except ValueError:
            pass

    if not item:
        item_data = {
            k: v for k, v in {
                "imdb_id": scraping_session.imdb_id,
                "tmdb_id": scraping_session.tmdb_id,
                "tvdb_id": scraping_session.tvdb_id,
                "requested_by": "riven",
                "requested_at": datetime.now(),
            }.items() if v
        }

        if item_data:
            result = next(IndexerService().run(MediaItem(item_data)), None)
            if result and result.media_items:
                indexed = result.media_items[0]
                # Check if the indexed item actually exists (e.g. via a newly discovered ID)
                try:
                    if existing := db_functions.get_item_by_external_id(
                        tmdb_id=str(indexed.tmdb_id) if indexed.tmdb_id else None,
                        tvdb_id=str(indexed.tvdb_id) if indexed.tvdb_id else None,
                        imdb_id=str(indexed.imdb_id) if indexed.imdb_id else None,
                        session=session
                    ):
                        indexed.id = existing.id
                except ValueError:
                    pass
                
                item = session.merge(indexed)
                session.commit()
=======
    if not scraping_session.item_id:
        scraping_session_manager.abort_session(session_id)
        raise HTTPException(status_code=500, detail="No item ID found")

    item = None
    item_ids_to_submit = None

    with db_session() as session:
        if scraping_session.media_type == "tv" and scraping_session.tvdb_id:
            item = db_functions.get_item_by_external_id(
                tvdb_id=str(scraping_session.tvdb_id)
            )
        elif scraping_session.media_type == "movie" and scraping_session.tmdb_id:
            item = db_functions.get_item_by_external_id(
                tmdb_id=str(scraping_session.tmdb_id)
            )
        elif scraping_session.imdb_id:
            item = db_functions.get_item_by_external_id(
                imdb_id=scraping_session.imdb_id
            )
>>>>>>> 41505d40

        if not item:
            item_data = dict[str, Any]()

<<<<<<< HEAD
    item = session.merge(item)
    item_ids_to_submit = set[int]()

    if services := di[Program].services:
        downloader = services.downloader
    else:
        raise HTTPException(status_code=412, detail="Required services not initialized")

    service_instance = downloader.get_service(scraping_session.service) if scraping_session.service else None

    def update_item(item: MediaItem, data: DebridFile):
        """
        Prepare and attach a filesystem entry and stream to a MediaItem based on a selected DebridFile within a scraping session.

        Parameters:
            item (MediaItem): The media item to update; will be merged into the active DB session as needed.
            data (DebridFile): Selected file metadata (filename, filesize, optional download_url) used to create or locate the staging entry.
        """

        di[Program].em.cancel_job(item.id)

        if item.last_state == States.Paused:
            item.last_state = States.Unknown

        item.reset()

        # Ensure a staging MediaEntry exists and is linked
        from program.media.media_entry import MediaEntry

        if item.media_entry and data.filename:
            fs_entry = item.media_entry
            # Update source metadata on existing entry
            fs_entry.original_filename = data.filename
        else:
            # Create a provisional VIRTUAL entry (download_url/provider may be filled by downloader later)
            provider = service_instance.key if service_instance else None

            # Get torrent ID from scraping session
            torrent_id = (
                scraping_session.torrent_info.id if scraping_session.torrent_info else None
            )
            
            download_url = data.download_url
            
            # If download_url is missing, try to refresh torrent info to get it
            if not download_url and torrent_id and service_instance:
                try:
                    logger.debug(f"Refreshing torrent info for {torrent_id} to resolve download_url")
                    fresh_info = service_instance.get_torrent_info(torrent_id)
                    
                    # Find matching file
                    for file in fresh_info.files.values():
                        if file.filename == data.filename:
                            if file.download_url:
                                download_url = file.download_url
                                logger.debug(f"Resolved download_url for {data.filename}: {download_url}")
                            break
                except Exception as e:
                    logger.warning(f"Failed to refresh torrent info: {e}")

            logger.debug(f"Manual Update Attributes: provider={provider}, torrent_id={torrent_id}, download_url={download_url}")

            fs_entry = MediaEntry.create_placeholder_entry(
                original_filename=data.filename,
                download_url=download_url,
                provider=provider,
                provider_download_id=str(torrent_id) if torrent_id else None,
                file_size=data.filesize or 0,
            )


            session.add(fs_entry)
            session.flush()
            
            # Link MediaItem to FilesystemEntry
            # Clear existing entries and add the new one
            item.filesystem_entries.clear()
            item.filesystem_entries.append(fs_entry)
            item = session.merge(item)

        assert scraping_session
        assert scraping_session.magnet
        assert scraping_session.torrent_info

        infohash = scraping_session.torrent_info.infohash
        if not infohash:
            infohash = extract_infohash(scraping_session.magnet)

        item.active_stream = ActiveStream(
            infohash=infohash,
            id=scraping_session.torrent_info.id,
        )

        torrent = rtn.rank(
            scraping_session.torrent_info.name,
            infohash,
        )

        # Ensure the item is properly attached to the session before adding streams
        # This prevents SQLAlchemy warnings about detached objects
        if object_session(item) is not session:
            item = session.merge(item)
        # Ensure the item is properly attached to the session before adding streams
        # This prevents SQLAlchemy warnings about detached objects
        if object_session(item) is not session:
            item = session.merge(item)

        item.streams.append(ItemStream(torrent=torrent))
        item_ids_to_submit.add(item.id)

    if isinstance(data, DebridFile):
        update_item(item, data)
    else:
        updated_episode_ids = set[int]()

        for season_number, episodes in data.root.items():
            for episode_number, episode_data in episodes.items():
                if isinstance(item, Show):
                    if episode := item.get_absolute_episode(
                        episode_number, season_number
                    ):
                        update_item(episode, episode_data)
                        updated_episode_ids.add(episode.id)
                    else:
                        logger.error(
                            f"Failed to find episode {episode_number} for season {season_number} for {item.log_string}"
                        )

                        continue
                elif isinstance(item, Season):
                    if episode := item.parent.get_absolute_episode(
                        episode_number, season_number
                    ):
                        update_item(episode, episode_data)
                        updated_episode_ids.add(episode.id)
                    else:
                        logger.error(
                            f"Failed to find season {season_number} for {item.log_string}"
                        )

                        continue
                elif isinstance(item, Episode):
                    if (
                        season_number != item.parent.number
                        and episode_number != item.number
                    ):
                        continue

                    update_item(item, episode_data)
                    updated_episode_ids.add(item.id)

                    break
                else:
                    logger.error(f"Failed to find item type for {item.log_string}")
                    continue

        # Set unselected episodes to paused
        if isinstance(item, Show):
            logger.debug(f"Checking {len(item.seasons)} seasons for unselected episodes to pause")
            for season in item.seasons:
                logger.debug(f"Season {season.number} has {len(season.episodes)} episodes")
                for episode in season.episodes:
                    if episode.id not in updated_episode_ids:
                        if episode.state in [
                            States.Completed,
                            States.Symlinked,
                            States.Downloaded,
                        ]:
                            continue

                        episode.store_state(States.Paused)
                        session.merge(episode)
                        logger.debug(f"Paused episode {episode.log_string} (ID: {episode.id})")
        elif isinstance(item, Season):
            logger.debug(f"Checking {len(item.episodes)} episodes in season {item.number} to pause")
            for episode in item.episodes:
                if episode.id not in updated_episode_ids:
                    if episode.state in [
                        States.Completed,
                        States.Symlinked,
                        States.Downloaded,
                    ]:
                        continue

                    episode.store_state(States.Paused)
                    session.merge(episode)
                    logger.debug(f"Paused episode {episode.log_string} (ID: {episode.id})")

    item.store_state()

    log_string = item.log_string
    session.merge(item)
    session.commit()
=======
            if scraping_session.imdb_id:
                item_data["imdb_id"] = scraping_session.imdb_id

            if scraping_session.tmdb_id:
                item_data["tmdb_id"] = scraping_session.tmdb_id

            if scraping_session.tvdb_id:
                item_data["tvdb_id"] = scraping_session.tvdb_id

            if item_data:
                item_data["requested_by"] = "riven"
                item_data["requested_at"] = datetime.now()
                prepared_item = MediaItem(item_data)

                indexer_result = next(IndexerService().run(prepared_item), None)

                if indexer_result:
                    item = indexer_result.media_items[0]
                    session.merge(item)
                    session.commit()

            if not item:
                raise HTTPException(status_code=404, detail="Item not found")

            item = session.merge(item)
            item_ids_to_submit = set[int]()

            def update_item(item: MediaItem, data: DebridFile):
                """
                Prepare and attach a filesystem entry and stream to a MediaItem based on a selected DebridFile within a scraping session.

                Cancels any running processing job for the item and resets its state; ensures there is a staging FilesystemEntry for the given file (reusing an existing entry or creating a provisional one and persisting it), clears the item's existing filesystem_entries and links the staging entry, sets the item's active_stream to the session magnet and torrent id, appends a ranked ItemStream derived from the session, and records the item's id in the module-level item_ids_to_submit set.

                Parameters:
                    item (MediaItem): The media item to update; will be merged into the active DB session as needed.
                    data (DebridFile): Selected file metadata (filename, filesize, optional download_url) used to create or locate the staging entry.
                """

                di[Program].em.cancel_job(item.id)

                item.reset()

                # Ensure a staging MediaEntry exists and is linked
                from program.media.media_entry import MediaEntry

                fs_entry = None

                if item.media_entry and data.filename:
                    fs_entry = item.media_entry
                    # Update source metadata on existing entry
                    fs_entry.original_filename = data.filename
                else:
                    # Create a provisional VIRTUAL entry (download_url/provider may be filled by downloader later)
                    fs_entry = MediaEntry.create_placeholder_entry(
                        original_filename=data.filename,
                        download_url=data.download_url,
                        provider=None,
                        provider_download_id=None,
                        file_size=data.filesize,
                    )

                    session.add(fs_entry)
                    session.commit()
                    session.refresh(fs_entry)

                    # Link MediaItem to FilesystemEntry
                    # Clear existing entries and add the new one
                    item.filesystem_entries.clear()
                    item.filesystem_entries.append(fs_entry)
                    item = session.merge(item)

                assert scraping_session
                assert scraping_session.magnet
                assert scraping_session.torrent_info

                item.active_stream = ActiveStream(
                    infohash=scraping_session.magnet,
                    id=scraping_session.torrent_info.id,
                )

                torrent = rtn.rank(
                    scraping_session.torrent_info.name,
                    scraping_session.magnet,
                )

                # Ensure the item is properly attached to the session before adding streams
                # This prevents SQLAlchemy warnings about detached objects
                if object_session(item) is not session:
                    item = session.merge(item)

                item.streams.append(ItemStream(torrent=torrent))
                item_ids_to_submit.add(item.id)

            if isinstance(data, DebridFile):
                update_item(item, data)
            else:
                for season_number, episodes in data.root.items():
                    for episode_number, episode_data in episodes.items():
                        if isinstance(item, Show):
                            if episode := item.get_absolute_episode(
                                episode_number, season_number
                            ):
                                update_item(episode, episode_data)
                            else:
                                logger.error(
                                    f"Failed to find episode {episode_number} for season {season_number} for {item.log_string}"
                                )

                                continue
                        elif isinstance(item, Season):
                            if episode := item.parent.get_absolute_episode(
                                episode_number, season_number
                            ):
                                update_item(episode, episode_data)
                            else:
                                logger.error(
                                    f"Failed to find season {season_number} for {item.log_string}"
                                )

                                continue
                        elif isinstance(item, Episode):
                            if (
                                season_number != item.parent.number
                                and episode_number != item.number
                            ):
                                continue

                            update_item(item, episode_data)

                            break
                        else:
                            logger.error(
                                f"Failed to find item type for {item.log_string}"
                            )
                            continue

            item.store_state()

            log_string = item.log_string
>>>>>>> 41505d40

            session.merge(item)
            session.commit()

        # Sync VFS to reflect any deleted/updated entries
        # Must happen AFTER commit so the database reflects the changes
        if services := di[Program].services:
            filesystem_service = services.filesystem
        else:
            raise HTTPException(
                status_code=412, detail="Filesystem service not initialized"
            )

<<<<<<< HEAD
    if filesystem_service := di[Program].services.filesystem:
        filesystem_service.riven_vfs.sync(item)
        logger.debug("VFS synced after manual scraping update")

    for item_id in item_ids_to_submit:
        di[Program].em.add_event(Event("ManualAPI", item_id))

    return UpdateAttributesResponse(message=f"Updated given data to {log_string}")
=======
        if filesystem_service and filesystem_service.riven_vfs:
            filesystem_service.riven_vfs.sync(item)
            logger.debug("VFS synced after manual scraping update")

        if item_ids_to_submit:
            for item_id in item_ids_to_submit:
                di[Program].em.add_event(Event("ManualAPI", item_id))

        return MessageResponse(message=f"Updated given data to {log_string}")
>>>>>>> 41505d40


@router.post(
    "/abort_session/{session_id}",
    summary="Abort a manual scraping session",
    operation_id="abort_manual_session",
<<<<<<< HEAD
    response_model=SessionResponse,
=======
    response_model=MessageResponse,
>>>>>>> 41505d40
)
async def abort_manual_session(
    background_tasks: BackgroundTasks,
    session_id: Annotated[
        str,
        Path(
            description="Identifier of the scraping session containing item and torrent context."
        ),
    ],
<<<<<<< HEAD
) -> SessionResponse:
    session = scraping_session_manager.get_session(session_id)
=======
) -> MessageResponse:
    session = scraping_session_manager.get_session(session_id)

>>>>>>> 41505d40
    if not session:
        raise HTTPException(status_code=404, detail="Session not found or expired")

    background_tasks.add_task(scraping_session_manager.abort_session, session_id)
<<<<<<< HEAD
    return SessionResponse(message=f"Aborted session {session_id}")
=======

    return MessageResponse(message=f"Aborted session {session_id}")
>>>>>>> 41505d40


@router.post(
    "/complete_session/{session_id}",
    summary="Complete a manual scraping session",
    operation_id="complete_manual_session",
<<<<<<< HEAD
    response_model=SessionResponse,
=======
    response_model=MessageResponse,
>>>>>>> 41505d40
)
async def complete_manual_session(
    session_id: Annotated[
        str,
        Path(
            description="Identifier of the scraping session containing item and torrent context."
        ),
    ],
<<<<<<< HEAD
) -> SessionResponse:
=======
) -> MessageResponse:
>>>>>>> 41505d40
    session = scraping_session_manager.get_session(session_id)

    if not session:
        raise HTTPException(status_code=404, detail="Session not found or expired")

    if not all([session.torrent_id, session.selected_files]):
        raise HTTPException(status_code=400, detail="Session is incomplete")

    scraping_session_manager.complete_session(session_id)
<<<<<<< HEAD
    return SessionResponse(message=f"Completed session {session_id}")
=======

    return MessageResponse(message=f"Completed session {session_id}")
>>>>>>> 41505d40


class ParseTorrentTitleResponse(BaseModel):
    message: str
    data: list[dict[str, Any]]


@router.post(
    "/parse",
    summary="Parse an array of torrent titles",
    operation_id="parse_torrent_titles",
    response_model=ParseTorrentTitleResponse,
)
async def parse_torrent_titles(
    titles: Annotated[
        list[str],
        Body(description="List of torrent titles to parse"),
    ],
) -> ParseTorrentTitleResponse:
    parsed_titles = list[dict[str, Any]]()

    if titles:
        for title in titles:
            parsed_titles.append(
                {
                    "raw_title": title,
                    **parse_title(title),
                }
            )

        if parsed_titles:
            return ParseTorrentTitleResponse(
                message="Parsed torrent titles",
                data=parsed_titles,
            )

        return ParseTorrentTitleResponse(message="No titles could be parsed", data=[])
    else:
        return ParseTorrentTitleResponse(message="No titles provided", data=[])


@router.post(
    "/overseerr/requests",
    summary="Fetch Overseerr Requests",
    operation_id="fetch_overseerr_requests",
    response_model=MessageResponse,
)
async def overseerr_requests(
    filter: Annotated[
        Literal[
            "all",
            "approved",
            "available",
            "pending",
            "processing",
            "unavailable",
            "failed",
            "deleted",
            "completed",
        ]
        | None,
        Query(description="Filter for Overseerr requests"),
    ] = None,
    take: Annotated[
        int,
        Query(description="Number of requests to fetch"),
    ] = 100000,
<<<<<<< HEAD
    db: Session = Depends(db_session.__wrapped__),
=======
>>>>>>> 41505d40
) -> MessageResponse:
    """Get all overseerr requests and make sure they exist in the database"""

    from program.db.db_functions import item_exists_by_any_id

    if services := di[Program].services:
        if not services.overseerr.enabled:
            raise HTTPException(
                status_code=412,
                detail="Overseerr service not enabled",
            )

        overseerr_api = services.overseerr.api
    else:
        raise HTTPException(
            status_code=412,
            detail="Overseerr service not initialized",
        )

    overseerr_media_requests = overseerr_api.get_media_requests(
        "overseerr",
        filter,
        take,
    )

    if not overseerr_media_requests:
        return MessageResponse(message="No new overseerr requests to process")

    with db_session() as session:
        overseerr_items = [
            item
            for item in overseerr_media_requests
            if not item_exists_by_any_id(
                tvdb_id=item.tvdb_id,
                tmdb_id=item.tmdb_id,
                session=session,
            )
        ]

        logger.info(f"Found {len(overseerr_items)} new overseerr requests")

        if overseerr_items:
            # Persist first, then enqueue
            persisted_items = list[MediaItem]()

            for item in overseerr_items:
                persisted = session.merge(item)
                persisted_items.append(persisted)

<<<<<<< HEAD
    if overseerr_items:
        # Persist first, then enqueue
        persisted_items = list[MediaItem]()

        for item in overseerr_items:
            persisted = db.merge(item)
            persisted_items.append(persisted)

        db.commit()

        for persisted in persisted_items:
            di[Program].em.add_item(persisted, service="Overseerr")

    return MessageResponse(message="Submitted overseerr requests to the queue")

class AutoScrapeRequest(BaseModel):
    item_id: str | None = None
    tmdb_id: str | None = None
    tvdb_id: str | None = None
    imdb_id: str | None = None
    media_type: Literal["movie", "tv"] | None = None
    resolutions: list[str] | None = None
    quality: list[str] | None = None
    rips: list[str] | None = None
    hdr: list[str] | None = None
    audio: list[str] | None = None
    extras: list[str] | None = None
    trash: list[str] | None = None
    require: list[str] | None = None
    exclude: list[str] | None = None


@router.post(
    "/auto",
    summary="Auto scrape an item with resolution overrides",
    operation_id="auto_scrape_item",
)
async def auto_scrape_item(
    body: AutoScrapeRequest,
) -> MessageResponse:
    """
    Auto scrape an item with specific resolution overrides.
    This performs a one-time scrape using the provided resolutions
    and triggers the downloader if new streams are found.
    """
    if services := di[Program].services:
        scraper = services.scraping
        indexer = services.indexer
    else:
        raise HTTPException(status_code=412, detail="Services not initialized")

    item = None
    with db_session() as session:
        if body.item_id:
            item = db_functions.get_item_by_id(int(body.item_id), session=session)
        elif body.tmdb_id and body.media_type == "movie":
            prepared_item = MediaItem(
                {
                    "tmdb_id": body.tmdb_id,
                    "requested_by": "riven",
                    "requested_at": datetime.now(),
                }
            )
            if result := next(indexer.run(prepared_item), None):
                item = result.media_items[0] if result.media_items else None
        elif body.tvdb_id and body.media_type == "tv":
            prepared_item = MediaItem(
                {
                    "tvdb_id": body.tvdb_id,
                    "requested_by": "riven",
                    "requested_at": datetime.now(),
                }
            )
            if result := next(indexer.run(prepared_item), None):
                item = result.media_items[0] if result.media_items else None
        elif body.imdb_id:
            prepared_item = MediaItem(
                {
                    "imdb_id": body.imdb_id,
                    "tvdb_id": body.tvdb_id, # imdb_id alone is not enough for TV, needs tvdb_id
                    "requested_by": "riven",
                    "requested_at": datetime.now(),
                }
            )
            if result := next(indexer.run(prepared_item), None):
                item = result.media_items[0] if result.media_items else None
        
        if not item:
            raise HTTPException(status_code=404, detail="Item not found")

        # Scrape with overrides
        streams = scraper.scrape(item, ranking_overrides=body.model_dump(exclude_unset=True))
        
        # Filter out existing or blacklisted streams
        new_streams = [
            stream
            for stream in streams.values()
            if stream not in item.streams and stream not in item.blacklisted_streams
        ]

        if new_streams:
            item.streams.extend(new_streams)
            from program.media.state import States
            item.store_state(States.Scraped) # Force state update to trigger downloader
            logger.info(f"Auto scrape found {len(new_streams)} new streams for {item.log_string}")
            
            # Commit changes to DB
            session.add(item)
            session.commit()
            
            # Emit event to trigger downloader
            di[Program].em.add_event(Event("Scraping", item_id=item.id))
            
            return {"message": f"Auto scrape started. Found {len(new_streams)} new streams."}
        else:
            return {"message": "Auto scrape completed. No new streams found."}
=======
            session.commit()

            from program.services.content.overseerr import Overseerr

            for persisted in persisted_items:
                di[Program].em.add_item(persisted, service=Overseerr.__class__.__name__)

            return MessageResponse(
                message=f"Submitted {len(overseerr_items)} overseerr requests to the queue"
            )

    return MessageResponse(message="No new overseerr requests to process")
>>>>>>> 41505d40
<|MERGE_RESOLUTION|>--- conflicted
+++ resolved
@@ -2,18 +2,11 @@
 from typing import Annotated, Any, Literal, TypeAlias
 from uuid import uuid4
 
-<<<<<<< HEAD
-=======
 from RTN import ParsedData
->>>>>>> 41505d40
 from fastapi import (
     APIRouter,
     BackgroundTasks,
     Body,
-<<<<<<< HEAD
-    Depends,
-=======
->>>>>>> 41505d40
     HTTPException,
     Path,
     Query,
@@ -21,21 +14,12 @@
 from kink import di
 from loguru import logger
 from PTT import parse_title  # pyright: ignore[reportUnknownVariableType]
-<<<<<<< HEAD
-from pydantic import BaseModel, ConfigDict, Field, RootModel
-from sqla_wrapper import Session
-=======
 from pydantic import BaseModel, RootModel
->>>>>>> 41505d40
 from sqlalchemy.orm import object_session
 
 from program.db import db_functions
 from program.db.db import db_session
 from program.media.item import Episode, MediaItem, Season, Show
-<<<<<<< HEAD
-from program.media.state import States
-=======
->>>>>>> 41505d40
 from program.media.stream import Stream as ItemStream
 from program.services.downloaders import Downloader
 from program.services.downloaders.models import (
@@ -49,11 +33,6 @@
 from program.utils.torrent import extract_infohash
 from program.program import Program
 from program.media.models import ActiveStream
-<<<<<<< HEAD
-from program.program import Program
-from program.media.models import ActiveStream
-=======
->>>>>>> 41505d40
 from ..models.shared import MessageResponse
 
 
@@ -68,12 +47,7 @@
     resolution: str
 
 
-<<<<<<< HEAD
-class ScrapeItemResponse(BaseModel):
-    message: str
-=======
 class ScrapeItemResponse(MessageResponse):
->>>>>>> 41505d40
     streams: dict[str, Stream]
 
 
@@ -89,17 +63,6 @@
     download_type: Literal["cached", "uncached"]
 
 
-<<<<<<< HEAD
-class UpdateAttributesResponse(BaseModel):
-    message: str
-
-
-class SessionResponse(BaseModel):
-    message: str
-
-
-=======
->>>>>>> 41505d40
 ContainerMap: TypeAlias = dict[str, DebridFile]
 
 
@@ -149,20 +112,12 @@
     def __init__(
         self,
         id: str,
-<<<<<<< HEAD
-        item_id: str | None = None,
-=======
         item_id: int,
->>>>>>> 41505d40
         media_type: Literal["movie", "tv"] | None = None,
         imdb_id: str | None = None,
         tmdb_id: str | None = None,
         tvdb_id: str | None = None,
         magnet: str | None = None,
-<<<<<<< HEAD
-        service: str | None = None,
-=======
->>>>>>> 41505d40
     ):
         self.id = id
         self.item_id = item_id
@@ -171,10 +126,6 @@
         self.tmdb_id = tmdb_id
         self.tvdb_id = tvdb_id
         self.magnet = magnet
-<<<<<<< HEAD
-        self.service = service
-=======
->>>>>>> 41505d40
         self.torrent_id: int | str | None = None
         self.torrent_info: TorrentInfo | None = None
         self.containers: TorrentContainer | None = None
@@ -194,21 +145,12 @@
 
     def create_session(
         self,
-<<<<<<< HEAD
-        magnet: str,
-        item_id: str | None = None,
-=======
         item_id: int,
         magnet: str,
->>>>>>> 41505d40
         media_type: Literal["movie", "tv"] | None = None,
         imdb_id: str | None = None,
         tmdb_id: str | None = None,
         tvdb_id: str | None = None,
-<<<<<<< HEAD
-        service: str | None = None,
-=======
->>>>>>> 41505d40
     ) -> ScrapingSession:
         """Create a new scraping session"""
         session_id = str(uuid4())
@@ -220,10 +162,6 @@
             tmdb_id,
             tvdb_id,
             magnet,
-<<<<<<< HEAD
-            service,
-=======
->>>>>>> 41505d40
         )
         self.sessions[session_id] = session
         return session
@@ -231,15 +169,8 @@
     def get_session(self, session_id: str) -> ScrapingSession | None:
         """Get a scraping session by ID"""
 
-<<<<<<< HEAD
-
         session = self.sessions.get(session_id)
 
-
-=======
-        session = self.sessions.get(session_id)
-
->>>>>>> 41505d40
         if not session:
             return None
 
@@ -281,10 +212,6 @@
     def complete_session(self, session_id: str):
         """Complete a scraping session"""
 
-<<<<<<< HEAD
-
-=======
->>>>>>> 41505d40
         session = self.get_session(session_id)
         if not session:
             return
@@ -304,10 +231,7 @@
         for session_id in expired:
             background_tasks.add_task(self.abort_session, session_id)
 
-<<<<<<< HEAD
-=======
-
->>>>>>> 41505d40
+
 scraping_session_manager = ScrapingSessionManager()
 
 router = APIRouter(prefix="/scrape", tags=["scrape"])
@@ -315,24 +239,13 @@
 
 def initialize_downloader(downloader: Downloader):
     """Initialize downloader if not already set"""
-<<<<<<< HEAD
-=======
 
     if not scraping_session_manager.downloader:
         scraping_session_manager.set_downloader(downloader)
->>>>>>> 41505d40
-
-    if not scraping_session_manager.downloader:
-        scraping_session_manager.set_downloader(downloader)
-
-<<<<<<< HEAD
-
-@router.get(
-    "/",
-=======
+
+
 @router.get(
     "/scrape",
->>>>>>> 41505d40
     summary="Get streams for an item",
     operation_id="scrape_item",
     response_model=ScrapeItemResponse,
@@ -343,17 +256,6 @@
         Query(description="The ID of the media item"),
     ] = None,
     tmdb_id: Annotated[
-<<<<<<< HEAD
-        int | None,
-        Query(description="The TMDB ID of the media item"),
-    ] = None,
-    tvdb_id: Annotated[
-        int | None,
-        Query(description="The TVDB ID of the media item"),
-    ] = None,
-    imdb_id: Annotated[
-        int | None,
-=======
         str | None,
         Query(description="The TMDB ID of the media item"),
     ] = None,
@@ -363,7 +265,6 @@
     ] = None,
     imdb_id: Annotated[
         str | None,
->>>>>>> 41505d40
         Query(description="The IMDB ID of the media item"),
     ] = None,
     media_type: Annotated[
@@ -394,10 +295,7 @@
                     "requested_at": datetime.now(),
                 }
             )
-<<<<<<< HEAD
-=======
-
->>>>>>> 41505d40
+
             indexer_result = next(indexer.run(prepared_item), None)
         elif tvdb_id and media_type == "tv":
             prepared_item = MediaItem(
@@ -407,10 +305,7 @@
                     "requested_at": datetime.now(),
                 }
             )
-<<<<<<< HEAD
-=======
-
->>>>>>> 41505d40
+
             indexer_result = next(indexer.run(prepared_item), None)
         elif imdb_id:
             prepared_item = MediaItem(
@@ -421,43 +316,17 @@
                     "requested_at": datetime.now(),
                 }
             )
-<<<<<<< HEAD
-=======
-
->>>>>>> 41505d40
+
             indexer_result = next(indexer.run(prepared_item), None)
         else:
             raise HTTPException(status_code=400, detail="No valid ID provided")
 
-<<<<<<< HEAD
-        if indexer_result:
-=======
         if indexer_result and indexer_result.media_items:
->>>>>>> 41505d40
             item = indexer_result.media_items[0]
 
         if not item:
             raise HTTPException(status_code=404, detail="Item not found")
 
-<<<<<<< HEAD
-        streams = scraper.scrape(item, manual=True)
-        log_string = item.log_string
-
-    return ScrapeItemResponse(
-        message=f"Manually scraped streams for item {log_string}",
-        streams={
-            stream.infohash: Stream.model_validate(stream)
-            for stream in streams.values()
-        },
-    )
-    return ScrapeItemResponse(
-        message=f"Manually scraped streams for item {log_string}",
-        streams={
-            stream.infohash: Stream.model_validate(stream)
-            for stream in streams.values()
-        },
-    )
-=======
         streams = scraper.scrape(item)
         log_string = item.log_string
 
@@ -475,7 +344,6 @@
                 for stream in streams.values()
             },
         )
->>>>>>> 41505d40
 
 
 @router.post(
@@ -488,11 +356,7 @@
     background_tasks: BackgroundTasks,
     magnet: str,
     item_id: Annotated[
-<<<<<<< HEAD
         str | None,
-=======
-        int | None,
->>>>>>> 41505d40
         Query(description="The ID of the media item"),
     ] = None,
     tmdb_id: Annotated[
@@ -511,13 +375,31 @@
         Literal["movie", "tv"] | None,
         Query(description="The media type"),
     ] = None,
-<<<<<<< HEAD
     disable_filesize_check: Annotated[
         bool,
         Query(description="Disable filesize check"),
     ] = False,
-=======
->>>>>>> 41505d40
+    magnet: str,
+    item_id: Annotated[
+        int | None,
+        Query(description="The ID of the media item"),
+    ] = None,
+    tmdb_id: Annotated[
+        str | None,
+        Query(description="The TMDB ID of the media item"),
+    ] = None,
+    tvdb_id: Annotated[
+        str | None,
+        Query(description="The TVDB ID of the media item"),
+    ] = None,
+    imdb_id: Annotated[
+        str | None,
+        Query(description="The IMDB ID of the media item"),
+    ] = None,
+    media_type: Annotated[
+        Literal["movie", "tv"] | None,
+        Query(description="The media type"),
+    ] = None,
 ) -> StartSessionResponse:
     scraping_session_manager.cleanup_expired(background_tasks)
 
@@ -535,15 +417,57 @@
     initialize_downloader(downloader)
 
     item = None
-<<<<<<< HEAD
-    
-    # 1. Try to find existing item in DB
+    indexer_result = None
+
     if item_id:
         item = db_functions.get_item_by_id(int(item_id))
-=======
-    indexer_result = None
-
-    if item_id:
+    else:
+        try:
+            item = db_functions.get_item_by_external_id(
+                tmdb_id=tmdb_id,
+                tvdb_id=tvdb_id,
+                imdb_id=imdb_id
+            )
+        except ValueError:
+            pass
+
+    # 2. If not found, create/fetch it using indexer
+    if not item:
+        if tmdb_id and media_type == "movie":
+            prepared_item = MediaItem(
+                {
+                    "tmdb_id": tmdb_id,
+                    "requested_by": "riven",
+                    "requested_at": datetime.now(),
+                }
+            )
+            result = next(indexer.run(prepared_item), None)
+            if result and result.media_items:
+                item = result.media_items[0]
+        elif tvdb_id and media_type == "tv":
+            prepared_item = MediaItem(
+                {
+                    "tvdb_id": tvdb_id,
+                    "requested_by": "riven",
+                    "requested_at": datetime.now(),
+                }
+            )
+            result = next(indexer.run(prepared_item), None)
+            if result and result.media_items:
+                item = result.media_items[0]
+        elif imdb_id:
+            prepared_item = MediaItem(
+                {
+                    "imdb_id": imdb_id,
+                    "requested_by": "riven",
+                    "requested_at": datetime.now(),
+                }
+            )
+            result = next(indexer.run(prepared_item), None)
+            if result and result.media_items:
+                item = result.media_items[0]
+        else:
+            raise HTTPException(status_code=400, detail="No valid ID provided")
         item = db_functions.get_item_by_id(item_id)
     elif tmdb_id and media_type == "movie":
         prepared_item = MediaItem(
@@ -572,74 +496,25 @@
             }
         )
         indexer_result = next(indexer.run(prepared_item), None)
->>>>>>> 41505d40
     else:
-        try:
-            item = db_functions.get_item_by_external_id(
-                tmdb_id=tmdb_id,
-                tvdb_id=tvdb_id,
-                imdb_id=imdb_id
-            )
-        except ValueError:
-            pass
-
-<<<<<<< HEAD
-    # 2. If not found, create/fetch it using indexer
-=======
+        raise HTTPException(status_code=400, detail="No valid ID provided")
+
     if indexer_result:
         item = indexer_result.media_items[0]
 
->>>>>>> 41505d40
     if not item:
-        if tmdb_id and media_type == "movie":
-            prepared_item = MediaItem(
-                {
-                    "tmdb_id": tmdb_id,
-                    "requested_by": "riven",
-                    "requested_at": datetime.now(),
-                }
-            )
-            result = next(indexer.run(prepared_item), None)
-            if result and result.media_items:
-                item = result.media_items[0]
-        elif tvdb_id and media_type == "tv":
-            prepared_item = MediaItem(
-                {
-                    "tvdb_id": tvdb_id,
-                    "requested_by": "riven",
-                    "requested_at": datetime.now(),
-                }
-            )
-            result = next(indexer.run(prepared_item), None)
-            if result and result.media_items:
-                item = result.media_items[0]
-        elif imdb_id:
-            prepared_item = MediaItem(
-                {
-                    "imdb_id": imdb_id,
-                    "requested_by": "riven",
-                    "requested_at": datetime.now(),
-                }
-            )
-            result = next(indexer.run(prepared_item), None)
-            if result and result.media_items:
-                item = result.media_items[0]
-        else:
-            raise HTTPException(status_code=400, detail="No valid ID provided")
-
-        if not item:
-            raise HTTPException(status_code=404, detail="Item not found")
+        raise HTTPException(status_code=404, detail="Item not found")
 
     if item.type == "mediaitem":
         raise HTTPException(status_code=500, detail="Incorrect item type found")
 
-<<<<<<< HEAD
     container = downloader.get_instant_availability(
         info_hash, item.type, limit_filesize=not disable_filesize_check
     )
-=======
+    if item.type == "mediaitem":
+        raise HTTPException(status_code=500, detail="Incorrect item type found")
+
     container = downloader.get_instant_availability(info_hash, item.type)
->>>>>>> 41505d40
 
     if not container or not container.cached:
         raise HTTPException(
@@ -647,13 +522,8 @@
         )
 
     session = scraping_session_manager.create_session(
-<<<<<<< HEAD
-        magnet,
-        item_id=str(item.id) if item.id else None,
-=======
         item.id,
         info_hash,
->>>>>>> 41505d40
         media_type=media_type,
         imdb_id=imdb_id,
         tmdb_id=tmdb_id,
@@ -664,14 +534,8 @@
     logger.debug(f"Created session {session.id} with item ID: {session.item_id}")
 
     try:
-<<<<<<< HEAD
-        service_instance = downloader.get_service(container.service) if container.service else None
-        torrent_id = downloader.add_torrent(info_hash, service=service_instance)
-        torrent_info = downloader.get_torrent_info(torrent_id, service=service_instance)
-=======
         torrent_id = downloader.add_torrent(info_hash)
         torrent_info = downloader.get_torrent_info(torrent_id)
->>>>>>> 41505d40
         scraping_session_manager.update_session(
             session_id=session.id,
             torrent_id=torrent_id,
@@ -688,11 +552,7 @@
         torrent_id=torrent_id,
         torrent_info=torrent_info,
         containers=container,
-<<<<<<< HEAD
-        expires_at=session.expires_at.isoformat() + "Z",
-=======
         expires_at=session.expires_at.isoformat(),
->>>>>>> 41505d40
     )
 
 
@@ -754,11 +614,7 @@
     "/update_attributes/{session_id}",
     summary="Match container files to item",
     operation_id="manual_update_attributes",
-<<<<<<< HEAD
-    response_model=UpdateAttributesResponse,
-=======
     response_model=MessageResponse,
->>>>>>> 41505d40
 )
 async def manual_update_attributes(
     session_id: Annotated[
@@ -773,12 +629,7 @@
             description="File metadata for a single movie (`DebridFile`) or a mapping of seasons/episodes to file metadata (`ShowFileData`) for TV content."
         ),
     ],
-<<<<<<< HEAD
-    session: Session = Depends(db_session.__wrapped__),
-) -> UpdateAttributesResponse:
-=======
 ) -> MessageResponse:
->>>>>>> 41505d40
     """
     Apply selected file attributes from a scraping session to the referenced media item(s).
 
@@ -796,24 +647,31 @@
     """
 
     scraping_session = scraping_session_manager.get_session(session_id)
-<<<<<<< HEAD
-
-=======
->>>>>>> 41505d40
     log_string = None
 
     if not scraping_session:
         raise HTTPException(status_code=404, detail="Session not found or expired")
 
-<<<<<<< HEAD
-    # Note: We removed the strict check for item_id here to allow for items that haven't been persisted yet.
-    # The item lookup logic below handles cases where item_id is missing.
+    if not scraping_session.item_id:
+        scraping_session_manager.abort_session(session_id)
+        raise HTTPException(status_code=500, detail="No item ID found")
 
     item = None
     item_ids_to_submit = None
 
-    if scraping_session.item_id:
-        item = db_functions.get_item_by_id(int(scraping_session.item_id))
+    with db_session() as session:
+        if scraping_session.media_type == "tv" and scraping_session.tvdb_id:
+            item = db_functions.get_item_by_external_id(
+                tvdb_id=str(scraping_session.tvdb_id)
+            )
+        elif scraping_session.media_type == "movie" and scraping_session.tmdb_id:
+            item = db_functions.get_item_by_external_id(
+                tmdb_id=str(scraping_session.tmdb_id)
+            )
+        elif scraping_session.imdb_id:
+            item = db_functions.get_item_by_external_id(
+                imdb_id=scraping_session.imdb_id
+            )
 
     if not item:
         # Try to find by any external ID
@@ -836,6 +694,17 @@
                 "requested_at": datetime.now(),
             }.items() if v
         }
+        if not item:
+            item_data = dict[str, Any]()
+
+            if scraping_session.imdb_id:
+                item_data["imdb_id"] = scraping_session.imdb_id
+
+            if scraping_session.tmdb_id:
+                item_data["tmdb_id"] = scraping_session.tmdb_id
+
+            if scraping_session.tvdb_id:
+                item_data["tvdb_id"] = scraping_session.tvdb_id
 
         if item_data:
             result = next(IndexerService().run(MediaItem(item_data)), None)
@@ -855,46 +724,29 @@
                 
                 item = session.merge(indexed)
                 session.commit()
-=======
-    if not scraping_session.item_id:
-        scraping_session_manager.abort_session(session_id)
-        raise HTTPException(status_code=500, detail="No item ID found")
-
-    item = None
-    item_ids_to_submit = None
-
-    with db_session() as session:
-        if scraping_session.media_type == "tv" and scraping_session.tvdb_id:
-            item = db_functions.get_item_by_external_id(
-                tvdb_id=str(scraping_session.tvdb_id)
-            )
-        elif scraping_session.media_type == "movie" and scraping_session.tmdb_id:
-            item = db_functions.get_item_by_external_id(
-                tmdb_id=str(scraping_session.tmdb_id)
-            )
-        elif scraping_session.imdb_id:
-            item = db_functions.get_item_by_external_id(
-                imdb_id=scraping_session.imdb_id
-            )
->>>>>>> 41505d40
-
-        if not item:
-            item_data = dict[str, Any]()
-
-<<<<<<< HEAD
-    item = session.merge(item)
-    item_ids_to_submit = set[int]()
-
-    if services := di[Program].services:
-        downloader = services.downloader
-    else:
-        raise HTTPException(status_code=412, detail="Required services not initialized")
-
-    service_instance = downloader.get_service(scraping_session.service) if scraping_session.service else None
-
-    def update_item(item: MediaItem, data: DebridFile):
-        """
-        Prepare and attach a filesystem entry and stream to a MediaItem based on a selected DebridFile within a scraping session.
+            if item_data:
+                item_data["requested_by"] = "riven"
+                item_data["requested_at"] = datetime.now()
+                prepared_item = MediaItem(item_data)
+
+                indexer_result = next(IndexerService().run(prepared_item), None)
+
+                if indexer_result:
+                    item = indexer_result.media_items[0]
+                    session.merge(item)
+                    session.commit()
+
+            if not item:
+                raise HTTPException(status_code=404, detail="Item not found")
+
+            item = session.merge(item)
+            item_ids_to_submit = set[int]()
+
+            def update_item(item: MediaItem, data: DebridFile):
+                """
+                Prepare and attach a filesystem entry and stream to a MediaItem based on a selected DebridFile within a scraping session.
+
+                Cancels any running processing job for the item and resets its state; ensures there is a staging FilesystemEntry for the given file (reusing an existing entry or creating a provisional one and persisting it), clears the item's existing filesystem_entries and links the staging entry, sets the item's active_stream to the session magnet and torrent id, appends a ranked ItemStream derived from the session, and records the item's id in the module-level item_ids_to_submit set.
 
         Parameters:
             item (MediaItem): The media item to update; will be merged into the active DB session as needed.
@@ -907,9 +759,17 @@
             item.last_state = States.Unknown
 
         item.reset()
-
-        # Ensure a staging MediaEntry exists and is linked
-        from program.media.media_entry import MediaEntry
+                Parameters:
+                    item (MediaItem): The media item to update; will be merged into the active DB session as needed.
+                    data (DebridFile): Selected file metadata (filename, filesize, optional download_url) used to create or locate the staging entry.
+                """
+
+                di[Program].em.cancel_job(item.id)
+
+                item.reset()
+
+                # Ensure a staging MediaEntry exists and is linked
+                from program.media.media_entry import MediaEntry
 
         if item.media_entry and data.filename:
             fs_entry = item.media_entry
@@ -961,166 +821,6 @@
             item.filesystem_entries.clear()
             item.filesystem_entries.append(fs_entry)
             item = session.merge(item)
-
-        assert scraping_session
-        assert scraping_session.magnet
-        assert scraping_session.torrent_info
-
-        infohash = scraping_session.torrent_info.infohash
-        if not infohash:
-            infohash = extract_infohash(scraping_session.magnet)
-
-        item.active_stream = ActiveStream(
-            infohash=infohash,
-            id=scraping_session.torrent_info.id,
-        )
-
-        torrent = rtn.rank(
-            scraping_session.torrent_info.name,
-            infohash,
-        )
-
-        # Ensure the item is properly attached to the session before adding streams
-        # This prevents SQLAlchemy warnings about detached objects
-        if object_session(item) is not session:
-            item = session.merge(item)
-        # Ensure the item is properly attached to the session before adding streams
-        # This prevents SQLAlchemy warnings about detached objects
-        if object_session(item) is not session:
-            item = session.merge(item)
-
-        item.streams.append(ItemStream(torrent=torrent))
-        item_ids_to_submit.add(item.id)
-
-    if isinstance(data, DebridFile):
-        update_item(item, data)
-    else:
-        updated_episode_ids = set[int]()
-
-        for season_number, episodes in data.root.items():
-            for episode_number, episode_data in episodes.items():
-                if isinstance(item, Show):
-                    if episode := item.get_absolute_episode(
-                        episode_number, season_number
-                    ):
-                        update_item(episode, episode_data)
-                        updated_episode_ids.add(episode.id)
-                    else:
-                        logger.error(
-                            f"Failed to find episode {episode_number} for season {season_number} for {item.log_string}"
-                        )
-
-                        continue
-                elif isinstance(item, Season):
-                    if episode := item.parent.get_absolute_episode(
-                        episode_number, season_number
-                    ):
-                        update_item(episode, episode_data)
-                        updated_episode_ids.add(episode.id)
-                    else:
-                        logger.error(
-                            f"Failed to find season {season_number} for {item.log_string}"
-                        )
-
-                        continue
-                elif isinstance(item, Episode):
-                    if (
-                        season_number != item.parent.number
-                        and episode_number != item.number
-                    ):
-                        continue
-
-                    update_item(item, episode_data)
-                    updated_episode_ids.add(item.id)
-
-                    break
-                else:
-                    logger.error(f"Failed to find item type for {item.log_string}")
-                    continue
-
-        # Set unselected episodes to paused
-        if isinstance(item, Show):
-            logger.debug(f"Checking {len(item.seasons)} seasons for unselected episodes to pause")
-            for season in item.seasons:
-                logger.debug(f"Season {season.number} has {len(season.episodes)} episodes")
-                for episode in season.episodes:
-                    if episode.id not in updated_episode_ids:
-                        if episode.state in [
-                            States.Completed,
-                            States.Symlinked,
-                            States.Downloaded,
-                        ]:
-                            continue
-
-                        episode.store_state(States.Paused)
-                        session.merge(episode)
-                        logger.debug(f"Paused episode {episode.log_string} (ID: {episode.id})")
-        elif isinstance(item, Season):
-            logger.debug(f"Checking {len(item.episodes)} episodes in season {item.number} to pause")
-            for episode in item.episodes:
-                if episode.id not in updated_episode_ids:
-                    if episode.state in [
-                        States.Completed,
-                        States.Symlinked,
-                        States.Downloaded,
-                    ]:
-                        continue
-
-                    episode.store_state(States.Paused)
-                    session.merge(episode)
-                    logger.debug(f"Paused episode {episode.log_string} (ID: {episode.id})")
-
-    item.store_state()
-
-    log_string = item.log_string
-    session.merge(item)
-    session.commit()
-=======
-            if scraping_session.imdb_id:
-                item_data["imdb_id"] = scraping_session.imdb_id
-
-            if scraping_session.tmdb_id:
-                item_data["tmdb_id"] = scraping_session.tmdb_id
-
-            if scraping_session.tvdb_id:
-                item_data["tvdb_id"] = scraping_session.tvdb_id
-
-            if item_data:
-                item_data["requested_by"] = "riven"
-                item_data["requested_at"] = datetime.now()
-                prepared_item = MediaItem(item_data)
-
-                indexer_result = next(IndexerService().run(prepared_item), None)
-
-                if indexer_result:
-                    item = indexer_result.media_items[0]
-                    session.merge(item)
-                    session.commit()
-
-            if not item:
-                raise HTTPException(status_code=404, detail="Item not found")
-
-            item = session.merge(item)
-            item_ids_to_submit = set[int]()
-
-            def update_item(item: MediaItem, data: DebridFile):
-                """
-                Prepare and attach a filesystem entry and stream to a MediaItem based on a selected DebridFile within a scraping session.
-
-                Cancels any running processing job for the item and resets its state; ensures there is a staging FilesystemEntry for the given file (reusing an existing entry or creating a provisional one and persisting it), clears the item's existing filesystem_entries and links the staging entry, sets the item's active_stream to the session magnet and torrent id, appends a ranked ItemStream derived from the session, and records the item's id in the module-level item_ids_to_submit set.
-
-                Parameters:
-                    item (MediaItem): The media item to update; will be merged into the active DB session as needed.
-                    data (DebridFile): Selected file metadata (filename, filesize, optional download_url) used to create or locate the staging entry.
-                """
-
-                di[Program].em.cancel_job(item.id)
-
-                item.reset()
-
-                # Ensure a staging MediaEntry exists and is linked
-                from program.media.media_entry import MediaEntry
-
                 fs_entry = None
 
                 if item.media_entry and data.filename:
@@ -1212,10 +912,46 @@
                             )
                             continue
 
+        # Set unselected episodes to paused
+        if isinstance(item, Show):
+            logger.debug(f"Checking {len(item.seasons)} seasons for unselected episodes to pause")
+            for season in item.seasons:
+                logger.debug(f"Season {season.number} has {len(season.episodes)} episodes")
+                for episode in season.episodes:
+                    if episode.id not in updated_episode_ids:
+                        if episode.state in [
+                            States.Completed,
+                            States.Symlinked,
+                            States.Downloaded,
+                        ]:
+                            continue
+
+                        episode.store_state(States.Paused)
+                        session.merge(episode)
+                        logger.debug(f"Paused episode {episode.log_string} (ID: {episode.id})")
+        elif isinstance(item, Season):
+            logger.debug(f"Checking {len(item.episodes)} episodes in season {item.number} to pause")
+            for episode in item.episodes:
+                if episode.id not in updated_episode_ids:
+                    if episode.state in [
+                        States.Completed,
+                        States.Symlinked,
+                        States.Downloaded,
+                    ]:
+                        continue
+
+                    episode.store_state(States.Paused)
+                    session.merge(episode)
+                    logger.debug(f"Paused episode {episode.log_string} (ID: {episode.id})")
+
+    item.store_state()
+
+    log_string = item.log_string
+    session.merge(item)
+    session.commit()
             item.store_state()
 
             log_string = item.log_string
->>>>>>> 41505d40
 
             session.merge(item)
             session.commit()
@@ -1229,16 +965,6 @@
                 status_code=412, detail="Filesystem service not initialized"
             )
 
-<<<<<<< HEAD
-    if filesystem_service := di[Program].services.filesystem:
-        filesystem_service.riven_vfs.sync(item)
-        logger.debug("VFS synced after manual scraping update")
-
-    for item_id in item_ids_to_submit:
-        di[Program].em.add_event(Event("ManualAPI", item_id))
-
-    return UpdateAttributesResponse(message=f"Updated given data to {log_string}")
-=======
         if filesystem_service and filesystem_service.riven_vfs:
             filesystem_service.riven_vfs.sync(item)
             logger.debug("VFS synced after manual scraping update")
@@ -1248,18 +974,13 @@
                 di[Program].em.add_event(Event("ManualAPI", item_id))
 
         return MessageResponse(message=f"Updated given data to {log_string}")
->>>>>>> 41505d40
 
 
 @router.post(
     "/abort_session/{session_id}",
     summary="Abort a manual scraping session",
     operation_id="abort_manual_session",
-<<<<<<< HEAD
-    response_model=SessionResponse,
-=======
     response_model=MessageResponse,
->>>>>>> 41505d40
 )
 async def abort_manual_session(
     background_tasks: BackgroundTasks,
@@ -1269,35 +990,22 @@
             description="Identifier of the scraping session containing item and torrent context."
         ),
     ],
-<<<<<<< HEAD
-) -> SessionResponse:
-    session = scraping_session_manager.get_session(session_id)
-=======
 ) -> MessageResponse:
     session = scraping_session_manager.get_session(session_id)
 
->>>>>>> 41505d40
     if not session:
         raise HTTPException(status_code=404, detail="Session not found or expired")
 
     background_tasks.add_task(scraping_session_manager.abort_session, session_id)
-<<<<<<< HEAD
-    return SessionResponse(message=f"Aborted session {session_id}")
-=======
 
     return MessageResponse(message=f"Aborted session {session_id}")
->>>>>>> 41505d40
 
 
 @router.post(
     "/complete_session/{session_id}",
     summary="Complete a manual scraping session",
     operation_id="complete_manual_session",
-<<<<<<< HEAD
-    response_model=SessionResponse,
-=======
     response_model=MessageResponse,
->>>>>>> 41505d40
 )
 async def complete_manual_session(
     session_id: Annotated[
@@ -1306,11 +1014,7 @@
             description="Identifier of the scraping session containing item and torrent context."
         ),
     ],
-<<<<<<< HEAD
-) -> SessionResponse:
-=======
 ) -> MessageResponse:
->>>>>>> 41505d40
     session = scraping_session_manager.get_session(session_id)
 
     if not session:
@@ -1320,12 +1024,8 @@
         raise HTTPException(status_code=400, detail="Session is incomplete")
 
     scraping_session_manager.complete_session(session_id)
-<<<<<<< HEAD
-    return SessionResponse(message=f"Completed session {session_id}")
-=======
 
     return MessageResponse(message=f"Completed session {session_id}")
->>>>>>> 41505d40
 
 
 class ParseTorrentTitleResponse(BaseModel):
@@ -1393,14 +1093,11 @@
         int,
         Query(description="Number of requests to fetch"),
     ] = 100000,
-<<<<<<< HEAD
-    db: Session = Depends(db_session.__wrapped__),
-=======
->>>>>>> 41505d40
 ) -> MessageResponse:
     """Get all overseerr requests and make sure they exist in the database"""
 
     from program.db.db_functions import item_exists_by_any_id
+    from kink import di
 
     if services := di[Program].services:
         if not services.overseerr.enabled:
@@ -1446,21 +1143,18 @@
                 persisted = session.merge(item)
                 persisted_items.append(persisted)
 
-<<<<<<< HEAD
-    if overseerr_items:
-        # Persist first, then enqueue
-        persisted_items = list[MediaItem]()
-
-        for item in overseerr_items:
-            persisted = db.merge(item)
-            persisted_items.append(persisted)
-
-        db.commit()
-
-        for persisted in persisted_items:
-            di[Program].em.add_item(persisted, service="Overseerr")
-
-    return MessageResponse(message="Submitted overseerr requests to the queue")
+            session.commit()
+
+            from program.services.content.overseerr import Overseerr
+
+            for persisted in persisted_items:
+                di[Program].em.add_item(persisted, service=Overseerr.__class__.__name__)
+
+            return MessageResponse(
+                message=f"Submitted {len(overseerr_items)} overseerr requests to the queue"
+            )
+
+    return MessageResponse(message="No new overseerr requests to process")
 
 class AutoScrapeRequest(BaseModel):
     item_id: str | None = None
@@ -1562,18 +1256,4 @@
             
             return {"message": f"Auto scrape started. Found {len(new_streams)} new streams."}
         else:
-            return {"message": "Auto scrape completed. No new streams found."}
-=======
-            session.commit()
-
-            from program.services.content.overseerr import Overseerr
-
-            for persisted in persisted_items:
-                di[Program].em.add_item(persisted, service=Overseerr.__class__.__name__)
-
-            return MessageResponse(
-                message=f"Submitted {len(overseerr_items)} overseerr requests to the queue"
-            )
-
-    return MessageResponse(message="No new overseerr requests to process")
->>>>>>> 41505d40
+            return {"message": "Auto scrape completed. No new streams found."}