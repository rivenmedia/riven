import re
from datetime import datetime, timedelta
from typing import Any, Dict, Literal, Optional, TypeAlias, Union
from uuid import uuid4

<<<<<<< HEAD
from fastapi import APIRouter, BackgroundTasks, HTTPException, Request, Depends
=======
from fastapi import APIRouter, BackgroundTasks, Depends, HTTPException, Request
>>>>>>> 7d0f1add
from loguru import logger
from PTT import parse_title
from pydantic import BaseModel, RootModel
from RTN import ParsedData
<<<<<<< HEAD
from sqlalchemy.orm import Session, object_session
=======
from sqla_wrapper import Session
from sqlalchemy.orm import object_session
>>>>>>> 7d0f1add

from program.db import db_functions
from program.db.db import db, get_db
from program.media.item import MediaItem
from program.media.stream import Stream as ItemStream
from program.services.downloaders import Downloader
from program.services.downloaders.models import (
    DebridFile,
    TorrentContainer,
    TorrentInfo,
)
from program.services.indexers import IndexerService
from program.services.scrapers import Scraping
from program.services.scrapers.shared import rtn
from program.types import Event
from ..models.shared import MessageResponse


class Stream(BaseModel):
    infohash: str
    raw_title: str
    parsed_title: str
    parsed_data: ParsedData
    rank: int
    lev_ratio: float
    is_cached: bool = False


class ScrapeItemResponse(BaseModel):
    message: str
    streams: Dict[str, Stream]


class StartSessionResponse(BaseModel):
    message: str
    session_id: str
    torrent_id: str
    torrent_info: TorrentInfo
    containers: Optional[TorrentContainer]
    expires_at: str


class SelectFilesResponse(BaseModel):
    message: str
    download_type: Literal["cached", "uncached"]


class UpdateAttributesResponse(BaseModel):
    message: str


class SessionResponse(BaseModel):
    message: str


ContainerMap: TypeAlias = Dict[str, DebridFile]


class Container(RootModel[ContainerMap]):
    """
    Root model for container mapping file IDs to file information.

    Example:
    {
        "4": {
            "filename": "show.s01e01.mkv",
            "filesize": 30791392598
        },
        "5": {
            "filename": "show.s01e02.mkv",
            "filesize": 25573181861
        }
    }
    """

    root: ContainerMap


SeasonEpisodeMap: TypeAlias = Dict[int, Dict[int, DebridFile]]


class ShowFileData(RootModel[SeasonEpisodeMap]):
    """
    Root model for show file data that maps seasons to episodes to file data.

    Example:
    {
        1: {  # Season 1
            1: {"filename": "path/to/s01e01.mkv"},  # Episode 1
            2: {"filename": "path/to/s01e02.mkv"}   # Episode 2
        },
        2: {  # Season 2
            1: {"filename": "path/to/s02e01.mkv"}   # Episode 1
        }
    }
    """

    root: SeasonEpisodeMap


class ScrapingSession:
    def __init__(
        self,
        id: str,
        item_id: str,
        media_type: Optional[Literal["movie", "tv"]] = None,
        imdb_id: Optional[str] = None,
        tmdb_id: Optional[str] = None,
        tvdb_id: Optional[str] = None,
        magnet: str = None,
    ):
        self.id = id
        self.item_id = item_id
        self.media_type = media_type
        self.imdb_id = imdb_id
        self.tmdb_id = tmdb_id
        self.tvdb_id = tvdb_id
        self.magnet = magnet
        self.torrent_id: Optional[Union[int, str]] = None
        self.torrent_info: Optional[TorrentInfo] = None
        self.containers: Optional[TorrentContainer] = None
        self.selected_files: Optional[Dict[str, Dict[str, Union[str, int]]]] = None
        self.created_at: datetime = datetime.now()
        self.expires_at: datetime = datetime.now() + timedelta(minutes=5)


class ScrapingSessionManager:
    def __init__(self):
        self.sessions: Dict[str, ScrapingSession] = {}
        self.downloader: Optional[Downloader] = None

    def set_downloader(self, downloader: Downloader):
        """Set the downloader for the session manager"""
        self.downloader = downloader

    def create_session(
        self,
        item_id: str,
        magnet: str,
        media_type: Optional[Literal["movie", "tv"]] = None,
        imdb_id: Optional[str] = None,
        tmdb_id: Optional[str] = None,
        tvdb_id: Optional[str] = None,
    ) -> ScrapingSession:
        """Create a new scraping session"""
        session_id = str(uuid4())
        session = ScrapingSession(
            session_id, item_id, media_type, imdb_id, tmdb_id, tvdb_id, magnet
        )
        self.sessions[session_id] = session
        return session

    def get_session(self, session_id: str) -> Optional[ScrapingSession]:
        """Get a scraping session by ID"""
        session = self.sessions.get(session_id)
        if not session:
            return None

        if datetime.now() > session.expires_at:
            self.abort_session(session_id)
            return None

        return session

    def update_session(self, session_id: str, **kwargs) -> Optional[ScrapingSession]:
        """Update a scraping session"""
        session = self.get_session(session_id)
        if not session:
            return None

        for key, value in kwargs.items():
            if hasattr(session, key):
                setattr(session, key, value)

        return session

    def abort_session(self, session_id: str):
        """Abort a scraping session"""
        session = self.sessions.pop(session_id, None)
        if session and session.torrent_id and self.downloader:
            try:
                self.downloader.delete_torrent(session.torrent_id)
                logger.debug(f"Deleted torrent for aborted session {session_id}")
            except Exception as e:
                logger.error(f"Failed to delete torrent for session {session_id}: {e}")
        if session:
            logger.debug(f"Aborted session {session_id} for item {session.item_id}")

    def complete_session(self, session_id: str):
        """Complete a scraping session"""
        session = self.get_session(session_id)
        if not session:
            return

        logger.debug(f"Completing session {session_id} for item {session.item_id}")
        self.sessions.pop(session_id)

    def cleanup_expired(self, background_tasks: BackgroundTasks):
        """Cleanup expired scraping sessions"""
        current_time = datetime.now()
        expired = [
            session_id
            for session_id, session in self.sessions.items()
            if current_time > session.expires_at
        ]
        for session_id in expired:
            background_tasks.add_task(self.abort_session, session_id)


session_manager = ScrapingSessionManager()

router = APIRouter(prefix="/scrape", tags=["scrape"])


def initialize_downloader(downloader: Downloader):
    """Initialize downloader if not already set"""
    if not session_manager.downloader:
        session_manager.set_downloader(downloader)


@router.get("/scrape", summary="Get streams for an item", operation_id="scrape_item")
def scrape_item(
    request: Request,
    item_id: Optional[str] = None,
    tmdb_id: Optional[str] = None,
    tvdb_id: Optional[str] = None,
    imdb_id: Optional[str] = None,
    media_type: Optional[Literal["movie", "tv"]] = None,
) -> ScrapeItemResponse:
    """Get streams for an item by any supported ID (item_id, tmdb_id, tvdb_id, imdb_id)"""

    if services := request.app.program.services:
        indexer = services[IndexerService]
        scraper = services[Scraping]
    else:
        raise HTTPException(status_code=412, detail="Scraping services not initialized")

    log_string = None
    item = None

    with db.Session() as db_session:
        if item_id:
            item = db_functions.get_item_by_id(item_id)
        elif tmdb_id and media_type == "movie":
            prepared_item = MediaItem(
                {
                    "tmdb_id": tmdb_id,
                    "requested_by": "riven",
                    "requested_at": datetime.now(),
                }
            )
            item = next(indexer.run(prepared_item), None)
        elif tvdb_id and media_type == "tv":
            prepared_item = MediaItem(
                {
                    "tvdb_id": tvdb_id,
                    "requested_by": "riven",
                    "requested_at": datetime.now(),
                }
            )
            item = next(indexer.run(prepared_item), None)
        elif imdb_id:
            prepared_item = MediaItem(
                {
                    "imdb_id": imdb_id,
                    "tvdb_id": tvdb_id,
                    "requested_by": "riven",
                    "requested_at": datetime.now(),
                }
            )
            item = next(indexer.run(prepared_item), None)
        else:
            raise HTTPException(status_code=400, detail="No valid ID provided")

        if not item:
            raise HTTPException(status_code=404, detail="Item not found")

        streams: Dict[str, Stream] = scraper.scrape(item)
        log_string = item.log_string

    return {
        "message": f"Manually scraped streams for item {log_string}",
        "streams": streams,
    }


@router.post(
    "/scrape/start_session",
    summary="Start a manual scraping session",
    operation_id="start_manual_session",
)
async def start_manual_session(
    request: Request,
    background_tasks: BackgroundTasks,
    item_id: Optional[str] = None,
    tmdb_id: Optional[str] = None,
    tvdb_id: Optional[str] = None,
    imdb_id: Optional[str] = None,
    media_type: Optional[Literal["movie", "tv"]] = None,
    magnet: Optional[str] = None,
) -> StartSessionResponse:
    session_manager.cleanup_expired(background_tasks)

    def get_info_hash(magnet: str) -> str:
        pattern = r"[A-Fa-f0-9]{40}"
        match = re.search(pattern, magnet)
        return match.group(0) if match else None

    info_hash = get_info_hash(magnet)
    if not info_hash:
        raise HTTPException(status_code=400, detail="Invalid magnet URI")

    if services := request.app.program.services:
        indexer = services[IndexerService]
        downloader = services[Downloader]
    else:
        raise HTTPException(status_code=412, detail="Required services not initialized")

    initialize_downloader(downloader)

    if item_id:
        item = db_functions.get_item_by_id(item_id)
    elif tmdb_id and media_type == "movie":
        prepared_item = MediaItem(
            {
                "tmdb_id": tmdb_id,
                "requested_by": "riven",
                "requested_at": datetime.now(),
            }
        )
        item = next(indexer.run(prepared_item), None)
    elif tvdb_id and media_type == "tv":
        prepared_item = MediaItem(
            {
                "tvdb_id": tvdb_id,
                "requested_by": "riven",
                "requested_at": datetime.now(),
            }
        )
        item = next(indexer.run(prepared_item), None)
    elif imdb_id:
        prepared_item = MediaItem(
            {
                "imdb_id": imdb_id,
                "requested_by": "riven",
                "requested_at": datetime.now(),
            }
        )
        item = next(indexer.run(prepared_item), None)
    else:
        raise HTTPException(status_code=400, detail="No valid ID provided")

    if not item:
        raise HTTPException(status_code=404, detail="Item not found")

    container = downloader.get_instant_availability(info_hash, item.type)

    if not container or not container.cached:
        raise HTTPException(
            status_code=400, detail="Torrent is not cached, please try another stream"
        )

    session = session_manager.create_session(
        item.id,
        info_hash,
        media_type=media_type,
        imdb_id=imdb_id,
        tmdb_id=tmdb_id,
        tvdb_id=tvdb_id,
    )

    try:
        torrent_id: str = downloader.add_torrent(info_hash)
        torrent_info: TorrentInfo = downloader.get_torrent_info(torrent_id)
        session_manager.update_session(
            session.id,
            torrent_id=torrent_id,
            torrent_info=torrent_info,
            containers=container,
        )
    except Exception as e:
        background_tasks.add_task(session_manager.abort_session, session.id)
        raise HTTPException(status_code=500, detail=str(e))

    data = {
        "message": "Started manual scraping session",
        "session_id": session.id,
        "torrent_id": torrent_id,
        "torrent_info": torrent_info,
        "containers": container,
        "expires_at": session.expires_at.isoformat(),
    }

    return StartSessionResponse(**data)


@router.post(
    "/scrape/select_files/{session_id}",
    summary="Select files for torrent id, for this to be instant it requires files to be one of /manual/instant_availability response containers",
    operation_id="manual_select",
)
def manual_select_files(
    request: Request, session_id: str, files: Container
) -> SelectFilesResponse:
    downloader: Downloader = request.app.program.services.get(Downloader)
    session = session_manager.get_session(session_id)
    if not session:
        raise HTTPException(status_code=404, detail="Session not found or expired")
    if not session.torrent_id:
        session_manager.abort_session(session_id)
        raise HTTPException(status_code=500, detail="No torrent ID found")

    download_type = "uncached"
    if files.model_dump() in session.containers:
        download_type = "cached"

    try:
        downloader.select_files(
            session.torrent_id, [int(file_id) for file_id in files.root.keys()]
        )
        session.selected_files = files.model_dump()
    except Exception as e:
        raise HTTPException(status_code=500, detail=str(e))

    return {
        "message": f"Selected files for {session.item_id}",
        "download_type": download_type,
    }


@router.post(
    "/scrape/update_attributes/{session_id}",
    summary="Match container files to item",
    operation_id="manual_update_attributes",
)
async def manual_update_attributes(
    request: Request,
    session_id,
    data: Union[DebridFile, ShowFileData],
    session: Session = Depends(get_db),
) -> UpdateAttributesResponse:
    """
    Apply selected file attributes from a scraping session to the referenced media item(s).

    Locate the media item referenced by the given scraping session, create or reuse a staging FilesystemEntry for the provided file data, attach the file as the item's active stream (or attach to matching episodes for TV items), persist the changes to the database, and enqueue post-processing events for affected items.

    Parameters:
        session_id (str): Identifier of the scraping session containing item and torrent context.
        data (DebridFile | ShowFileData): File metadata for a single movie (`DebridFile`) or a mapping of seasons/episodes to file metadata (`ShowFileData`) for TV content.

    Returns:
        dict: A message indicating which item(s) were updated, including the item's log string.

    Raises:
        HTTPException: 404 if the session or target item cannot be found; 500 if the session lacks an associated item ID.
    """
    session = session_manager.get_session(session_id)
    log_string = None
    if not session:
        raise HTTPException(status_code=404, detail="Session not found or expired")
    if not session.item_id:
        session_manager.abort_session(session_id)
        raise HTTPException(status_code=500, detail="No item ID found")

    item = None
    if session.media_type == "tv" and session.tvdb_id:
        item = db_functions.get_item_by_external_id(tvdb_id=str(session.tvdb_id))
    elif session.media_type == "movie" and session.tmdb_id:
        item = db_functions.get_item_by_external_id(tmdb_id=str(session.tmdb_id))
    elif session.imdb_id:
        item = db_functions.get_item_by_external_id(imdb_id=session.imdb_id)

    if not item:
        item_data = {}
        if session.imdb_id:
            item_data["imdb_id"] = session.imdb_id
        if session.tmdb_id:
            item_data["tmdb_id"] = session.tmdb_id
        if session.tvdb_id:
            item_data["tvdb_id"] = session.tvdb_id

        if item_data:
            item_data["requested_by"] = "riven"
            item_data["requested_at"] = datetime.now()
            prepared_item = MediaItem(item_data)
            item = next(IndexerService().run(prepared_item), None)
            if item:
                session.merge(item)
                session.commit()

        if not item:
            raise HTTPException(status_code=404, detail="Item not found")

        item = session.merge(item)
        item_ids_to_submit = set()

        def update_item(item: MediaItem, data: DebridFile, session: ScrapingSession):
            """
            Prepare and attach a filesystem entry and stream to a MediaItem based on a selected DebridFile within a scraping session.

            Cancels any running processing job for the item and resets its state; ensures there is a staging FilesystemEntry for the given file (reusing an existing entry or creating a provisional one and persisting it), clears the item's existing filesystem_entries and links the staging entry, sets the item's active_stream to the session magnet and torrent id, appends a ranked ItemStream derived from the session, and records the item's id in the module-level item_ids_to_submit set.

            Parameters:
                item (MediaItem): The media item to update; will be merged into the active DB session as needed.
                data (DebridFile): Selected file metadata (filename, filesize, optional download_url) used to create or locate the staging entry.
                session (ScrapingSession): Scraping session containing the magnet and torrent_info used to set active_stream and rank the stream.
            """
            request.app.program.em.cancel_job(item.id)
            item.reset()

            # Ensure a staging MediaEntry exists and is linked
            from sqlalchemy import select
            from program.media.media_entry import MediaEntry

            fs_entry = None

            if item.filesystem_entry:
                fs_entry = item.filesystem_entry
                # Update source metadata on existing entry
                fs_entry.original_filename = data.filename
            else:
                # Create a provisional VIRTUAL entry (download_url/provider may be filled by downloader later)
                fs_entry = MediaEntry.create_virtual_entry(
                    original_filename=data.filename,
                    download_url=getattr(data, "download_url", None),
                    provider=None,
                    provider_download_id=None,
                    file_size=(data.filesize or 0),
                )
                session.add(fs_entry)
                session.commit()
                session.refresh(fs_entry)

                # Link MediaItem to FilesystemEntry
                # Clear existing entries and add the new one
                item.filesystem_entries.clear()
                item.filesystem_entries.append(fs_entry)
                item = session.merge(item)

            item.active_stream = {
                "infohash": session.magnet,
                "id": session.torrent_info.id,
            }
            torrent = rtn.rank(session.torrent_info.name, session.magnet)

            # Ensure the item is properly attached to the session before adding streams
            # This prevents SQLAlchemy warnings about detached objects
            if object_session(item) is not session:
                item = session.merge(item)

            item.streams.append(ItemStream(torrent))
            item_ids_to_submit.add(item.id)

        if item.type == "movie":
            update_item(item, data, session)

        else:
            for season_number, episodes in data.root.items():
                for episode_number, episode_data in episodes.items():
                    if item.type == "show":
                        if episode := item.get_absolute_episode(
                            episode_number, season_number
                        ):
                            update_item(episode, episode_data, session)
                        else:
                            logger.error(
                                f"Failed to find episode {episode_number} for season {season_number} for {item.log_string}"
                            )
                            continue
                    elif item.type == "season":
                        if episode := item.parent.get_absolute_episode(
                            episode_number, season_number
                        ):
                            update_item(episode, episode_data, session)
                        else:
                            logger.error(
                                f"Failed to find season {season_number} for {item.log_string}"
                            )
                            continue
                    elif item.type == "episode":
                        if (
                            season_number != item.parent.number
                            and episode_number != item.number
                        ):
                            continue
                        update_item(item, episode_data, session)
                        break
                    else:
                        logger.error(f"Failed to find item type for {item.log_string}")
                        continue

        item.store_state()
        log_string = item.log_string
        session.merge(item)
        session.commit()

    # Sync VFS to reflect any deleted/updated entries
    # Must happen AFTER commit so the database reflects the changes
    from program.services.filesystem import FilesystemService

    filesystem_service = request.app.program.services.get(FilesystemService)
    if filesystem_service and filesystem_service.riven_vfs:
        filesystem_service.riven_vfs.sync(item)
        logger.debug("VFS synced after manual scraping update")

    for item_id in item_ids_to_submit:
        request.app.program.em.add_event(Event("ManualAPI", item_id))

    return {"message": f"Updated given data to {log_string}"}


@router.post(
    "/scrape/abort_session/{session_id}",
    summary="Abort a manual scraping session",
    operation_id="abort_manual_session",
)
async def abort_manual_session(
    _: Request, background_tasks: BackgroundTasks, session_id: str
) -> SessionResponse:
    session = session_manager.get_session(session_id)
    if not session:
        raise HTTPException(status_code=404, detail="Session not found or expired")

    background_tasks.add_task(session_manager.abort_session, session_id)
    return {"message": f"Aborted session {session_id}"}


@router.post(
    "/scrape/complete_session/{session_id}",
    summary="Complete a manual scraping session",
    operation_id="complete_manual_session",
)
async def complete_manual_session(_: Request, session_id: str) -> SessionResponse:
    session = session_manager.get_session(session_id)

    if not session:
        raise HTTPException(status_code=404, detail="Session not found or expired")

    if not all([session.torrent_id, session.selected_files]):
        raise HTTPException(status_code=400, detail="Session is incomplete")

    session_manager.complete_session(session_id)
    return {"message": f"Completed session {session_id}"}


class ParseTorrentTitleResponse(BaseModel):
    message: str
    data: list[dict[str, Any]]


@router.post(
    "/parse",
    summary="Parse an array of torrent titles",
    operation_id="parse_torrent_titles",
)
async def parse_torrent_titles(
    request: Request, titles: list[str]
) -> ParseTorrentTitleResponse:
    parsed_titles = []
    if titles:
        for title in titles:
            data = {}
            data["raw_title"] = title
            parsed_data = parse_title(title)
            data = {**data, **parsed_data}
            parsed_titles.append(data)
        if parsed_titles:
            return ParseTorrentTitleResponse(
                message="Parsed torrent titles", data=parsed_titles
            )
    else:
        return ParseTorrentTitleResponse(message="No titles provided", data=[])


@router.post(
    "/overseerr/requests",
    summary="Fetch Overseerr Requests",
    operation_id="fetch_overseerr_requests",
)
async def overseerr_requests(
    request: Request,
    filter: Optional[str] = None,
    take: int = 100000,
    db: Session = Depends(get_db),
) -> MessageResponse:
    """Get all overseerr requests and make sure they exist in the database"""
    from program.apis.overseerr_api import OverseerrAPI
    from program.db.db_functions import item_exists_by_any_id
    from kink import di

    overseerr_api = di[OverseerrAPI]
    o_items = overseerr_api.get_media_requests("overseerr", filter, take)

    if not o_items:
        return MessageResponse(message="Submitted overseerr requests to the queue")

    overseerr_items = [
        item
        for item in o_items
        if not item_exists_by_any_id(
            tvdb_id=item.tvdb_id,
            tmdb_id=item.tmdb_id,
            session=db,
        )
    ]

    logger.info(f"Found {len(overseerr_items)} new overseerr requests")

    if overseerr_items:
        # Persist first, then enqueue
        persisted_items: list[MediaItem] = []
        for item in overseerr_items:
            persisted = db.merge(item)
            persisted_items.append(persisted)
        db.commit()

        for persisted in persisted_items:
            request.app.program.em.add_item(persisted, service="Overseerr")

    return MessageResponse(message="Submitted overseerr requests to the queue")<|MERGE_RESOLUTION|>--- conflicted
+++ resolved
@@ -3,21 +3,13 @@
 from typing import Any, Dict, Literal, Optional, TypeAlias, Union
 from uuid import uuid4
 
-<<<<<<< HEAD
-from fastapi import APIRouter, BackgroundTasks, HTTPException, Request, Depends
-=======
 from fastapi import APIRouter, BackgroundTasks, Depends, HTTPException, Request
->>>>>>> 7d0f1add
 from loguru import logger
 from PTT import parse_title
 from pydantic import BaseModel, RootModel
 from RTN import ParsedData
-<<<<<<< HEAD
-from sqlalchemy.orm import Session, object_session
-=======
 from sqla_wrapper import Session
 from sqlalchemy.orm import object_session
->>>>>>> 7d0f1add
 
 from program.db import db_functions
 from program.db.db import db, get_db
