"""Realdebrid module"""

import contextlib
import time
from os.path import splitext
from pathlib import Path
from types import SimpleNamespace
from typing import Generator, List, Union

from program.media.item import Episode, MediaItem, Movie, Season, Show
from program.media.state import States
from program.settings.manager import settings_manager
from requests import ConnectTimeout
from RTN.exceptions import GarbageTorrent
from RTN.parser import parse
from RTN.patterns import extract_episodes
from utils.logger import logger
from utils.request import get, ping, post

WANTED_FORMATS = {".mkv", ".mp4", ".avi"}
RD_BASE_URL = "https://api.real-debrid.com/rest/1.0"


class Debrid:
    """Real-Debrid API Wrapper"""

    def __init__(self, hash_cache):
        self.key = "realdebrid"
        self.settings = settings_manager.settings.downloaders.real_debrid
        self.download_settings = settings_manager.settings.downloaders
        self.auth_headers = {"Authorization": f"Bearer {self.settings.api_key}"}
        self.initialized = self.validate()
        if not self.initialized:
            return
        self.hash_cache = hash_cache
        logger.success("Real Debrid initialized!")

    def validate(self) -> bool:
        """Validate Real-Debrid settings and API key"""
        if not self.settings.enabled:
            logger.warning("Real-Debrid is set to disabled")
            return False
        if not self.settings.api_key:
            logger.warning("Real-Debrid API key is not set")
            return False
        if not isinstance(self.download_settings.movie_filesize_min, int) or self.download_settings.movie_filesize_min < -1:
            logger.error("Real-Debrid movie filesize min is not set or invalid.")
            return False
        if not isinstance(self.download_settings.movie_filesize_max, int) or self.download_settings.movie_filesize_max < -1:
            logger.error("Real-Debrid movie filesize max is not set or invalid.")
            return False
        if not isinstance(self.download_settings.episode_filesize_min, int) or self.download_settings.episode_filesize_min < -1:
            logger.error("Real-Debrid episode filesize min is not set or invalid.")
            return False
        if not isinstance(self.download_settings.episode_filesize_max, int) or self.download_settings.episode_filesize_max < -1:
            logger.error("Real-Debrid episode filesize max is not set or invalid.")
            return False
        try:
            response = ping(f"{RD_BASE_URL}/user", additional_headers=self.auth_headers)
            if response.ok:
                user_info = response.json()
                return user_info.get("premium", 0) > 0
        except ConnectTimeout:
            logger.error("Connection to Real-Debrid timed out.")
        except Exception as e:
            logger.exception(f"Failed to validate Real-Debrid settings: {e}")
        return False

    def run(self, item: MediaItem) -> Generator[MediaItem, None, None]:
        """Download media item from real-debrid.com"""
        if (item.file and item.folder):
            return
        if not self.is_cached(item):
            if isinstance(item, Season) and item.scraped_times > 1:
                res = [e for e in item.episodes]
                yield res
            if isinstance(item, Show) and item.scraped_times > 0:
                res = [s for s in item.seasons]
                yield res
            return
        if not self._is_downloaded(item):
            self._download_item(item)
        self.log_item(item)
        yield item

    @staticmethod
    def log_item(item: MediaItem) -> None:
        """Log only the files downloaded for the item based on its type."""
        if isinstance(item, Movie):
            if item.file and item.folder:
                logger.log("DEBRID", f"Downloaded {item.log_string} with file: {item.file}")
            else:
                logger.debug(f"Movie item missing file or folder: {item.log_string}")
        elif isinstance(item, Episode):
            if item.file and item.folder:
                logger.log("DEBRID", f"Downloaded {item.log_string} with file: {item.file}")
            else:
                logger.debug(f"Episode item missing file or folder: {item.log_string}")
        elif isinstance(item, Season):
            for episode in item.episodes:
                if episode.file and episode.folder:
                    logger.log("DEBRID", f"Downloaded {episode.log_string} with file: {episode.file}")
                elif not episode.file:
                    logger.debug(f"Episode item missing file: {episode.log_string}")
                elif not episode.folder:
                    logger.debug(f"Episode item missing folder: {episode.log_string}")
        elif isinstance(item, Show):
            for season in item.seasons:
                for episode in season.episodes:
                    if episode.file and episode.folder:
                        logger.log("DEBRID", f"Downloaded {episode.log_string} with file: {episode.file}")
                    elif not episode.file:
                        logger.debug(f"Episode item missing file or folder: {episode.log_string}")
                    elif not episode.folder:
                        logger.debug(f"Episode item missing folder: {episode.log_string}")
        else:
            logger.debug(f"Unknown item type: {item.log_string}")

    def is_cached(self, item: MediaItem) -> bool:
        """Check if item is cached on real-debrid.com"""
        if not item.get("streams", {}):
            return False

        def _chunked(lst: List, n: int) -> Generator[List, None, None]:
            """Yield successive n-sized chunks from lst."""
            for i in range(0, len(lst), n):
                yield lst[i:i + n]

        logger.log("DEBRID", f"Processing {len(item.streams)} streams for {item.log_string}")

        processed_stream_hashes = set()
        filtered_streams = [hash for hash in item.streams if hash and hash not in processed_stream_hashes]
        if not filtered_streams:
            logger.log("NOT_FOUND", f"No streams found from filtering: {item.log_string}")
            return False

        for stream_chunk in _chunked(filtered_streams, 5):
            streams = "/".join(stream_chunk)
            try:
                response = get(f"{RD_BASE_URL}/torrents/instantAvailability/{streams}/", additional_headers=self.auth_headers, response_type=dict)
                if response.is_ok and self._evaluate_stream_response(response.data, processed_stream_hashes, item):
                    return True
<<<<<<< HEAD
            except Exception:
                logger.exception("Error checking cache for streams")
        
=======
            except Exception as e:
                logger.error(f"Error checking cache for streams: {str(e)}", exc_info=True)

>>>>>>> 38c1b751
        item.set("streams", {})
        logger.log("NOT_FOUND", f"No wanted cached streams found for {item.log_string} out of {len(filtered_streams)}")
        return False

    def _evaluate_stream_response(self, data, processed_stream_hashes, item):
        """Evaluate the response data from the stream availability check."""
        for stream_hash, provider_list in data.items():
            if stream_hash in processed_stream_hashes or self.hash_cache.is_blacklisted(stream_hash):
                continue
            if not provider_list or not provider_list.get("rd"):
                self.hash_cache.blacklist(stream_hash)
                continue
            processed_stream_hashes.add(stream_hash)
            if self._process_providers(item, provider_list, stream_hash):
                return True
            self.hash_cache.blacklist(stream_hash)
        return False

    def _process_providers(self, item: MediaItem, provider_list: dict, stream_hash: str) -> bool:
        """Process providers for an item"""
        if not provider_list or not stream_hash:
            return False

        # Flatten and sort containers by descending order of file count.
        sorted_containers = sorted(
            (container for containers in provider_list.values() for container in containers),
            key=lambda container: -len(container)
        )

        if isinstance(item, Movie):
            for container in sorted_containers:
                if self._is_wanted_movie(container, item):
                    item.set("active_stream", {"hash": stream_hash, "files": container, "id": None})
                    return True
        elif isinstance(item, Show):
            for container in sorted_containers:
                if self._is_wanted_show(container, item):
                    item.set("active_stream", {"hash": stream_hash, "files": container, "id": None})
                    return True
        elif isinstance(item, Season):
<<<<<<< HEAD
            other_containers = [ s for s in item.parent.seasons if s != item and len(s.active_stream) > 0 ]
=======
            other_containers = [
                s for s in item.parent.seasons 
                if s != item and s.active_stream
                and s.state not in (States.Indexed, States.Unknown)
            ]
>>>>>>> 38c1b751
            for c in other_containers:
                if self._is_wanted_season(c.active_stream["files"], item):
                    item.set("active_stream", {"hash": c.active_stream["hash"], "files": c.active_stream["files"], "id": None})
                    return True
            for container in sorted_containers:
                if self._is_wanted_season(container, item):
                    item.set("active_stream", {"hash": stream_hash, "files": container, "id": None})
                    return True
        elif isinstance(item, Episode):
            for container in sorted_containers:
                if self._is_wanted_episode(container, item):
                    item.set("active_stream", {"hash": stream_hash, "files": container, "id": None})
                    return True
        # False if no cached files in containers (provider_list)
        return False

    def _is_wanted_movie(self, container: dict, item: Movie) -> bool:
        """Check if container has wanted files for a movie"""
        if not isinstance(item, Movie):
            logger.error(f"Item is not a Movie instance: {item.log_string}")
            return False

        min_size = self.download_settings.movie_filesize_min * 1_000_000
        max_size = self.download_settings.movie_filesize_max * 1_000_000 if self.download_settings.movie_filesize_max != -1 else float('inf')

        filenames = sorted(
            (file for file in container.values() if file and file["filesize"] > min_size 
            and file["filesize"] < max_size
            and splitext(file["filename"].lower())[1] in WANTED_FORMATS),
            key=lambda file: file["filesize"], reverse=True
        )

        if not filenames:
            return False

        for file in filenames:
            if not file or not file.get("filename"):
                continue
            with contextlib.suppress(GarbageTorrent, TypeError):
                parsed_file = parse(file["filename"], remove_trash=True)
                if not parsed_file or not parsed_file.parsed_title:
                    continue
                if parsed_file.type == "movie":
                    item.set("folder", item.active_stream.get("name"))
                    item.set("alternative_folder", item.active_stream.get("alternative_name", None))
                    item.set("file", file["filename"])
                    return True        
        return False

    def _is_wanted_episode(self, container: dict, item: Episode) -> bool:
        """Check if container has wanted files for an episode"""
        if not isinstance(item, Episode):
            logger.error(f"Item is not an Episode instance: {item.log_string}")
            return False

        min_size = self.download_settings.episode_filesize_min * 1_000_000
        max_size = self.download_settings.episode_filesize_max * 1_000_000 if self.download_settings.episode_filesize_max != -1 else float('inf')

        filenames = [
            file for file in container.values()
            if file and file["filesize"] > min_size
            and file["filesize"] < max_size
            and splitext(file["filename"].lower())[1] in WANTED_FORMATS
        ]

        if not filenames:
            return False

        one_season = len(item.parent.parent.seasons) == 1

        for file in filenames:
            if not file or not file.get("filename"):
                continue
            with contextlib.suppress(GarbageTorrent, TypeError):
                parsed_file = parse(file["filename"], remove_trash=True)
                if not parsed_file or not parsed_file.episode or 0 in parsed_file.season:
                    continue
                if item.number in parsed_file.episode and item.parent.number in parsed_file.season:
                    item.set("folder", item.active_stream.get("name"))
                    item.set("alternative_folder", item.active_stream.get("alternative_name"))
                    item.set("file", file["filename"])
                    return True
                elif one_season and item.number in parsed_file.episode:
                    item.set("folder", item.active_stream.get("name"))
                    item.set("alternative_folder", item.active_stream.get("alternative_name"))
                    item.set("file", file["filename"])
                    return True
        return False

    def _is_wanted_season(self, container: dict, item: Season) -> bool:
        """Check if container has wanted files for a season"""
        if not isinstance(item, Season):
            logger.error(f"Item is not a Season instance: {item.log_string}")
            return False

        min_size = self.download_settings.episode_filesize_min * 1_000_000
        max_size = self.download_settings.episode_filesize_max * 1_000_000 if self.download_settings.episode_filesize_max != -1 else float('inf')

        # Filter and sort files once to improve performance
        filenames = [
            file for file in container.values()
            if file and file["filesize"] > min_size
            and file["filesize"] < max_size
            and splitext(file["filename"].lower())[1] in WANTED_FORMATS
        ]

        if not filenames:
            return False

        needed_episodes = {episode.number: episode for episode in item.episodes if episode.state in [States.Indexed, States.Scraped, States.Unknown, States.Failed]}
        one_season = len(item.parent.seasons) == 1

        # Dictionary to hold the matched files for each episode
        matched_files = {}
        season_num = item.number

        # Parse files once and assign to episodes
        for file in filenames:
            if not file or not file.get("filename"):
                continue
            with contextlib.suppress(GarbageTorrent, TypeError):
                parsed_file = parse(file["filename"], remove_trash=True)
                if not parsed_file or not parsed_file.episode or 0 in parsed_file.season:
                    continue
                # Check if the file's season matches the item's season or if there's only one season
                if season_num in parsed_file.season:
                    for ep_num in parsed_file.episode:
                        if ep_num in needed_episodes:
                            matched_files[ep_num] = file["filename"]
                elif one_season:
                    for ep_num in parsed_file.episode:
                        if ep_num in needed_episodes:
                            matched_files[ep_num] = file["filename"]
        if not matched_files:
            return False

        # Check if all needed episodes are captured (or atleast half)
        if (needed_episodes.keys() == matched_files.keys()) or (len(matched_files) >= len(needed_episodes) // 2):
            # Set the necessary attributes for each episode
            for ep_num, filename in matched_files.items():
                ep = needed_episodes[ep_num]
                ep.set("folder", item.active_stream.get("name"))
                ep.set("alternative_folder", item.active_stream.get("alternative_name"))
                ep.set("file", filename)
            return True
        return False

    def _is_wanted_show(self, container: dict, item: Show) -> bool:
        """Check if container has wanted files for a show"""
        if not isinstance(item, Show):
            logger.error(f"Item is not a Show instance: {item.log_string}")
            return False

        min_size = self.download_settings.episode_filesize_min * 1_000_000
        max_size = self.download_settings.episode_filesize_max * 1_000_000 if self.download_settings.episode_filesize_max != -1 else float('inf')

        # Filter and sort files once to improve performance
        filenames = [
            file for file in container.values()
            if file and file["filesize"] > min_size
            and file["filesize"] < max_size
            and splitext(file["filename"].lower())[1] in WANTED_FORMATS
        ]

        if not filenames:
            return False

        # Create a dictionary to map seasons and episodes needed
        needed_episodes = {}
        acceptable_states = [States.Indexed, States.Scraped, States.Unknown, States.Failed]

        for season in item.seasons:
            if season.state in acceptable_states and season.is_released:
                needed_episode_numbers = {episode.number for episode in season.episodes if episode.state in acceptable_states and episode.is_released}
                if needed_episode_numbers:
                    needed_episodes[season.number] = needed_episode_numbers
        if not needed_episodes:
            return False

        # Iterate over each file to check if it matches
        # the season and episode within the show
        matched_files = {}
        for file in filenames:
            with contextlib.suppress(GarbageTorrent, TypeError):
                parsed_file = parse(file["filename"], remove_trash=True)
                if not parsed_file or not parsed_file.parsed_title or 0 in parsed_file.season:
                    continue
                # Check each season and episode to find a match
                for season_number, episodes in needed_episodes.items():
                    if season_number in parsed_file.season:
                        for episode_number in list(episodes):
                            if episode_number in parsed_file.episode:
                                # Store the matched file for this episode
                                matched_files[(season_number, episode_number)] = file
                                episodes.remove(episode_number)
        if not matched_files:
            return False

        all_found = all(len(episodes) == 0 for episodes in needed_episodes.values())

        if all_found:
            for (season_number, episode_number), file in matched_files.items():
                season = next(season for season in item.seasons if season.number == season_number)
                episode = next(episode for episode in season.episodes if episode.number == episode_number)
                episode.set("folder", item.active_stream.get("name"))
                episode.set("alternative_folder", item.active_stream.get("alternative_name", None))
                episode.set("file", file.get("filename"))
            return True
        return False

    def _is_downloaded(self, item: MediaItem) -> bool:
        """Check if item is already downloaded after checking if it was cached"""
        hash_key = item.active_stream.get("hash", None)
        if not hash_key:
            logger.log("DEBRID", f"Item missing hash, skipping check: {item.log_string}")
            return False

        if self.hash_cache.is_blacklisted(hash_key):
            logger.log("DEBRID", f"Skipping download check for blacklisted hash: {hash_key}")
            return False

        if self.hash_cache.is_downloaded(hash_key) and item.active_stream.get("id", None):
            logger.log("DEBRID", f"Item already downloaded for hash: {hash_key}")
            return True

        logger.debug(f"Checking if torrent is already downloaded for item: {item.log_string}")
        torrents = self.get_torrents(1000)
        torrent = torrents.get(hash_key)

        if not torrent:
            logger.debug(f"No matching torrent found for hash: {hash_key}")
            return False

        if item.active_stream.get("id", None):
            logger.debug(f"Item already has an active stream ID: {item.active_stream.get('id')}")
            return True

        info = self.get_torrent_info(torrent.id)
        if not info or not hasattr(info, "files"):
            logger.debug(f"Failed to get torrent info for ID: {torrent.id}")
            self.hash_cache.blacklist(torrent.hash)
            return False

        if not _matches_item(info, item):
            self.hash_cache.blacklist(torrent.hash)
            return False

        # Cache this as downloaded
        logger.debug(f"Marking torrent as downloaded for hash: {torrent.hash}")
        self.hash_cache.mark_downloaded(torrent.hash)
        item.set("active_stream.id", torrent.id)
        self.set_active_files(item)
        logger.debug(f"Set active files for item: {item.log_string} with {len(item.active_stream.get('files', {}))} total files")
        return True

    def _download_item(self, item: MediaItem):
        """Download item from real-debrid.com"""
        logger.debug(f"Starting download for item: {item.log_string}")
        request_id = self.add_magnet(item) # uses item.active_stream.hash
        logger.debug(f"Magnet added to Real-Debrid, request ID: {request_id} for {item.log_string}")
        item.set("active_stream.id", request_id)
        self.set_active_files(item)
        logger.debug(f"Active files set for item: {item.log_string} with {len(item.active_stream.get('files', {}))} total files")
        time.sleep(0.5)
        self.select_files(request_id, item)
        logger.debug(f"Files selected for request ID: {request_id} for {item.log_string}")
        self.hash_cache.mark_downloaded(item.active_stream["hash"])
        logger.debug(f"Item marked as downloaded: {item.log_string}")

    def set_active_files(self, item: MediaItem) -> None:
        """Set active files for item from real-debrid.com"""
        active_stream = item.get("active_stream")
        if not active_stream or "id" not in active_stream:
            logger.error(f"Invalid active stream data for item: {item.log_string}")
            return

        info = self.get_torrent_info(active_stream["id"])
        if not info:
            logger.error(f"Failed to get torrent info for item: {item.log_string}")
            return

        item.active_stream["alternative_name"] = getattr(info, "original_filename", None)
        item.active_stream["name"] = getattr(info, "filename", None)

        if not item.folder or not item.alternative_folder:
            item.set("folder", item.active_stream.get("name"))
            item.set("alternative_folder", item.active_stream.get("alternative_name"))

        # this is only for Movie and Episode instances
        if isinstance(item, (Movie, Episode)):
            if not item.folder or not item.alternative_folder or not item.file:
                logger.error(f"Missing folder or alternative_folder or file for item: {item.log_string}")
                return
            
        if isinstance(item, Season) and item.folder:
            for episode in item.episodes:
                if episode.file and not episode.folder:
                    episode.set("folder", item.folder)
<<<<<<< HEAD
=======
        
>>>>>>> 38c1b751
        if isinstance(item, Show) and item.folder:
            for season in item.seasons:
                for episode in season.episodes:
                    if episode.file and not episode.folder:
                        episode.set("folder", item.folder)

    def _is_wanted_item(self, item: Union[Movie, Episode, Season]) -> bool:
        """Check if item is wanted"""
        if isinstance(item, Movie):
            return self._is_wanted_movie(item.active_stream.get("files", {}), item)
        elif isinstance(item, Show):
            return self._is_wanted_show(item.active_stream.get("files", {}), item)
        elif isinstance(item, Season):
            return self._is_wanted_season(item.active_stream.get("files", {}), item)
        elif isinstance(item, Episode):
            return self._is_wanted_episode(item.active_stream.get("files", {}), item)
        else:
            logger.error(f"Unsupported item type: {type(item).__name__}")
            return False


    ### API Methods for Real-Debrid below

    def add_magnet(self, item: MediaItem) -> str:
        """Add magnet link to real-debrid.com"""
        if not item.active_stream.get("hash"):
            logger.error(f"No active stream or hash found for {item.log_string}")
            return None

        try:
            hash = item.active_stream.get("hash")
            response = post(
                f"{RD_BASE_URL}/torrents/addMagnet",
                {"magnet": f"magnet:?xt=urn:btih:{hash}&dn=&tr="},
                additional_headers=self.auth_headers,
            )
            if response.is_ok:
                return response.data.id
            logger.error(f"Failed to add magnet: {response.data}")
        except Exception as e:
            logger.error(f"Error adding magnet for {item.log_string}: {e}")
        return None

    def get_torrent_info(self, request_id: str) -> dict:
        """Get torrent info from real-debrid.com"""
        if not request_id:
            logger.error("No request ID found")
            return {}

        try:
            response = get(
                f"{RD_BASE_URL}/torrents/info/{request_id}", 
                additional_headers=self.auth_headers
            )
            if response.is_ok:
                return response.data
        except Exception as e:
            logger.error(f"Error getting torrent info for {request_id or 'UNKNOWN'}: {e}")
        return {}

    def select_files(self, request_id: str, item: MediaItem) -> bool:
        """Select files from real-debrid.com"""
        files = item.active_stream.get("files")
        # we need to make sure that every file is in our wanted formats
        files = {key: value for key, value in files.items() if splitext(value["filename"].lower())[1] in WANTED_FORMATS}

        if not files:
            logger.error(f"No files to select for {item.log_string}")
            return False

        try:
            response = post(
                f"{RD_BASE_URL}/torrents/selectFiles/{request_id}",
                {"files": ",".join(files.keys())},
                additional_headers=self.auth_headers,
            )
            return response.is_ok
        except Exception as e:
            logger.error(f"Error selecting files for {item.log_string}: {e}")
            return False

    def get_torrents(self, limit: int) -> dict[str, SimpleNamespace]:
        """Get torrents from real-debrid.com"""
        try:
            response = get(
                f"{RD_BASE_URL}/torrents?limit={str(limit)}",
                additional_headers=self.auth_headers
            )
            if response.is_ok and response.data:
                # Example response.data: 
                # namespace(id='JXQWAQ5GPXJWG', filename='Kill Bill - The Whole Bloody Affair (2011) Reconstruction (1080p BluRay HEVC x265 10bit AC3 5.1)[DHB].mkv', hash='5336e4e408378d70593f3ec7ed7abf15480acedb', bytes=17253577745, host='real-debrid.com', split=2000, progress=100, status='downloaded', added='2024-06-01T15:18:44.000Z', links=['https://real-debrid.com/d/TWJXDFV2XS2T737NMKH4HISF24'], ended='2023-05-21T15:52:34.000Z')
                return {torrent.hash: torrent for torrent in response.data}
        except Exception as e:
            logger.error(f"Error getting torrents from Real-Debrid: {e}")
        return {}


## Helper functions for Real-Debrid below


def _matches_item(torrent_info: SimpleNamespace, item: MediaItem) -> bool:
    """Check if the downloaded torrent matches the item specifics."""
    logger.debug(f"Checking if torrent matches item: {item.log_string}")

    if not hasattr(torrent_info, "files"):
        logger.error(f"Torrent info for {item.log_string} does not have files attribute: {torrent_info}")
        return False

    def check_movie():
        for file in torrent_info.files:
            if file.selected == 1 and file.bytes > 200_000_000:
                file_size_mb = file.bytes / (1024 * 1024)
                if file_size_mb >= 1024:
                    file_size_gb = file_size_mb / 1024
                    logger.debug(f"Selected file: {Path(file.path).name} with size: {file_size_gb:.2f} GB")
                else:
                    logger.debug(f"Selected file: {Path(file.path).name} with size: {file_size_mb:.2f} MB")
                return True
        return False

    def check_episode():
        one_season = len(item.parent.parent.seasons) == 1
        item_number = item.number
        parent_number = item.parent.number
        for file in torrent_info.files:
            if file.selected == 1:
                file_episodes = extract_episodes(Path(file.path).name)
                if (item_number in file_episodes and parent_number in file_episodes) or (one_season and item_number in file_episodes):
                    logger.debug(f"File {Path(file.path).name} selected for episode {item_number} in season {parent_number}")
                    return True
        return False

<<<<<<< HEAD
    def check_season(item):
        season_number = item.number
        episodes_in_season = {episode.number for episode in item.episodes}
=======
    def check_season(season):
        season_number = season.number
        episodes_in_season = {episode.number for episode in season.episodes}
>>>>>>> 38c1b751
        matched_episodes = set()
        one_season = len(season.parent.seasons) == 1
        for file in torrent_info.files:
            if file.selected == 1:
                file_episodes = extract_episodes(Path(file.path).name)
                if season_number in file_episodes:
                    matched_episodes.update(file_episodes)
                elif one_season and file_episodes:
                    matched_episodes.update(file_episodes)
        return len(matched_episodes) >= len(episodes_in_season) // 2

    if isinstance(item, Movie):
        if check_movie():
            logger.info(f"{item.log_string} already exists in Real-Debrid account.")
            return True
    elif isinstance(item, Show):
        if all(check_season(season) for season in item.seasons):
            logger.info(f"{item.log_string} already exists in Real-Debrid account.")
            return True
    elif isinstance(item, Season):
        if check_season(item):
            logger.info(f"{item.log_string} already exists in Real-Debrid account.")
            return True
    elif isinstance(item, Episode):
        if check_episode():
            logger.info(f"{item.log_string} already exists in Real-Debrid account.")
            return True

    logger.debug(f"No matching item found for {item.log_string}")
    return False<|MERGE_RESOLUTION|>--- conflicted
+++ resolved
@@ -140,15 +140,9 @@
                 response = get(f"{RD_BASE_URL}/torrents/instantAvailability/{streams}/", additional_headers=self.auth_headers, response_type=dict)
                 if response.is_ok and self._evaluate_stream_response(response.data, processed_stream_hashes, item):
                     return True
-<<<<<<< HEAD
-            except Exception:
-                logger.exception("Error checking cache for streams")
-        
-=======
             except Exception as e:
                 logger.error(f"Error checking cache for streams: {str(e)}", exc_info=True)
 
->>>>>>> 38c1b751
         item.set("streams", {})
         logger.log("NOT_FOUND", f"No wanted cached streams found for {item.log_string} out of {len(filtered_streams)}")
         return False
@@ -189,15 +183,11 @@
                     item.set("active_stream", {"hash": stream_hash, "files": container, "id": None})
                     return True
         elif isinstance(item, Season):
-<<<<<<< HEAD
-            other_containers = [ s for s in item.parent.seasons if s != item and len(s.active_stream) > 0 ]
-=======
             other_containers = [
                 s for s in item.parent.seasons 
                 if s != item and s.active_stream
                 and s.state not in (States.Indexed, States.Unknown)
             ]
->>>>>>> 38c1b751
             for c in other_containers:
                 if self._is_wanted_season(c.active_stream["files"], item):
                     item.set("active_stream", {"hash": c.active_stream["hash"], "files": c.active_stream["files"], "id": None})
@@ -496,10 +486,7 @@
             for episode in item.episodes:
                 if episode.file and not episode.folder:
                     episode.set("folder", item.folder)
-<<<<<<< HEAD
-=======
         
->>>>>>> 38c1b751
         if isinstance(item, Show) and item.folder:
             for season in item.seasons:
                 for episode in season.episodes:
@@ -632,15 +619,9 @@
                     return True
         return False
 
-<<<<<<< HEAD
-    def check_season(item):
-        season_number = item.number
-        episodes_in_season = {episode.number for episode in item.episodes}
-=======
     def check_season(season):
         season_number = season.number
         episodes_in_season = {episode.number for episode in season.episodes}
->>>>>>> 38c1b751
         matched_episodes = set()
         one_season = len(season.parent.seasons) == 1
         for file in torrent_info.files:
