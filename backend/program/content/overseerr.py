"""Mdblist content module"""
from time import time
from typing import Optional


from program.settings.manager import settings_manager
from utils.logger import logger
from utils.request import get, ping
from program.media.container import MediaItemContainer
from program.updaters.trakt import Updater as Trakt, get_imdbid_from_tmdb


<<<<<<< HEAD
class OverseerrConfig(BaseModel):
    enabled: bool
    url: Optional[str]
    api_key: Optional[str]
    update_interval: Optional[int] = 60 # in seconds


=======
>>>>>>> 7b0aa01b
class Overseerr:
    """Content class for overseerr"""

    def __init__(self, media_items: MediaItemContainer):
        self.key = "overseerr"
        self.settings = settings_manager.settings.content.overseerr
        self.headers = {"X-Api-Key": self.settings.api_key}
        self.initialized = self.validate()
        if not self.initialized:
            return
        self.media_items = media_items
        self.updater = Trakt()
        self.not_found_ids = []
        self.next_run_time = 0
        logger.info("Overseerr initialized!")

    def validate(self) -> bool:
        if not self.settings.enabled:
            logger.debug("Overseerr is set to disabled.")
            return False
        if self.settings.api_key == "" or len(self.settings.api_key) != 68:
            logger.error("Overseerr api key is not set.")
            return False
        try:
            response = ping(
                self.settings.url + "/api/v1/auth/me",
                additional_headers=self.headers,
                timeout=15,
            )
            if response.status_code >= 201:
                logger.error(
                    f"Overseerr ping failed - Status Code: {response.status_code}, Reason: {response.reason}"
                )
                return False
            return response.ok
        except Exception:
            logger.error("Overseerr url is not reachable.")
            return False

    def run(self):
        """Fetch new media from `Overseerr`"""
        if time() < self.next_run_time:
            return
        self.not_found_ids.clear()
        self.next_run_time = time() + self.settings.update_interval
        items = self._get_items_from_overseerr(10000)
        new_items = [item for item in items if item not in self.media_items and not item]
        if not new_items:
            return
        container = self.updater.create_items(new_items)
        for item in container:
            item.set("requested_by", "Overseerr")
        previous_count = len(self.media_items)
        self.media_items.extend(container)
        if len(self.media_items) > 0:
            if len(self.media_items) <= 5:
                for item in container:
                    logger.info("Added %s", item.log_string)
            else:
                logger.info("Added %s items", len(self.media_items) - previous_count)
        if self.not_found_ids:
            logger.warn("Failed to process %s items, skipping.", len(self.not_found_ids))

    def _get_items_from_overseerr(self, amount: int) -> list[str]:
        """Fetch media from overseerr"""
        response = get(
            self.settings.url + f"/api/v1/request?take={amount}",
            additional_headers=self.headers,
        )
        ids = []
        if response.is_ok:
            for item in response.data.results:
                if not item.media.imdbId:
                    imdb_id = self.get_imdb_id(item.media)
                    if imdb_id:
                        ids.append(imdb_id)
                else:
                    ids.append(item.media.imdbId)
        return ids

    def get_imdb_id(self, overseerr_item) -> Optional[str]:
        """Get imdbId for item from overseerr"""
        if overseerr_item.mediaType == "show":
            external_id = overseerr_item.tvdbId
            overseerr_item.mediaType = "tv"
            id_extension = "tvdb-"
        else:
            external_id = overseerr_item.tmdbId
            id_extension = "tmdb-"

        if f"{id_extension}{external_id}" in self.not_found_ids:
            return None
        response = get(
            self.settings.url + f"/api/v1/{overseerr_item.mediaType}/{external_id}?language=en",
            additional_headers=self.headers,
        )
        if not response.is_ok or not hasattr(response.data, "externalIds"):
            logger.debug(f"Failed to fetch or no externalIds for {id_extension}{external_id}")
            return None

        title = getattr(response.data, "title", None) or getattr(response.data, "originalName", None)
        imdb_id = getattr(response.data.externalIds, 'imdbId', None)
        if imdb_id:
            return imdb_id

        # Try alternate IDs if IMDb ID is not available
        # alternate_ids = [('tvdbId', get_imdbid_from_tvdb), ('tmdbId', get_imdbid_from_tmdb)]
        alternate_ids = [('tmdbId', get_imdbid_from_tmdb)]
        for id_attr, fetcher in alternate_ids:
            external_id_value = getattr(response.data.externalIds, id_attr, None)
            if external_id_value:
                new_imdb_id = fetcher(external_id_value)
                if new_imdb_id:
                    logger.debug(f"Found imdbId for {title} from {id_attr}: {external_id_value}")
                    return new_imdb_id

        self.not_found_ids.append(f"{id_extension}{external_id}")
        logger.debug(f"Could not get imdbId for {title}, or match with external id")
        return None
<|MERGE_RESOLUTION|>--- conflicted
+++ resolved
@@ -1,141 +1,128 @@
-"""Mdblist content module"""
-from time import time
-from typing import Optional
-
-
-from program.settings.manager import settings_manager
-from utils.logger import logger
-from utils.request import get, ping
-from program.media.container import MediaItemContainer
-from program.updaters.trakt import Updater as Trakt, get_imdbid_from_tmdb
-
-
-<<<<<<< HEAD
-class OverseerrConfig(BaseModel):
-    enabled: bool
-    url: Optional[str]
-    api_key: Optional[str]
-    update_interval: Optional[int] = 60 # in seconds
-
-
-=======
->>>>>>> 7b0aa01b
-class Overseerr:
-    """Content class for overseerr"""
-
-    def __init__(self, media_items: MediaItemContainer):
-        self.key = "overseerr"
-        self.settings = settings_manager.settings.content.overseerr
-        self.headers = {"X-Api-Key": self.settings.api_key}
-        self.initialized = self.validate()
-        if not self.initialized:
-            return
-        self.media_items = media_items
-        self.updater = Trakt()
-        self.not_found_ids = []
-        self.next_run_time = 0
-        logger.info("Overseerr initialized!")
-
-    def validate(self) -> bool:
-        if not self.settings.enabled:
-            logger.debug("Overseerr is set to disabled.")
-            return False
-        if self.settings.api_key == "" or len(self.settings.api_key) != 68:
-            logger.error("Overseerr api key is not set.")
-            return False
-        try:
-            response = ping(
-                self.settings.url + "/api/v1/auth/me",
-                additional_headers=self.headers,
-                timeout=15,
-            )
-            if response.status_code >= 201:
-                logger.error(
-                    f"Overseerr ping failed - Status Code: {response.status_code}, Reason: {response.reason}"
-                )
-                return False
-            return response.ok
-        except Exception:
-            logger.error("Overseerr url is not reachable.")
-            return False
-
-    def run(self):
-        """Fetch new media from `Overseerr`"""
-        if time() < self.next_run_time:
-            return
-        self.not_found_ids.clear()
-        self.next_run_time = time() + self.settings.update_interval
-        items = self._get_items_from_overseerr(10000)
-        new_items = [item for item in items if item not in self.media_items and not item]
-        if not new_items:
-            return
-        container = self.updater.create_items(new_items)
-        for item in container:
-            item.set("requested_by", "Overseerr")
-        previous_count = len(self.media_items)
-        self.media_items.extend(container)
-        if len(self.media_items) > 0:
-            if len(self.media_items) <= 5:
-                for item in container:
-                    logger.info("Added %s", item.log_string)
-            else:
-                logger.info("Added %s items", len(self.media_items) - previous_count)
-        if self.not_found_ids:
-            logger.warn("Failed to process %s items, skipping.", len(self.not_found_ids))
-
-    def _get_items_from_overseerr(self, amount: int) -> list[str]:
-        """Fetch media from overseerr"""
-        response = get(
-            self.settings.url + f"/api/v1/request?take={amount}",
-            additional_headers=self.headers,
-        )
-        ids = []
-        if response.is_ok:
-            for item in response.data.results:
-                if not item.media.imdbId:
-                    imdb_id = self.get_imdb_id(item.media)
-                    if imdb_id:
-                        ids.append(imdb_id)
-                else:
-                    ids.append(item.media.imdbId)
-        return ids
-
-    def get_imdb_id(self, overseerr_item) -> Optional[str]:
-        """Get imdbId for item from overseerr"""
-        if overseerr_item.mediaType == "show":
-            external_id = overseerr_item.tvdbId
-            overseerr_item.mediaType = "tv"
-            id_extension = "tvdb-"
-        else:
-            external_id = overseerr_item.tmdbId
-            id_extension = "tmdb-"
-
-        if f"{id_extension}{external_id}" in self.not_found_ids:
-            return None
-        response = get(
-            self.settings.url + f"/api/v1/{overseerr_item.mediaType}/{external_id}?language=en",
-            additional_headers=self.headers,
-        )
-        if not response.is_ok or not hasattr(response.data, "externalIds"):
-            logger.debug(f"Failed to fetch or no externalIds for {id_extension}{external_id}")
-            return None
-
-        title = getattr(response.data, "title", None) or getattr(response.data, "originalName", None)
-        imdb_id = getattr(response.data.externalIds, 'imdbId', None)
-        if imdb_id:
-            return imdb_id
-
-        # Try alternate IDs if IMDb ID is not available
-        # alternate_ids = [('tvdbId', get_imdbid_from_tvdb), ('tmdbId', get_imdbid_from_tmdb)]
-        alternate_ids = [('tmdbId', get_imdbid_from_tmdb)]
-        for id_attr, fetcher in alternate_ids:
-            external_id_value = getattr(response.data.externalIds, id_attr, None)
-            if external_id_value:
-                new_imdb_id = fetcher(external_id_value)
-                if new_imdb_id:
-                    logger.debug(f"Found imdbId for {title} from {id_attr}: {external_id_value}")
-                    return new_imdb_id
-
-        self.not_found_ids.append(f"{id_extension}{external_id}")
-        logger.debug(f"Could not get imdbId for {title}, or match with external id")
-        return None
+"""Mdblist content module"""
+from time import time
+from program.settings.manager import settings_manager
+from utils.logger import logger
+from utils.request import get, ping
+from program.media.container import MediaItemContainer
+from program.updaters.trakt import Updater as Trakt, get_imdbid_from_tmdb
+
+
+class Overseerr:
+    """Content class for overseerr"""
+
+    def __init__(self, media_items: MediaItemContainer):
+        self.key = "overseerr"
+        self.settings = settings_manager.settings.content.overseerr
+        self.headers = {"X-Api-Key": self.settings.api_key}
+        self.initialized = self.validate()
+        if not self.initialized:
+            return
+        self.media_items = media_items
+        self.updater = Trakt()
+        self.not_found_ids = []
+        self.next_run_time = 0
+        logger.info("Overseerr initialized!")
+
+    def validate(self) -> bool:
+        if not self.settings.enabled:
+            logger.debug("Overseerr is set to disabled.")
+            return False
+        if self.settings.api_key == "" or len(self.settings.api_key) != 68:
+            logger.error("Overseerr api key is not set.")
+            return False
+        try:
+            response = ping(
+                self.settings.url + "/api/v1/auth/me",
+                additional_headers=self.headers,
+                timeout=15,
+            )
+            if response.status_code >= 201:
+                logger.error(
+                    f"Overseerr ping failed - Status Code: {response.status_code}, Reason: {response.reason}"
+                )
+                return False
+            return response.ok
+        except Exception:
+            logger.error("Overseerr url is not reachable.")
+            return False
+
+    def run(self):
+        """Fetch new media from `Overseerr`"""
+        if time() < self.next_run_time:
+            return
+        self.not_found_ids.clear()
+        self.next_run_time = time() + self.settings.update_interval
+        items = self._get_items_from_overseerr(10000)
+        new_items = [item for item in items if item not in self.media_items and not item]
+        if not new_items:
+            return
+        container = self.updater.create_items(new_items)
+        for item in container:
+            item.set("requested_by", "Overseerr")
+        previous_count = len(self.media_items)
+        self.media_items.extend(container)
+        if len(self.media_items) > 0:
+            if len(self.media_items) <= 5:
+                for item in container:
+                    logger.info("Added %s", item.log_string)
+            else:
+                logger.info("Added %s items", len(self.media_items) - previous_count)
+        if self.not_found_ids:
+            logger.warn("Failed to process %s items, skipping.", len(self.not_found_ids))
+
+    def _get_items_from_overseerr(self, amount: int) -> list[str]:
+        """Fetch media from overseerr"""
+        response = get(
+            self.settings.url + f"/api/v1/request?take={amount}",
+            additional_headers=self.headers,
+        )
+        ids = []
+        if response.is_ok:
+            for item in response.data.results:
+                if not item.media.imdbId:
+                    imdb_id = self.get_imdb_id(item.media)
+                    if imdb_id:
+                        ids.append(imdb_id)
+                else:
+                    ids.append(item.media.imdbId)
+        return ids
+
+    def get_imdb_id(self, overseerr_item) -> str:
+        """Get imdbId for item from overseerr"""
+        if overseerr_item.mediaType == "show":
+            external_id = overseerr_item.tvdbId
+            overseerr_item.mediaType = "tv"
+            id_extension = "tvdb-"
+        else:
+            external_id = overseerr_item.tmdbId
+            id_extension = "tmdb-"
+
+        if f"{id_extension}{external_id}" in self.not_found_ids:
+            return None
+        response = get(
+            self.settings.url + f"/api/v1/{overseerr_item.mediaType}/{external_id}?language=en",
+            additional_headers=self.headers,
+        )
+        if not response.is_ok or not hasattr(response.data, "externalIds"):
+            logger.debug(f"Failed to fetch or no externalIds for {id_extension}{external_id}")
+            return None
+
+        title = getattr(response.data, "title", None) or getattr(response.data, "originalName", None)
+        imdb_id = getattr(response.data.externalIds, 'imdbId', None)
+        if imdb_id:
+            return imdb_id
+
+        # Try alternate IDs if IMDb ID is not available
+        # alternate_ids = [('tvdbId', get_imdbid_from_tvdb), ('tmdbId', get_imdbid_from_tmdb)]
+        alternate_ids = [('tmdbId', get_imdbid_from_tmdb)]
+        for id_attr, fetcher in alternate_ids:
+            external_id_value = getattr(response.data.externalIds, id_attr, None)
+            if external_id_value:
+                new_imdb_id = fetcher(external_id_value)
+                if new_imdb_id:
+                    logger.debug(f"Found imdbId for {title} from {id_attr}: {external_id_value}")
+                    return new_imdb_id
+
+        self.not_found_ids.append(f"{id_extension}{external_id}")
+        logger.debug(f"Could not get imdbId for {title}, or match with external id")
+        return None