"""Mdblist content module"""
from time import time
from typing import Optional

from program.settings.manager import settings_manager
from utils.logger import logger
from utils.request import get, ping
from program.media.container import MediaItemContainer
from program.updaters.trakt import Updater as Trakt, CLIENT_ID



class Trakt:
    """Content class for Trakt"""

    def __init__(self, media_items: MediaItemContainer):
        self.key = "trakt"
<<<<<<< HEAD
        self.api_url = "https://api.trakt.tv"
        self.settings = TraktConfig(**settings_manager.get(f"content.{self.key}"))
=======
        self.url = None
        self.settings = settings_manager.settings.content.trakt
>>>>>>> 7b0aa01b
        self.headers = {"X-Api-Key": self.settings.api_key}
        self.initialized = self.validate()
        if not self.initialized:
            return
        self.media_items = media_items
        self.updater = Trakt()
        self.next_run_time = 0
        logger.info("Trakt initialized!")

    def validate(self) -> bool:
        """Validate Trakt settings."""
        return NotImplementedError

    def run(self):
        """Fetch media from Trakt and add them to media_items attribute."""
        if time() < self.next_run_time:
            return
        self.next_run_time = time() + self.settings.update_interval
        watchlist_items = self._get_items_from_trakt_watchlist(self.settings.watchlist)
        collection_items = self._get_items_from_trakt_collections(self.settings.collection)
        user_list_items = self._get_items_from_trakt_list(self.settings.user_lists)
        items = list(set(watchlist_items + collection_items + user_list_items))
        new_items = [item for item in items if item not in self.media_items]
        container = self.updater.create_items(new_items)
        for item in container:
            item.set("requested_by", "Trakt")
        added_items = self.media_items.extend(container)
        length = len(added_items)
        if length >= 1 and length <= 5:
            for item in added_items:
                logger.info("Added %s", item.log_string)
        elif length > 5:
            logger.info("Added %s items", length)

    def _get_items_from_trakt_watchlist(self, watchlist_items: list) -> list:
        """Get items from Trakt watchlist"""
        return NotImplementedError

    def _get_items_from_trakt_collections(self, collection_items: list) -> list:
        """Get items from Trakt collections"""
        return NotImplementedError

    def _get_items_from_trakt_list(self, list_items: list) -> list:
        """Get items from Trakt user list"""
        return NotImplementedError<|MERGE_RESOLUTION|>--- conflicted
+++ resolved
@@ -1,7 +1,5 @@
 """Mdblist content module"""
 from time import time
-from typing import Optional
-
 from program.settings.manager import settings_manager
 from utils.logger import logger
 from utils.request import get, ping
@@ -9,19 +7,13 @@
 from program.updaters.trakt import Updater as Trakt, CLIENT_ID
 
 
-
 class Trakt:
     """Content class for Trakt"""
 
     def __init__(self, media_items: MediaItemContainer):
         self.key = "trakt"
-<<<<<<< HEAD
         self.api_url = "https://api.trakt.tv"
-        self.settings = TraktConfig(**settings_manager.get(f"content.{self.key}"))
-=======
-        self.url = None
         self.settings = settings_manager.settings.content.trakt
->>>>>>> 7b0aa01b
         self.headers = {"X-Api-Key": self.settings.api_key}
         self.initialized = self.validate()
         if not self.initialized:
