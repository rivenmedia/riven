--- conflicted
+++ resolved
@@ -1,109 +1,92 @@
-"""Mdblist content module"""
-from time import time
-from typing import Optional
-
-from program.settings.manager import settings_manager
-from utils.logger import logger
-from utils.request import RateLimitExceeded, RateLimiter, get, ping
-from program.media.container import MediaItemContainer
-from program.updaters.trakt import Updater as Trakt
-
-
-<<<<<<< HEAD
-class MdblistConfig(BaseModel):
-    enabled: bool
-    api_key: Optional[str]
-    lists: Optional[list]
-    update_interval: Optional[int] = 300 # in seconds
-
-
-=======
->>>>>>> 7b0aa01b
-class Mdblist:
-    """Content class for mdblist"""
-
-    def __init__(self, media_items: MediaItemContainer):
-        self.key = "mdblist"
-<<<<<<< HEAD
-        self.settings = MdblistConfig(**settings_manager.get(f"content.{self.key}"))
-        self.initialized = self.validate()
-=======
-        self.settings = settings_manager.settings.content.mdblist
-        self.initialized = self.validate_settings()
->>>>>>> 7b0aa01b
-        if not self.initialized:
-            return
-        self.media_items = media_items
-        self.updater = Trakt()
-        self.next_run_time = 0
-        self.requests_per_2_minutes = self._calculate_request_time()
-        self.rate_limiter = RateLimiter(self.requests_per_2_minutes, 120, True)
-        logger.info("mdblist initialized")
-
-    def validate(self):
-        if not self.settings.enabled:
-            logger.debug("Mdblist is set to disabled.")
-            return False
-        if self.settings.lists == [""]:
-            logger.error("Mdblist is enabled, but list is empty.")
-            return False
-        if self.settings.api_key == "" or len(self.settings.api_key) != 25:
-            logger.error("Mdblist api key is not set.")
-            return False
-        response = ping(f"https://mdblist.com/api/user?apikey={self.settings.api_key}")
-        if "Invalid API key!" in response.text:
-            logger.error("Mdblist api key is invalid.")
-            return False
-        return True
-
-    def run(self):
-        """Fetch media from mdblist and add them to media_items attribute
-        if they are not already there"""
-        if time() < self.next_run_time:
-            return
-        self.next_run_time = time() + self.settings.update_interval
-        try:
-            with self.rate_limiter:
-                items = []
-                for list_id in self.settings.lists:
-                    if list_id:
-                        items += self._get_items_from_list(
-                            list_id, self.settings.api_key
-                        )
-                new_items = [item for item in items if item not in self.media_items] or []
-                container = self.updater.create_items(new_items)
-                for item in container:
-                    item.set("requested_by", "Mdblist")
-                added_items = self.media_items.extend(container)
-                length = len(added_items)
-                if length >= 1 and length <= 5:
-                    for item in added_items:
-                        logger.info("Added %s", item.log_string)
-                elif length > 5:
-                    logger.info("Added %s items", length)
-        except RateLimitExceeded:
-            pass
-
-    def _get_items_from_list(self, list_id: str, api_key: str) -> MediaItemContainer:
-        return [item.imdb_id for item in list_items(list_id, api_key)]
-
-    def _calculate_request_time(self):
-        limits = my_limits(self.settings.api_key).limits
-        daily_requests = limits.api_requests
-        requests_per_2_minutes = daily_requests / 24 / 60 * 2
-        return requests_per_2_minutes
-
-
-# API METHODS
-
-
-def my_limits(api_key: str):
-    """Wrapper for mdblist api method 'My limits'"""
-    response = get(f"http://www.mdblist.com/api/user?apikey={api_key}")
-    return response.data
-
-
-def list_items(list_id: str, api_key: str):
-    """Wrapper for mdblist api method 'List items'"""
-    response = get(f"http://www.mdblist.com/api/lists/{list_id}/items?apikey={api_key}")
-    return response.data
+"""Mdblist content module"""
+from time import time
+from program.settings.manager import settings_manager
+from utils.logger import logger
+from utils.request import RateLimitExceeded, RateLimiter, get, ping
+from program.media.container import MediaItemContainer
+from program.updaters.trakt import Updater as Trakt
+
+
+class Mdblist:
+    """Content class for mdblist"""
+
+    def __init__(self, media_items: MediaItemContainer):
+        self.key = "mdblist"
+        self.settings = settings_manager.settings.content.mdblist
+        self.initialized = self.validate_settings()
+        if not self.initialized:
+            return
+        self.media_items = media_items
+        self.updater = Trakt()
+        self.next_run_time = 0
+        self.requests_per_2_minutes = self._calculate_request_time()
+        self.rate_limiter = RateLimiter(self.requests_per_2_minutes, 120, True)
+        logger.info("mdblist initialized")
+
+    def validate(self):
+        if not self.settings.enabled:
+            logger.debug("Mdblist is set to disabled.")
+            return False
+        if self.settings.lists == [""]:
+            logger.error("Mdblist is enabled, but list is empty.")
+            return False
+        if self.settings.api_key == "" or len(self.settings.api_key) != 25:
+            logger.error("Mdblist api key is not set.")
+            return False
+        response = ping(f"https://mdblist.com/api/user?apikey={self.settings.api_key}")
+        if "Invalid API key!" in response.text:
+            logger.error("Mdblist api key is invalid.")
+            return False
+        return True
+
+    def run(self):
+        """Fetch media from mdblist and add them to media_items attribute
+        if they are not already there"""
+        if time() < self.next_run_time:
+            return
+        self.next_run_time = time() + self.settings.update_interval
+        try:
+            with self.rate_limiter:
+                items = []
+                for list_id in self.settings.lists:
+                    if list_id:
+                        items += self._get_items_from_list(
+                            list_id, self.settings.api_key
+                        )
+                new_items = [item for item in items if item not in self.media_items] or []
+                container = self.updater.create_items(new_items)
+                for item in container:
+                    item.set("requested_by", "Mdblist")
+                added_items = self.media_items.extend(container)
+                length = len(added_items)
+                if length >= 1 and length <= 5:
+                    for item in added_items:
+                        logger.info("Added %s", item.log_string)
+                elif length > 5:
+                    logger.info("Added %s items", length)
+        except RateLimitExceeded:
+            pass
+
+    def _get_items_from_list(self, list_id: str, api_key: str) -> MediaItemContainer:
+        return [item.imdb_id for item in list_items(list_id, api_key)]
+
+    def _calculate_request_time(self):
+        limits = my_limits(self.settings.api_key).limits
+        daily_requests = limits.api_requests
+        requests_per_2_minutes = daily_requests / 24 / 60 * 2
+        return requests_per_2_minutes
+
+
+# API METHODS
+
+
+def my_limits(api_key: str):
+    """Wrapper for mdblist api method 'My limits'"""
+    response = get(f"http://www.mdblist.com/api/user?apikey={api_key}")
+    return response.data
+
+
+def list_items(list_id: str, api_key: str):
+    """Wrapper for mdblist api method 'List items'"""
+    response = get(f"http://www.mdblist.com/api/lists/{list_id}/items?apikey={api_key}")
+    return response.data