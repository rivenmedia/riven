import json
import os
<<<<<<< HEAD
from pathlib import Path
=======
>>>>>>> 38c1b751

from program.settings.models import AppModel, Observable
from pydantic import ValidationError
from utils import data_dir_path
from utils.logger import logger


class SettingsManager:
    """Class that handles settings, ensuring they are validated against a Pydantic schema."""

    def __init__(self):
        self.observers = []
        self.filename = "settings.json"
        self.settings_file = data_dir_path / self.filename

        Observable.set_notify_observers(self.notify_observers)

        if not self.settings_file.exists():
            self.settings = AppModel()
<<<<<<< HEAD
            self.settings = AppModel.model_validate(self.check_environment(json.loads(self.settings.model_dump_json()), "RIVEN"))
            
=======
            self.settings = AppModel.model_validate(
                self.check_environment(json.loads(self.settings.model_dump_json()), "RIVEN")
            )
>>>>>>> 38c1b751
            self.notify_observers()
        else:
            self.load()

    def register_observer(self, observer):
        self.observers.append(observer)

    def notify_observers(self):
        for observer in self.observers:
            observer()
    
    def check_environment(self, settings, prefix="", seperator="_"):
        checked_settings = {}
        for key, value in settings.items():
            if isinstance(value, dict):
                sub_checked_settings = self.check_environment(value, f"{prefix}{seperator}{key}")
                checked_settings[key] = (sub_checked_settings)
            else:
                environment_variable = f"{prefix}_{key}".upper()
                if os.getenv(environment_variable, None):
<<<<<<< HEAD
                    logger.debug(f"Found the following environment variable: {environment_variable}")
                    new_value = os.getenv(environment_variable)
                    if isinstance(value, Path):
                        checked_settings[key] = Path(new_value)  
                    elif isinstance(value, bool):
=======
                    new_value = os.getenv(environment_variable)
                    if isinstance(value, bool):
>>>>>>> 38c1b751
                        checked_settings[key] = new_value.lower() == "true" or new_value == "1"
                    elif isinstance(value, int):
                        checked_settings[key] = int(new_value)
                    elif isinstance(value, float):
                        checked_settings[key] = float(new_value)
                    elif isinstance(value, list):
                        checked_settings[key] = json.loads(new_value)
                    else:
                        checked_settings[key] = new_value
                else:
                    checked_settings[key] = value
        return checked_settings
    
    def load(self, settings_dict: dict | None = None):
        """Load settings from file, validating against the AppModel schema."""
        try:
            if not settings_dict:
                with open(self.settings_file, "r", encoding="utf-8") as file:
                    settings_dict = json.loads(file.read())
<<<<<<< HEAD
                    if "RIVEN_FORCE_ENV" in os.environ and os.environ["RIVEN_FORCE_ENV"].lower() in ["true","1"]:
=======
                    if os.environ.get("RIVEN_FORCE_ENV", "false").lower() == "true":
>>>>>>> 38c1b751
                        settings_dict = self.check_environment(settings_dict, "RIVEN")
            self.settings = AppModel.model_validate(settings_dict)
        except ValidationError as e:
            logger.error(f"Error validating settings: {e}")
            raise
        except json.JSONDecodeError as e:
            logger.error(f"Error parsing settings file: {e}")
            raise
        except FileNotFoundError:
            logger.warning(f"Error loading settings: {self.settings_file} does not exist")
            raise
        self.notify_observers()

    def save(self):
        """Save settings to file, using Pydantic model for JSON serialization."""
        with open(self.settings_file, "w", encoding="utf-8") as file:
            file.write(self.settings.model_dump_json(indent=4))


settings_manager = SettingsManager()<|MERGE_RESOLUTION|>--- conflicted
+++ resolved
@@ -1,9 +1,5 @@
 import json
 import os
-<<<<<<< HEAD
-from pathlib import Path
-=======
->>>>>>> 38c1b751
 
 from program.settings.models import AppModel, Observable
 from pydantic import ValidationError
@@ -23,14 +19,9 @@
 
         if not self.settings_file.exists():
             self.settings = AppModel()
-<<<<<<< HEAD
-            self.settings = AppModel.model_validate(self.check_environment(json.loads(self.settings.model_dump_json()), "RIVEN"))
-            
-=======
             self.settings = AppModel.model_validate(
                 self.check_environment(json.loads(self.settings.model_dump_json()), "RIVEN")
             )
->>>>>>> 38c1b751
             self.notify_observers()
         else:
             self.load()
@@ -51,16 +42,8 @@
             else:
                 environment_variable = f"{prefix}_{key}".upper()
                 if os.getenv(environment_variable, None):
-<<<<<<< HEAD
-                    logger.debug(f"Found the following environment variable: {environment_variable}")
-                    new_value = os.getenv(environment_variable)
-                    if isinstance(value, Path):
-                        checked_settings[key] = Path(new_value)  
-                    elif isinstance(value, bool):
-=======
                     new_value = os.getenv(environment_variable)
                     if isinstance(value, bool):
->>>>>>> 38c1b751
                         checked_settings[key] = new_value.lower() == "true" or new_value == "1"
                     elif isinstance(value, int):
                         checked_settings[key] = int(new_value)
@@ -80,11 +63,7 @@
             if not settings_dict:
                 with open(self.settings_file, "r", encoding="utf-8") as file:
                     settings_dict = json.loads(file.read())
-<<<<<<< HEAD
-                    if "RIVEN_FORCE_ENV" in os.environ and os.environ["RIVEN_FORCE_ENV"].lower() in ["true","1"]:
-=======
                     if os.environ.get("RIVEN_FORCE_ENV", "false").lower() == "true":
->>>>>>> 38c1b751
                         settings_dict = self.check_environment(settings_dict, "RIVEN")
             self.settings = AppModel.model_validate(settings_dict)
         except ValidationError as e:
