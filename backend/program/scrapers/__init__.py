--- conflicted
+++ resolved
@@ -1,33 +1,28 @@
-from datetime import datetime
-import time
-from utils.logger import logger
-from .torrentio import Torrentio
-from .orionoid import Orionoid
-from .jackett import Jackett
-
-
-class Scraping():
-    def __init__(self):
-<<<<<<< HEAD
-        # self.services = [Torrentio(), Orionoid(), Jackett()]
-        self.services = [Jackett()]  # TODO: Remove this line. Its just for testing
-=======
-        self.services = [Torrentio(), Orionoid()]
->>>>>>> 5e9ffa47
-        while not self.validate():
-            logger.error(
-                "You have no scraping services enabled, please enable at least one!"
-            )
-            time.sleep(5)
-
-    def validate(self):
-        return any(service.initialized for service in self.services)
-
-    def run(self, item) -> None:
-        for service in self.services:
-            if service.initialized:
-                service.run(item)
-        item.set("scraped_at", datetime.now().timestamp())
-
-
+from datetime import datetime
+import time
+from utils.logger import logger
+from .torrentio import Torrentio
+from .orionoid import Orionoid
+from .jackett import Jackett
+
+
+class Scraping():
+    def __init__(self):
+        self.services = [Torrentio(), Orionoid(), Jackett()]
+        while not self.validate():
+            logger.error(
+                "You have no scraping services enabled, please enable at least one!"
+            )
+            time.sleep(5)
+
+    def validate(self):
+        return any(service.initialized for service in self.services)
+
+    def run(self, item) -> None:
+        for service in self.services:
+            if service.initialized:
+                service.run(item)
+        item.set("scraped_at", datetime.now().timestamp())
+
+
 scraper = Scraping()