--- conflicted
+++ resolved
@@ -1,315 +1,307 @@
-""" Jackett scraper module """
-
-import queue
-import threading
-import time
-import xml.etree.ElementTree as ET
-from typing import Dict, Generator, List, Optional, Tuple
-
-import requests
-from program.media.item import Episode, MediaItem, Movie, Season, Show
-from program.settings.manager import settings_manager
-from program.settings.versions import models
-from pydantic import BaseModel
-from requests import HTTPError, ReadTimeout, RequestException, Timeout
-from RTN import RTN, Torrent, sort_torrents
-from RTN.exceptions import GarbageTorrent
-from utils.logger import logger
-from utils.request import RateLimiter, RateLimitExceeded
-
-
-class JackettIndexer(BaseModel):
-    """Indexer model for Jackett"""
-    title: Optional[str] = None
-    id: Optional[str] = None
-    link: Optional[str] = None
-    type: Optional[str] = None
-    language: Optional[str] = None
-    tv_search_capabilities: Optional[List[str]] = None
-    movie_search_capabilities: Optional[List[str]] = None
-
-
-class Jackett:
-    """Scraper for `Jackett`"""
-
-    def __init__(self, hash_cache):
-        self.key = "jackett"
-        self.api_key = None
-        self.indexers = None
-        self.hash_cache = hash_cache
-        self.settings = settings_manager.settings.scraping.jackett
-        self.settings_model = settings_manager.settings.ranking
-        self.ranking_model = models.get(self.settings_model.profile)
-        self.timeout = self.settings.timeout
-        self.second_limiter = None
-        self.rate_limit = self.settings.ratelimit
-        self.initialized = self.validate()
-        if not self.initialized and not self.api_key:
-            return
-        self.rtn = RTN(self.settings_model, self.ranking_model)
-<<<<<<< HEAD
-        self.second_limiter = RateLimiter(max_calls=len(self.indexers), period=self.settings.limiter_seconds)
-=======
->>>>>>> 38c1b751
-        logger.success("Jackett initialized!")
-
-    def validate(self) -> bool:
-        """Validate Jackett settings."""
-        if not self.settings.enabled:
-            logger.warning("Jackett is set to disabled.")
-            return False
-        if self.settings.url and self.settings.api_key:
-            self.api_key = self.settings.api_key
-            try:
-                if not isinstance(self.timeout, int) or self.timeout <= 0:
-                    logger.error("Jackett timeout is not set or invalid.")
-                    return False
-                if not isinstance(self.settings.ratelimit, bool):
-                    logger.error("Jackett ratelimit must be a valid boolean.")
-                    return False
-                indexers = self._get_indexers()
-                if not indexers:
-                    logger.error("No Jackett indexers configured.")
-                    return False
-                self.indexers = indexers
-                if self.rate_limit:
-                    self.second_limiter = RateLimiter(max_calls=len(self.indexers), period=2)
-                self._log_indexers()
-                return True
-            except ReadTimeout:
-                logger.error("Jackett request timed out. Check your indexers, they may be too slow to respond.")
-                return False
-            except Exception as e:
-                logger.error(f"Jackett failed to initialize with API Key: {e}")
-                return False
-        logger.info("Jackett is not configured and will not be used.")
-        return False
-
-    def run(self, item: MediaItem) -> Generator[MediaItem, None, None]:
-        """Scrape the Jackett site for the given media items
-        and update the object with scraped streams"""
-        if not item:
-            yield item
-            return
-
-        try:
-            yield self.scrape(item)
-        except RateLimitExceeded:
-            self.second_limiter.limit_hit()
-        except RequestException as e:
-            logger.error(f"Jackett request exception: {e}")
-        except Exception as e:
-            logger.error(f"Jackett failed to scrape item with error: {e}")
-        yield item
-
-    def scrape(self, item: MediaItem) -> MediaItem:
-        """Scrape the given media item"""
-        data, stream_count = self.api_scrape(item)
-        if data:
-            item.streams.update(data)
-            logger.log("SCRAPER", f"Found {len(data)} streams out of {stream_count} for {item.log_string}")
-        elif stream_count > 0:
-            logger.log("NOT_FOUND", f"Could not find good streams for {item.log_string} out of {stream_count}")
-        else:
-            logger.log("NOT_FOUND", f"No streams found for {item.log_string}")
-        return item
-
-    def api_scrape(self, item: MediaItem) -> tuple[Dict[str, Torrent], int]:
-        """Wrapper for `Jackett` scrape method"""
-        results_queue = queue.Queue()
-        threads = [
-            threading.Thread(target=self._thread_target, args=(item, indexer, results_queue))
-            for indexer in self.indexers
-        ]
-
-        for thread in threads:
-            thread.start()
-        for thread in threads:
-            thread.join()
-
-        results = self._collect_results(results_queue)
-        return self._process_results(item, results)
-
-    def _thread_target(self, item: MediaItem, indexer: JackettIndexer, results_queue: queue.Queue):
-        try:
-            start_time = time.perf_counter()
-            result = self._search_indexer(item, indexer)
-            search_duration = time.perf_counter() - start_time
-        except TypeError as e:
-            logger.error(f"Invalid Type for {item.log_string}: {e}")
-            result = []
-            search_duration = 0
-        item_title = item.log_string # probably not needed, but since its concurrent, it's better to be safe
-        logger.debug(f"Scraped {item_title} from {indexer.title} in {search_duration:.2f} seconds with {len(result)} results")
-        results_queue.put(result)
-
-    def _search_indexer(self, item: MediaItem, indexer: JackettIndexer) -> List[Tuple[str, str]]:
-        """Search for the given item on the given indexer"""
-        if isinstance(item, Movie):
-            return self._search_movie_indexer(item, indexer)
-<<<<<<< HEAD
-        elif isinstance(item, (Season, Episode, Show)):
-=======
-        elif isinstance(item, (Show, Season, Episode)):
->>>>>>> 38c1b751
-            return self._search_series_indexer(item, indexer)
-        else:
-            raise TypeError("Only Movie and Series is allowed!")
-
-    def _collect_results(self, results_queue: queue.Queue) -> List[Tuple[str, str]]:
-        """Collect results from the queue"""
-        results = []
-        while not results_queue.empty():
-            results.extend(results_queue.get())
-        return results
-
-    def _process_results(self, item: MediaItem, results: List[Tuple[str, str]]) -> Tuple[Dict[str, Torrent], int]:
-        """Process the results and return the torrents"""
-        torrents = set()
-        correct_title = item.get_top_title()
-        if not correct_title:
-            logger.debug(f"Correct title not found for {item.log_string}")
-            return {}, 0
-
-        for result in results:
-            if result[1] is None or self.hash_cache.is_blacklisted(result[1]):
-                continue
-            try:
-                torrent: Torrent = self.rtn.rank(
-                    raw_title=result[0], infohash=result[1], correct_title=correct_title, remove_trash=True
-                )
-            except GarbageTorrent:
-                continue
-            if torrent and torrent.fetch:
-                torrents.add(torrent)
-        scraped_torrents = sort_torrents(torrents)
-        return scraped_torrents, len(scraped_torrents)
-
-    def _search_movie_indexer(self, item: MediaItem, indexer: JackettIndexer) -> List[Tuple[str, str]]:
-        """Search for movies on the given indexer"""
-        params = {
-            "apikey": self.api_key,
-            "t": "movie",
-            "cat": "2000",
-            "q": item.title,
-            "year": item.aired_at.year if hasattr(item.aired_at, "year") and item.aired_at.year else None
-        }
-
-        if indexer.movie_search_capabilities and "imdbid" in indexer.movie_search_capabilities:
-            params["imdbid"] = item.imdb_id
-
-        url = f"{self.settings.url}/api/v2.0/indexers/{indexer.id}/results/torznab/api"
-        return self._fetch_results(url, params, indexer.title, "movie")
-
-    def _search_series_indexer(self, item: MediaItem, indexer: JackettIndexer) -> List[Tuple[str, str]]:
-        """Search for series on the given indexer"""
-        q, season, ep = self._get_series_search_params(item)
-
-        if not q:
-            logger.debug(f"No search query found for {item.log_string}")
-            return []
-
-        params = {
-            "apikey": self.api_key,
-            "t": "tvsearch",
-            "cat": "5000",
-            "q": q,
-            "season": season,
-            "ep": ep
-        }
-
-        if indexer.tv_search_capabilities and "imdbid" in indexer.tv_search_capabilities:
-            params["imdbid"] = item.imdb_id
-
-        url = f"{self.settings.url}/api/v2.0/indexers/{indexer.id}/results/torznab/api"
-        return self._fetch_results(url, params, indexer.title, "series")
-
-    def _get_series_search_params(self, item: MediaItem) -> Tuple[str, int, Optional[int]]:
-        """Get search parameters for series"""
-        if isinstance(item, Show):
-            return item.get_top_title(), None, None
-        elif isinstance(item, Season):
-            return item.get_top_title(), item.number, None
-        elif isinstance(item, Episode):
-            return item.get_top_title(), item.parent.number, item.number
-        elif isinstance(item, Show):
-            return item.get_top_title(), None, None
-        return "", 0, None
-
-    def _get_indexers(self) -> List[JackettIndexer]:
-        """Get the indexers from Jackett"""
-        url = f"{self.settings.url}/api/v2.0/indexers/all/results/torznab/api?apikey={self.api_key}&t=indexers&configured=true"
-        try:
-            response = requests.get(url)
-            response.raise_for_status()
-            return self._get_indexer_from_xml(response.text)
-        except Exception as e:
-            logger.error(f"Exception while getting indexers from Jackett: {e}")
-            return []
-
-    def _get_indexer_from_xml(self, xml_content: str) -> list[JackettIndexer]:
-        """Parse the indexers from the XML content"""
-        xml_root = ET.fromstring(xml_content)
-
-        indexer_list = []
-        for item in xml_root.findall(".//indexer"):
-            indexer_data = {
-                "title": item.find("title").text,
-                "id": item.attrib["id"],
-                "link": item.find("link").text,
-                "type": item.find("type").text,
-                "language": item.find("language").text.split("-")[0],
-                "movie_search_capabilities": None,
-                "tv_search_capabilities": None
-            }
-            movie_search = item.find(".//searching/movie-search[@available='yes']")
-            tv_search = item.find(".//searching/tv-search[@available='yes']")
-            if movie_search is not None:
-                indexer_data["movie_search_capabilities"] = movie_search.attrib["supportedParams"].split(",")
-            if tv_search is not None:
-                indexer_data["tv_search_capabilities"] = tv_search.attrib["supportedParams"].split(",")
-            indexer = JackettIndexer(**indexer_data)
-            indexer_list.append(indexer)
-        return indexer_list
-
-    def _fetch_results(self, url: str, params: Dict[str, str], indexer_title: str, search_type: str) -> List[Tuple[str, str]]:
-        """Fetch results from the given indexer"""
-        try:
-            if self.second_limiter:
-                with self.second_limiter:
-                    response = requests.get(url, params=params, timeout=self.timeout)
-            else:
-                response = requests.get(url, params=params, timeout=self.timeout)
-            response.raise_for_status()
-            return self._parse_xml(response.text)
-        except (HTTPError, ConnectionError, Timeout):
-            logger.debug(f"Indexer failed to fetch results for {search_type}: {indexer_title}")
-        except Exception as e:
-            if "Jackett.Common.IndexerException" in str(e):
-                logger.error(f"Indexer exception while fetching results from {indexer_title} ({search_type}): {e}")
-            else:
-                logger.error(f"Exception while fetching results from {indexer_title} ({search_type}): {e}")
-        return []
-
-    def _parse_xml(self, xml_content: str) -> list[tuple[str, str]]:
-        """Parse the torrents from the XML content"""
-        xml_root = ET.fromstring(xml_content)
-        result_list = []
-        for item in xml_root.findall(".//item"):
-            infoHash = item.find(
-                ".//torznab:attr[@name='infohash']",
-                namespaces={"torznab": "http://torznab.com/schemas/2015/feed"}
-            )
-            if infoHash is None or len(infoHash.attrib["value"]) != 40:
-                continue
-            result_list.append((item.find(".//title").text, infoHash.attrib["value"]))
-        return result_list
-
-    def _log_indexers(self) -> None:
-        """Log the indexers information"""
-        for indexer in self.indexers:
-            logger.debug(f"Indexer: {indexer.title} - {indexer.link} - {indexer.type}")
-            if not indexer.movie_search_capabilities:
-                logger.debug(f"Movie search not available for {indexer.title}")
-            if not indexer.tv_search_capabilities:
-                logger.debug(f"TV search not available for {indexer.title}")
+""" Jackett scraper module """
+
+import queue
+import threading
+import time
+import xml.etree.ElementTree as ET
+from typing import Dict, Generator, List, Optional, Tuple
+
+import requests
+from program.media.item import Episode, MediaItem, Movie, Season, Show
+from program.settings.manager import settings_manager
+from program.settings.versions import models
+from pydantic import BaseModel
+from requests import HTTPError, ReadTimeout, RequestException, Timeout
+from RTN import RTN, Torrent, sort_torrents
+from RTN.exceptions import GarbageTorrent
+from utils.logger import logger
+from utils.request import RateLimiter, RateLimitExceeded
+
+
+class JackettIndexer(BaseModel):
+    """Indexer model for Jackett"""
+    title: Optional[str] = None
+    id: Optional[str] = None
+    link: Optional[str] = None
+    type: Optional[str] = None
+    language: Optional[str] = None
+    tv_search_capabilities: Optional[List[str]] = None
+    movie_search_capabilities: Optional[List[str]] = None
+
+
+class Jackett:
+    """Scraper for `Jackett`"""
+
+    def __init__(self, hash_cache):
+        self.key = "jackett"
+        self.api_key = None
+        self.indexers = None
+        self.hash_cache = hash_cache
+        self.settings = settings_manager.settings.scraping.jackett
+        self.settings_model = settings_manager.settings.ranking
+        self.ranking_model = models.get(self.settings_model.profile)
+        self.timeout = self.settings.timeout
+        self.second_limiter = None
+        self.rate_limit = self.settings.ratelimit
+        self.initialized = self.validate()
+        if not self.initialized and not self.api_key:
+            return
+        self.rtn = RTN(self.settings_model, self.ranking_model)
+        logger.success("Jackett initialized!")
+
+    def validate(self) -> bool:
+        """Validate Jackett settings."""
+        if not self.settings.enabled:
+            logger.warning("Jackett is set to disabled.")
+            return False
+        if self.settings.url and self.settings.api_key:
+            self.api_key = self.settings.api_key
+            try:
+                if not isinstance(self.timeout, int) or self.timeout <= 0:
+                    logger.error("Jackett timeout is not set or invalid.")
+                    return False
+                if not isinstance(self.settings.ratelimit, bool):
+                    logger.error("Jackett ratelimit must be a valid boolean.")
+                    return False
+                indexers = self._get_indexers()
+                if not indexers:
+                    logger.error("No Jackett indexers configured.")
+                    return False
+                self.indexers = indexers
+                if self.rate_limit:
+                    self.second_limiter = RateLimiter(max_calls=len(self.indexers), period=self.settings.limiter_second)
+                self._log_indexers()
+                return True
+            except ReadTimeout:
+                logger.error("Jackett request timed out. Check your indexers, they may be too slow to respond.")
+                return False
+            except Exception as e:
+                logger.error(f"Jackett failed to initialize with API Key: {e}")
+                return False
+        logger.info("Jackett is not configured and will not be used.")
+        return False
+
+    def run(self, item: MediaItem) -> Generator[MediaItem, None, None]:
+        """Scrape the Jackett site for the given media items
+        and update the object with scraped streams"""
+        if not item:
+            yield item
+            return
+
+        try:
+            yield self.scrape(item)
+        except RateLimitExceeded:
+            self.second_limiter.limit_hit()
+        except RequestException as e:
+            logger.error(f"Jackett request exception: {e}")
+        except Exception as e:
+            logger.error(f"Jackett failed to scrape item with error: {e}")
+        yield item
+
+    def scrape(self, item: MediaItem) -> MediaItem:
+        """Scrape the given media item"""
+        data, stream_count = self.api_scrape(item)
+        if data:
+            item.streams.update(data)
+            logger.log("SCRAPER", f"Found {len(data)} streams out of {stream_count} for {item.log_string}")
+        elif stream_count > 0:
+            logger.log("NOT_FOUND", f"Could not find good streams for {item.log_string} out of {stream_count}")
+        else:
+            logger.log("NOT_FOUND", f"No streams found for {item.log_string}")
+        return item
+
+    def api_scrape(self, item: MediaItem) -> tuple[Dict[str, Torrent], int]:
+        """Wrapper for `Jackett` scrape method"""
+        results_queue = queue.Queue()
+        threads = [
+            threading.Thread(target=self._thread_target, args=(item, indexer, results_queue))
+            for indexer in self.indexers
+        ]
+
+        for thread in threads:
+            thread.start()
+        for thread in threads:
+            thread.join()
+
+        results = self._collect_results(results_queue)
+        return self._process_results(item, results)
+
+    def _thread_target(self, item: MediaItem, indexer: JackettIndexer, results_queue: queue.Queue):
+        try:
+            start_time = time.perf_counter()
+            result = self._search_indexer(item, indexer)
+            search_duration = time.perf_counter() - start_time
+        except TypeError as e:
+            logger.error(f"Invalid Type for {item.log_string}: {e}")
+            result = []
+            search_duration = 0
+        item_title = item.log_string # probably not needed, but since its concurrent, it's better to be safe
+        logger.debug(f"Scraped {item_title} from {indexer.title} in {search_duration:.2f} seconds with {len(result)} results")
+        results_queue.put(result)
+
+    def _search_indexer(self, item: MediaItem, indexer: JackettIndexer) -> List[Tuple[str, str]]:
+        """Search for the given item on the given indexer"""
+        if isinstance(item, Movie):
+            return self._search_movie_indexer(item, indexer)
+        elif isinstance(item, (Show, Season, Episode)):
+            return self._search_series_indexer(item, indexer)
+        else:
+            raise TypeError("Only Movie and Series is allowed!")
+
+    def _collect_results(self, results_queue: queue.Queue) -> List[Tuple[str, str]]:
+        """Collect results from the queue"""
+        results = []
+        while not results_queue.empty():
+            results.extend(results_queue.get())
+        return results
+
+    def _process_results(self, item: MediaItem, results: List[Tuple[str, str]]) -> Tuple[Dict[str, Torrent], int]:
+        """Process the results and return the torrents"""
+        torrents = set()
+        correct_title = item.get_top_title()
+        if not correct_title:
+            logger.debug(f"Correct title not found for {item.log_string}")
+            return {}, 0
+
+        for result in results:
+            if result[1] is None or self.hash_cache.is_blacklisted(result[1]):
+                continue
+            try:
+                torrent: Torrent = self.rtn.rank(
+                    raw_title=result[0], infohash=result[1], correct_title=correct_title, remove_trash=True
+                )
+            except GarbageTorrent:
+                continue
+            if torrent and torrent.fetch:
+                torrents.add(torrent)
+        scraped_torrents = sort_torrents(torrents)
+        return scraped_torrents, len(scraped_torrents)
+
+    def _search_movie_indexer(self, item: MediaItem, indexer: JackettIndexer) -> List[Tuple[str, str]]:
+        """Search for movies on the given indexer"""
+        params = {
+            "apikey": self.api_key,
+            "t": "movie",
+            "cat": "2000",
+            "q": item.title,
+            "year": item.aired_at.year if hasattr(item.aired_at, "year") and item.aired_at.year else None
+        }
+
+        if indexer.movie_search_capabilities and "imdbid" in indexer.movie_search_capabilities:
+            params["imdbid"] = item.imdb_id
+
+        url = f"{self.settings.url}/api/v2.0/indexers/{indexer.id}/results/torznab/api"
+        return self._fetch_results(url, params, indexer.title, "movie")
+
+    def _search_series_indexer(self, item: MediaItem, indexer: JackettIndexer) -> List[Tuple[str, str]]:
+        """Search for series on the given indexer"""
+        q, season, ep = self._get_series_search_params(item)
+
+        if not q:
+            logger.debug(f"No search query found for {item.log_string}")
+            return []
+
+        params = {
+            "apikey": self.api_key,
+            "t": "tvsearch",
+            "cat": "5000",
+            "q": q,
+            "season": season,
+            "ep": ep
+        }
+
+        if indexer.tv_search_capabilities and "imdbid" in indexer.tv_search_capabilities:
+            params["imdbid"] = item.imdb_id
+
+        url = f"{self.settings.url}/api/v2.0/indexers/{indexer.id}/results/torznab/api"
+        return self._fetch_results(url, params, indexer.title, "series")
+
+    def _get_series_search_params(self, item: MediaItem) -> Tuple[str, int, Optional[int]]:
+        """Get search parameters for series"""
+        if isinstance(item, Show):
+            return item.get_top_title(), None, None
+        elif isinstance(item, Season):
+            return item.get_top_title(), item.number, None
+        elif isinstance(item, Episode):
+            return item.get_top_title(), item.parent.number, item.number
+        elif isinstance(item, Show):
+            return item.get_top_title(), None, None
+        return "", 0, None
+
+    def _get_indexers(self) -> List[JackettIndexer]:
+        """Get the indexers from Jackett"""
+        url = f"{self.settings.url}/api/v2.0/indexers/all/results/torznab/api?apikey={self.api_key}&t=indexers&configured=true"
+        try:
+            response = requests.get(url)
+            response.raise_for_status()
+            return self._get_indexer_from_xml(response.text)
+        except Exception as e:
+            logger.error(f"Exception while getting indexers from Jackett: {e}")
+            return []
+
+    def _get_indexer_from_xml(self, xml_content: str) -> list[JackettIndexer]:
+        """Parse the indexers from the XML content"""
+        xml_root = ET.fromstring(xml_content)
+
+        indexer_list = []
+        for item in xml_root.findall(".//indexer"):
+            indexer_data = {
+                "title": item.find("title").text,
+                "id": item.attrib["id"],
+                "link": item.find("link").text,
+                "type": item.find("type").text,
+                "language": item.find("language").text.split("-")[0],
+                "movie_search_capabilities": None,
+                "tv_search_capabilities": None
+            }
+            movie_search = item.find(".//searching/movie-search[@available='yes']")
+            tv_search = item.find(".//searching/tv-search[@available='yes']")
+            if movie_search is not None:
+                indexer_data["movie_search_capabilities"] = movie_search.attrib["supportedParams"].split(",")
+            if tv_search is not None:
+                indexer_data["tv_search_capabilities"] = tv_search.attrib["supportedParams"].split(",")
+            indexer = JackettIndexer(**indexer_data)
+            indexer_list.append(indexer)
+        return indexer_list
+
+    def _fetch_results(self, url: str, params: Dict[str, str], indexer_title: str, search_type: str) -> List[Tuple[str, str]]:
+        """Fetch results from the given indexer"""
+        try:
+            if self.second_limiter:
+                with self.second_limiter:
+                    response = requests.get(url, params=params, timeout=self.timeout)
+            else:
+                response = requests.get(url, params=params, timeout=self.timeout)
+            response.raise_for_status()
+            return self._parse_xml(response.text)
+        except (HTTPError, ConnectionError, Timeout):
+            logger.debug(f"Indexer failed to fetch results for {search_type}: {indexer_title}")
+        except Exception as e:
+            if "Jackett.Common.IndexerException" in str(e):
+                logger.error(f"Indexer exception while fetching results from {indexer_title} ({search_type}): {e}")
+            else:
+                logger.error(f"Exception while fetching results from {indexer_title} ({search_type}): {e}")
+        return []
+
+    def _parse_xml(self, xml_content: str) -> list[tuple[str, str]]:
+        """Parse the torrents from the XML content"""
+        xml_root = ET.fromstring(xml_content)
+        result_list = []
+        for item in xml_root.findall(".//item"):
+            infoHash = item.find(
+                ".//torznab:attr[@name='infohash']",
+                namespaces={"torznab": "http://torznab.com/schemas/2015/feed"}
+            )
+            if infoHash is None or len(infoHash.attrib["value"]) != 40:
+                continue
+            result_list.append((item.find(".//title").text, infoHash.attrib["value"]))
+        return result_list
+
+    def _log_indexers(self) -> None:
+        """Log the indexers information"""
+        for indexer in self.indexers:
+            logger.debug(f"Indexer: {indexer.title} - {indexer.link} - {indexer.type}")
+            if not indexer.movie_search_capabilities:
+                logger.debug(f"Movie search not available for {indexer.title}")
+            if not indexer.tv_search_capabilities:
+                logger.debug(f"TV search not available for {indexer.title}")