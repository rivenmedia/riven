--- conflicted
+++ resolved
@@ -1,46 +1,3 @@
-<<<<<<< HEAD
-import sys
-import os
-import uvicorn
-from fastapi import FastAPI
-from fastapi.middleware.cors import CORSMiddleware
-from program.program import Program
-from utils.thread import ThreadRunner
-from controllers.controller import router as program_router, PlexController, ContentController, SettingsController
-
-sys.path.append(os.getcwd())
-
-app = FastAPI()
-
-app.add_middleware(
-    CORSMiddleware,
-    allow_origins=["*"],
-    allow_credentials=True,
-    allow_methods=["*"],
-    allow_headers=["*"],
-)
-
-# Include the main router
-app.include_router(program_router)
-
-# Create an instance of your Program class
-program = Program()
-
-# Attach the program instance to the FastAPI app
-app.state.program = program
-
-# Include the routers for PlexController, ContentController, and SettingsController
-app.include_router(PlexController(app).router)
-app.include_router(ContentController(app).router)
-app.include_router(SettingsController(app).router)
-
-# Thread runner setup (if still needed)
-runner = ThreadRunner(program.run, 5)
-runner.start()
-
-if __name__ == "__main__":
-    uvicorn.run(app, host="127.0.0.1", port=8080)
-=======
 import sys
 import os
 import uvicorn
@@ -82,5 +39,4 @@
         uvicorn.run("main:app", host="localhost", port=8080, reload=False)
     except KeyboardInterrupt:
         print("Exiting...")
-        sys.exit(0)
->>>>>>> d958a4ba
+        sys.exit(0)