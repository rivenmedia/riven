<script lang="ts">
	import { ModeWatcher } from 'mode-watcher';
	import { Toaster } from '$lib/components/ui/sonner';
	import '../app.pcss';
	import { onMount } from 'svelte';
	import { afterNavigate, beforeNavigate, goto } from '$app/navigation';
	import NProgress from 'nprogress';
	import Header from '$lib/components/header.svelte';
	import * as Command from '$lib/components/ui/command';
	import { Settings, CircleDashed, SlidersHorizontal, Info, Layers, Tv } from 'lucide-svelte';
<<<<<<< HEAD
	import type { ComponentType } from 'svelte';
	import type { Icon } from 'lucide-svelte';
=======
>>>>>>> 1e714bfc
	import { page } from '$app/stores';
	import { setContext } from 'svelte';
	import { dev } from '$app/environment';

	setContext('formDebug', dev);

	beforeNavigate(() => {
		NProgress.start();
	});
	afterNavigate(() => {
		NProgress.done();
	});
	NProgress.configure({
		showSpinner: false
	});

	let open = false;
	onMount(() => {
		function handleKeydown(e: KeyboardEvent) {
			if (e.key === 'k' && (e.metaKey || e.ctrlKey)) {
				e.preventDefault();
				open = !open;
			}
		}
		document.addEventListener('keydown', handleKeydown);
		return () => {
			document.removeEventListener('keydown', handleKeydown);
		};
	});

	type CommandItem = {
		name: string;
		href: string;
		icon: ComponentType<Icon>;
	};

	const suggestedItems: CommandItem[] = [
		{
			name: 'Settings',
			href: '/settings',
			icon: Settings
		},
		{
			name: 'Status',
			href: '/status',
			icon: CircleDashed
		}
	];

	const commandItems: CommandItem[] = [
		{
			name: 'General',
			href: '/settings/general',
			icon: SlidersHorizontal
		},
		{
			name: 'Media Server',
			href: '/settings/mediaserver',
			icon: Tv
		},
		{
			name: 'Content',
			href: '/settings/content',
			icon: Layers
		},
		{
			name: 'Scrapers',
			href: '/settings/scrapers',
			icon: Layers
		},
		{
			name: 'About',
			href: '/settings/about',
			icon: Info
		}
	];
</script>

<ModeWatcher track={true} />
<Toaster richColors closeButton />

<<<<<<< HEAD
<div class="font-primary font-medium flex flex-col w-full h-full overflow-x-hidden">
=======
<div class="font-primary flex flex-col w-full h-full overflow-x-hidden">
>>>>>>> 1e714bfc
	{#if !$page.url.pathname.startsWith('/onboarding')}
		<Header />
	{/if}
	<slot />
</div>

<Command.Dialog bind:open>
	<Command.Input
<<<<<<< HEAD
		class="font-medium font-primary"
		placeholder="Type a command or search..."
	/>
	<Command.List class="font-primary font-medium">
		<Command.Empty>No results found.</Command.Empty>
=======
		class="text-base lg:text-lg font-primary"
		placeholder="Type a command or search..."
	/>
	<Command.List class="font-primary">
		<Command.Empty class="lg:text-base">No results found.</Command.Empty>
>>>>>>> 1e714bfc
		<Command.Group heading="Suggestions">
			{#each suggestedItems as item}
				<Command.Item
					class="text-sm"
					onSelect={async () => {
						open = false;
						await goto(item.href);
					}}
				>
					<svelte:component this={item.icon} class="mr-2 h-4 w-4" />
					<span>{item.name}</span>
				</Command.Item>
			{/each}
		</Command.Group>
		<Command.Separator />
		<Command.Group heading="All">
			{#each commandItems as item}
				<Command.Item
					class="text-sm"
					onSelect={async () => {
						open = false;
						await goto(item.href);
					}}
				>
					<svelte:component this={item.icon} class="mr-2 h-4 w-4" />
					<span>{item.name}</span>
				</Command.Item>
			{/each}
		</Command.Group>
	</Command.List>
</Command.Dialog>
<|MERGE_RESOLUTION|>--- conflicted
+++ resolved
@@ -1,153 +1,139 @@
-<script lang="ts">
-	import { ModeWatcher } from 'mode-watcher';
-	import { Toaster } from '$lib/components/ui/sonner';
-	import '../app.pcss';
-	import { onMount } from 'svelte';
-	import { afterNavigate, beforeNavigate, goto } from '$app/navigation';
-	import NProgress from 'nprogress';
-	import Header from '$lib/components/header.svelte';
-	import * as Command from '$lib/components/ui/command';
-	import { Settings, CircleDashed, SlidersHorizontal, Info, Layers, Tv } from 'lucide-svelte';
-<<<<<<< HEAD
-	import type { ComponentType } from 'svelte';
-	import type { Icon } from 'lucide-svelte';
-=======
->>>>>>> 1e714bfc
-	import { page } from '$app/stores';
-	import { setContext } from 'svelte';
-	import { dev } from '$app/environment';
-
-	setContext('formDebug', dev);
-
-	beforeNavigate(() => {
-		NProgress.start();
-	});
-	afterNavigate(() => {
-		NProgress.done();
-	});
-	NProgress.configure({
-		showSpinner: false
-	});
-
-	let open = false;
-	onMount(() => {
-		function handleKeydown(e: KeyboardEvent) {
-			if (e.key === 'k' && (e.metaKey || e.ctrlKey)) {
-				e.preventDefault();
-				open = !open;
-			}
-		}
-		document.addEventListener('keydown', handleKeydown);
-		return () => {
-			document.removeEventListener('keydown', handleKeydown);
-		};
-	});
-
-	type CommandItem = {
-		name: string;
-		href: string;
-		icon: ComponentType<Icon>;
-	};
-
-	const suggestedItems: CommandItem[] = [
-		{
-			name: 'Settings',
-			href: '/settings',
-			icon: Settings
-		},
-		{
-			name: 'Status',
-			href: '/status',
-			icon: CircleDashed
-		}
-	];
-
-	const commandItems: CommandItem[] = [
-		{
-			name: 'General',
-			href: '/settings/general',
-			icon: SlidersHorizontal
-		},
-		{
-			name: 'Media Server',
-			href: '/settings/mediaserver',
-			icon: Tv
-		},
-		{
-			name: 'Content',
-			href: '/settings/content',
-			icon: Layers
-		},
-		{
-			name: 'Scrapers',
-			href: '/settings/scrapers',
-			icon: Layers
-		},
-		{
-			name: 'About',
-			href: '/settings/about',
-			icon: Info
-		}
-	];
-</script>
-
-<ModeWatcher track={true} />
-<Toaster richColors closeButton />
-
-<<<<<<< HEAD
-<div class="font-primary font-medium flex flex-col w-full h-full overflow-x-hidden">
-=======
-<div class="font-primary flex flex-col w-full h-full overflow-x-hidden">
->>>>>>> 1e714bfc
-	{#if !$page.url.pathname.startsWith('/onboarding')}
-		<Header />
-	{/if}
-	<slot />
-</div>
-
-<Command.Dialog bind:open>
-	<Command.Input
-<<<<<<< HEAD
-		class="font-medium font-primary"
-		placeholder="Type a command or search..."
-	/>
-	<Command.List class="font-primary font-medium">
-		<Command.Empty>No results found.</Command.Empty>
-=======
-		class="text-base lg:text-lg font-primary"
-		placeholder="Type a command or search..."
-	/>
-	<Command.List class="font-primary">
-		<Command.Empty class="lg:text-base">No results found.</Command.Empty>
->>>>>>> 1e714bfc
-		<Command.Group heading="Suggestions">
-			{#each suggestedItems as item}
-				<Command.Item
-					class="text-sm"
-					onSelect={async () => {
-						open = false;
-						await goto(item.href);
-					}}
-				>
-					<svelte:component this={item.icon} class="mr-2 h-4 w-4" />
-					<span>{item.name}</span>
-				</Command.Item>
-			{/each}
-		</Command.Group>
-		<Command.Separator />
-		<Command.Group heading="All">
-			{#each commandItems as item}
-				<Command.Item
-					class="text-sm"
-					onSelect={async () => {
-						open = false;
-						await goto(item.href);
-					}}
-				>
-					<svelte:component this={item.icon} class="mr-2 h-4 w-4" />
-					<span>{item.name}</span>
-				</Command.Item>
-			{/each}
-		</Command.Group>
-	</Command.List>
-</Command.Dialog>
+<script lang="ts">
+	import { ModeWatcher } from 'mode-watcher';
+	import { Toaster } from '$lib/components/ui/sonner';
+	import { Toaster } from '$lib/components/ui/sonner';
+	import '../app.pcss';
+	import { onMount } from 'svelte';
+	import { afterNavigate, beforeNavigate, goto } from '$app/navigation';
+	import NProgress from 'nprogress';
+	import Header from '$lib/components/header.svelte';
+	import * as Command from '$lib/components/ui/command';
+	import { Settings, CircleDashed, SlidersHorizontal, Info, Layers, Tv } from 'lucide-svelte';
+	import type { ComponentType } from 'svelte';
+	import type { Icon } from 'lucide-svelte';
+	import { page } from '$app/stores';
+	import { setContext } from 'svelte';
+	import { dev } from '$app/environment';
+
+	setContext('formDebug', dev);
+
+	beforeNavigate(() => {
+		NProgress.start();
+	});
+	afterNavigate(() => {
+		NProgress.done();
+	});
+	NProgress.configure({
+		showSpinner: false
+	});
+
+	let open = false;
+	onMount(() => {
+		function handleKeydown(e: KeyboardEvent) {
+			if (e.key === 'k' && (e.metaKey || e.ctrlKey)) {
+				e.preventDefault();
+				open = !open;
+			}
+		}
+		document.addEventListener('keydown', handleKeydown);
+		return () => {
+			document.removeEventListener('keydown', handleKeydown);
+		};
+	});
+
+	type CommandItem = {
+		name: string;
+		href: string;
+		icon: ComponentType<Icon>;
+	};
+
+	const suggestedItems: CommandItem[] = [
+		{
+			name: 'Settings',
+			href: '/settings',
+			icon: Settings
+		},
+		{
+			name: 'Status',
+			href: '/status',
+			icon: CircleDashed
+		}
+	];
+
+	const commandItems: CommandItem[] = [
+		{
+			name: 'General',
+			href: '/settings/general',
+			icon: SlidersHorizontal
+		},
+		{
+			name: 'Media Server',
+			href: '/settings/mediaserver',
+			icon: Tv
+		},
+		{
+			name: 'Content',
+			href: '/settings/content',
+			icon: Layers
+		},
+		{
+			name: 'Scrapers',
+			href: '/settings/scrapers',
+			icon: Layers
+		},
+		{
+			name: 'About',
+			href: '/settings/about',
+			icon: Info
+		}
+	];
+</script>
+
+<ModeWatcher track={true} />
+<Toaster richColors closeButton />
+
+<div class="font-primary font-medium flex flex-col w-full h-full overflow-x-hidden">
+	{#if !$page.url.pathname.startsWith('/onboarding')}
+		<Header />
+	{/if}
+	<slot />
+</div>
+
+<Command.Dialog bind:open>
+	<Command.Input
+		class="font-medium font-primary"
+		placeholder="Type a command or search..."
+	/>
+	<Command.List class="font-primary font-medium">
+		<Command.Empty>No results found.</Command.Empty>
+		<Command.Group heading="Suggestions">
+			{#each suggestedItems as item}
+				<Command.Item
+					class="text-sm"
+					onSelect={async () => {
+						open = false;
+						await goto(item.href);
+					}}
+				>
+					<svelte:component this={item.icon} class="mr-2 h-4 w-4" />
+					<span>{item.name}</span>
+				</Command.Item>
+			{/each}
+		</Command.Group>
+		<Command.Separator />
+		<Command.Group heading="All">
+			{#each commandItems as item}
+				<Command.Item
+					class="text-sm"
+					onSelect={async () => {
+						open = false;
+						await goto(item.href);
+					}}
+				>
+					<svelte:component this={item.icon} class="mr-2 h-4 w-4" />
+					<span>{item.name}</span>
+				</Command.Item>
+			{/each}
+		</Command.Group>
+	</Command.List>
+</Command.Dialog>