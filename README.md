<div align="center">
  <a href="https://github.com/rivenmedia/riven">
    <picture>
      <source media="(prefers-color-scheme: dark)" srcset="https://raw.githubusercontent.com/dreulavelle/iceberg/main/assets/iceberg-light.png">
      <img alt="Iceberg" src="https://raw.githubusercontent.com/dreulavelle/iceberg/main/assets/iceberg-dark.png">
    </picture>
  </a>
</div>

<div align="center">
  <a href="https://github.com/dreulavelle/iceberg/stargazers"><img alt="GitHub Repo stars" src="https://img.shields.io/github/stars/dreulavelle/iceberg"></a>
  <a href="https://github.com/dreulavelle/iceberg/issues"><img alt="Issues" src="https://img.shields.io/github/issues/dreulavelle/iceberg" /></a>
  <a href="https://github.com/dreulavelle/iceberg/blob/main/LICENSE"><img alt="License" src="https://img.shields.io/github/license/dreulavelle/iceberg"></a>
  <a href="https://github.com/dreulavelle/iceberg/graphs/contributors"><img alt="Contributors" src="https://img.shields.io/github/contributors/dreulavelle/iceberg" /></a>
  <a href="https://discord.gg/wDgVdH8vNM"><img alt="Discord" src="https://img.shields.io/badge/Join%20discord-8A2BE2" /></a>
</div>

<div align="center">
  <p>Plex torrent streaming through Real Debrid and 3rd party services like Overseerr, Mdblist, etc.</p>
</div>

Services currently supported:

| Service              | Supported |
|----------------------|-----------|
| Real Debrid          | ✅         |
| Plex                 | ✅         |
| Overseerr            | ✅         |
| Mdblist              | ✅         |
| Trakt                | ✅         |
| Jackett              | ✅         |
| Plex Watchlist RSS   | ✅         |
| Torrentio            | ✅         |
| Orionoid             | ✅         |
| Jackett              | ✅         |
| Listrr               | ✅         |
| and more to come!

Check out out [Project Board](https://github.com/users/dreulavelle/projects/2) to stay informed!

Please add feature requests and issues over on our [Issue Tracker](https://github.com/dreulavelle/iceberg/issues) or join our [Discord](https://discord.gg/wDgVdH8vNM) to chat with us!

We are constantly adding features and improvements as we go along and squashing bugs as they arise.

---

## Table of Contents

- [Table of Contents](#table-of-contents)
- [ElfHosted](#elfhosted)
- [Self Hosted](#self-hosted)
  - [Docker Compose](#docker-compose)
    - [What is ORIGIN ?](#what-is-origin-)
  - [Running outside of Docker](#running-outside-of-docker)
    - [First terminal:](#first-terminal)
    - [Second terminal:](#second-terminal)
  - [Symlinking settings](#symlinking-settings)
    - [Example:](#example)
- [Development](#development)
  - [Development without `make`](#development-without-make)
- [Contributing](#contributing)
- [License](#license)

---

## ElfHosted

[ElfHosted](https://elfhosted.com) is a geeky [open-source](https://elfhosted.com/open/) PaaS which provides all the "plumbing" (*hosting, security, updates, etc*) for your self-hosted apps. 

> [!IMPORTANT]
> Riven is a top-tier app in the [ElfHosted app catalogue](https://elfhosted.com/apps/). 30% of your subscription goes to Riven developers, and the remainder offsets [infrastructure costs](https://elfhosted.com/open/pricing/).

> [!TIP] 
> New accounts get $10 free credit, enough for a week's free trial of the [Riven / Plex Infinite Streaming](https://store.elfhosted.com/product/infinite-plex-riven-streaming-bundle) bundle!

(*[ElfHosted Discord](https://discord.elfhosted.com)*)

## Self Hosted

### Docker Compose

Create a `docker-compose.yml` file with the following contents:

```yml
services:
    riven:
        image: spoked/riven:latest
        container_name: riven
        restart: unless-stopped
        environment:
            PUID: "1000"
            PGID: "1000"
            ORIGIN: "http://localhost:3000" # read below for more info
            RIVEN_PLEX_URL: "http://plex:32400"
            RIVEN_PLEX_TOKEN: "your_plex_token"
            RIVEN_PLEX_RCLONE_PATH: "/mnt/zurg/__all__"
            RIVEN_PLEX_LIBRARY_PATH: "/mnt/library"
            RIVEN_DOWNLOADERS_REAL_DEBRID_ENABLED: "true"
            RIVEN_DOWNLOADERS_REAL_DEBRID_API_KEY: "your_real_debrid_api_key"
        ports:
            - "3000:3000"
        volumes:
            - ./data:/riven/data
            - /mnt:/mnt
```

Then run `docker compose up -d` to start the container in the background. You can then access the web interface at `http://localhost:3000` or whatever port and origin you set in the `docker-compose.yml` file.

#### What is ORIGIN ?

`ORIGIN` is the URL of the frontend on which you will access it from anywhere. If you are hosting Riven on a vps with IP address `123.45.67.890` then you will need to set the `ORIGIN` to `http://123.45.67.890:3000` (no trailing slash). Similarly, if using a domain name, you will need to set the `ORIGIN` to `http://riven.example.com:3000` (no trailing slash). If you change the port in the `docker-compose.yml` file, you will need to change it in the `ORIGIN` as well.

### Running outside of Docker

To run outside of docker you will need to have node (v18.13+) and python (3.10+) installed. Then clone the repository

```sh
git clone https://github.com/rivenmedia/riven.git && cd riven
```

and open two terminals in the root of the project and run the following commands in each.

#### First terminal:

```sh
cd frontend
npm install
npm run build
ORIGIN=http://localhost:3000 node build
```

Read above for more info on `ORIGIN`.

#### Second terminal:

```sh
pip install poetry
poetry install --without dev
poetry run python backend/main.py
```

---

### Symlinking settings

`rclone_path` should point to your rclone mount that has your torrents on your host.

`library_path` should point to the location of the mount in plex container

<<<<<<< HEAD
#### Example:
=======
```json
    "symlink": {
        "rclone_path": "/mnt/zurg",
        "library_path": "/mnt/library"
    }
```
>>>>>>> 864535b0

Plex libraries that are currently required to have sections: 

| Type   | Categories       |
|--------|------------------|
| Movies | `movies`, `anime_movies` |
| Shows  | `shows`, `anime_shows`   |

> [!NOTE]
> Currently, these Plex library requirements are mandatory. However, we plan to make them customizable in the future to support additional libraries as per user preferences.

---

## Development

Welcome to the development section! Here, you'll find all the necessary steps to set up your development environment and start contributing to the project.

### Prerequisites

Ensure you have the following installed on your system:
- **Node.js** (v18.13+)
- **Python** (3.10+)
- **Poetry** (for Python dependency management)
- **Docker** (optional, for containerized development)

### Initial Setup

1. **Clone the Repository:**
   ```sh
   git clone https://github.com/rivenmedia/riven.git && cd riven
   ```

2. **Install Backend Dependencies:**
   ```sh
   pip install poetry
   poetry install
   ```

3. **Install Frontend Dependencies:**
   ```sh
   cd frontend
   npm install
   cd ..
   ```

### Using `make` for Development

We provide a `Makefile` to simplify common development tasks. Here are some useful commands:

- **Initialize the Project:**
  ```sh
  make
  ```

- **Start the Development Environment:**
  This command stops any previous containers, removes old images, and rebuilds the image using cached layers. Any changes in the code will trigger a rebuild.
  ```sh
  make start
  ```

- **Restart the Container:**
  ```sh
  make restart
  ```

- **View Logs:**
  ```sh
  make logs
  ```

### Development without `make`

If you prefer not to use `make` and Docker, you can manually set up the development environment with the following steps:

1. **Start the Backend:**
   ```sh
   poetry run python backend/main.py
   ```

2. **Start the Frontend:**
   ```sh
   cd frontend
   npm run dev
   ```

### Additional Tips

- **Environment Variables:**
  Ensure you set the `ORIGIN` environment variable to the URL where the frontend will be accessible. For example:
  ```sh
  export ORIGIN=http://localhost:3000
  ```

- **Code Formatting:**
  We use `Black` for Python and `Prettier` for JavaScript. Make sure to format your code before submitting any changes.

- **Running Tests:**
  ```sh
  poetry run pytest
  ```

By following these guidelines, you'll be able to set up your development environment smoothly and start contributing to the project. Happy coding!

---

## Contributing

We welcome contributions from the community! To ensure a smooth collaboration, please follow these guidelines:

### Submitting Changes

1. **Open an Issue**: For major changes, start by opening an issue to discuss your proposed modifications. This helps us understand your intentions and provide feedback early in the process.
2. **Pull Requests**: Once your changes are ready, submit a pull request. Ensure your code adheres to our coding standards and passes all tests.

### Code Formatting

- **Backend**: We use [Black](https://black.readthedocs.io/en/stable/) for code formatting. Run `black` on your code before submitting.
- **Frontend**: We use [Prettier](https://prettier.io/) for code formatting. Run `prettier` on your code before submitting.
- **Line Endings**: Use CRLF line endings unless the file is a shell script or another format that requires LF line endings.

### Dependency Management

We use [Poetry](https://python-poetry.org/) for managing dependencies. Poetry simplifies dependency management by automatically handling package versions and resolving conflicts, ensuring consistency across all environments.

#### Setting Up Your Environment

1. **Install Poetry**: If you haven't already, install Poetry using `pip install poetry`.
2. **Install Dependencies**: After cloning the repository, navigate to the project's root directory and run `poetry install`. This command installs all necessary dependencies as defined in the `pyproject.toml` file and creates an isolated virtual environment.
3. **Activate Virtual Environment**: You can activate the virtual environment using `poetry shell` or run commands directly using `poetry run <command>`.

#### Adding or Updating Dependencies

- **Add a Dependency**: Use `poetry add <package-name>` to add a new dependency.
- **Update a Dependency**: Use `poetry update <package-name>` to update an existing dependency.

### Running Tests and Linters

Before submitting a pull request, ensure your changes are compatible with the project's dependencies and coding standards. Use the following commands to run tests and linters:

- **Run Tests**: `poetry run pytest`
- **Run Linters**: `poetry run ruff check backend` and `poetry run isort --check-only backend`

By following these guidelines, you help us maintain a high-quality codebase and streamline the review process. Thank you for contributing!

---

<a href="https://github.com/dreulavelle/iceberg/graphs/contributors">
  <img src="https://contrib.rocks/image?repo=dreulavelle/iceberg" />
</a>

---

## License

This project is licensed under the GNU GPLv3 License - see the [LICENSE](LICENSE) file for details<|MERGE_RESOLUTION|>--- conflicted
+++ resolved
@@ -55,10 +55,19 @@
     - [First terminal:](#first-terminal)
     - [Second terminal:](#second-terminal)
   - [Symlinking settings](#symlinking-settings)
-    - [Example:](#example)
 - [Development](#development)
+  - [Prerequisites](#prerequisites)
+  - [Initial Setup](#initial-setup)
+  - [Using `make` for Development](#using-make-for-development)
   - [Development without `make`](#development-without-make)
+  - [Additional Tips](#additional-tips)
 - [Contributing](#contributing)
+  - [Submitting Changes](#submitting-changes)
+  - [Code Formatting](#code-formatting)
+  - [Dependency Management](#dependency-management)
+    - [Setting Up Your Environment](#setting-up-your-environment)
+    - [Adding or Updating Dependencies](#adding-or-updating-dependencies)
+  - [Running Tests and Linters](#running-tests-and-linters)
 - [License](#license)
 
 ---
@@ -147,16 +156,12 @@
 
 `library_path` should point to the location of the mount in plex container
 
-<<<<<<< HEAD
-#### Example:
-=======
 ```json
     "symlink": {
         "rclone_path": "/mnt/zurg",
         "library_path": "/mnt/library"
     }
 ```
->>>>>>> 864535b0
 
 Plex libraries that are currently required to have sections: 
 
