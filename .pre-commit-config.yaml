# See https://pre-commit.com for more information
# See https://pre-commit.com/hooks.html for more hooks
# default_language_version:
#   python: python3.13
repos:
<<<<<<< HEAD
    # Using this mirror lets us use mypyc-compiled black, which is about 2x faster
    - repo: https://github.com/psf/black-pre-commit-mirror
      rev: 25.9.0
      hooks:
          - id: black
            # It is recommended to specify the latest version of Python
            # supported by your project here, or alternatively use
            # pre-commit's default_language_version, see
            # https://pre-commit.com/#top_level-default_language_version
            # language_version: python3.13
    - repo: https://github.com/pre-commit/pre-commit-hooks
      rev: v3.2.0
      hooks:
          - id: trailing-whitespace
          - id: end-of-file-fixer
          - id: check-yaml
          - id: check-added-large-files
=======
  # Using this mirror lets us use mypyc-compiled black, which is about 2x faster
  - repo: https://github.com/psf/black-pre-commit-mirror
    rev: 25.9.0
    hooks:
      - id: black
        # It is recommended to specify the latest version of Python
        # supported by your project here, or alternatively use
        # pre-commit's default_language_version, see
        # https://pre-commit.com/#top_level-default_language_version
        language_version: python3.13
        entry: /bin/sh ./dev/hooks/black.sh
        require_serial: true

  - repo: https://github.com/pre-commit/pre-commit-hooks
    rev: v3.2.0
    hooks:
      - id: trailing-whitespace
        entry: /bin/sh ./dev/hooks/trailing_whitespace.sh
        require_serial: true
      - id: end-of-file-fixer
        entry: /bin/sh ./dev/hooks/end_of_file_fixer.sh
        require_serial: true
      - id: check-yaml
      - id: check-added-large-files
>>>>>>> a785ad3f
<|MERGE_RESOLUTION|>--- conflicted
+++ resolved
@@ -3,25 +3,6 @@
 # default_language_version:
 #   python: python3.13
 repos:
-<<<<<<< HEAD
-    # Using this mirror lets us use mypyc-compiled black, which is about 2x faster
-    - repo: https://github.com/psf/black-pre-commit-mirror
-      rev: 25.9.0
-      hooks:
-          - id: black
-            # It is recommended to specify the latest version of Python
-            # supported by your project here, or alternatively use
-            # pre-commit's default_language_version, see
-            # https://pre-commit.com/#top_level-default_language_version
-            # language_version: python3.13
-    - repo: https://github.com/pre-commit/pre-commit-hooks
-      rev: v3.2.0
-      hooks:
-          - id: trailing-whitespace
-          - id: end-of-file-fixer
-          - id: check-yaml
-          - id: check-added-large-files
-=======
   # Using this mirror lets us use mypyc-compiled black, which is about 2x faster
   - repo: https://github.com/psf/black-pre-commit-mirror
     rev: 25.9.0
@@ -45,5 +26,4 @@
         entry: /bin/sh ./dev/hooks/end_of_file_fixer.sh
         require_serial: true
       - id: check-yaml
-      - id: check-added-large-files
->>>>>>> a785ad3f
+      - id: check-added-large-files